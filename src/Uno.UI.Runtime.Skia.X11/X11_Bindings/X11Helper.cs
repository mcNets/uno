--- conflicted
+++ resolved
@@ -72,7 +72,10 @@
 	public const string ATOM_PAIR = "ATOM_PAIR";
 	public const string INCR = "INCR";
 
-<<<<<<< HEAD
+	public const int POLLIN = 0x001; /* There is data to read.  */
+	public const int POLLPRI = 0x002; /* There is urgent data to read.  */
+	public const int POLLOUT = 0x004; /* Writing now will not block.  */
+
 	public const IntPtr LONG_LENGTH = 0x7FFFFFFF;
 
 	private static readonly System.Collections.Concurrent.ConcurrentDictionary<IntPtr, object> _displayToLock = new();
@@ -86,11 +89,6 @@
 		Monitor.Enter(@lock);
 		return new LockDisposable(@lock);
 	}
-=======
-	public const int POLLIN = 0x001; /* There is data to read.  */
-	public const int POLLPRI = 0x002; /* There is urgent data to read.  */
-	public const int POLLOUT = 0x004; /* Writing now will not block.  */
->>>>>>> 79374060
 
 	public static bool XamlRootHostFromApplicationView(ApplicationView view, [NotNullWhen(true)] out X11XamlRootHost? x11XamlRootHost)
 	{
@@ -463,11 +461,6 @@
 		public int _3_3;
 	}
 
-<<<<<<< HEAD
-	private struct LockDisposable(object @lock) : IDisposable
-	{
-		public void Dispose() => Monitor.Exit(@lock);
-=======
 	[StructLayout(LayoutKind.Sequential)]
 #pragma warning disable CA1815 // Override equals and operator equals on value types
 	public struct Pollfd
@@ -476,6 +469,10 @@
 		public int fd;
 		public short events;
 		public short revents;
->>>>>>> 79374060
+	}
+
+	private struct LockDisposable(object @lock) : IDisposable
+	{
+		public void Dispose() => Monitor.Exit(@lock);
 	}
 }