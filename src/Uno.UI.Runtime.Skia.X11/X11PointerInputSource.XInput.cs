--- conflicted
+++ resolved
@@ -305,17 +305,8 @@
 			? XamlRoot.GetDisplayInformation(root).RawPixelsPerViewPixel
 			: 1;
 
-<<<<<<< HEAD
 		_ = XLib.XTranslateCoordinates(display, data.EventWindow, _host!.TopX11Window.Window, (int)data.event_x, (int)data.event_y, out var dataEventX, out var dataEventY, out _);
 
-		var point = new PointerPoint(
-			frameId: (uint)data.time, // UNO TODO: How should we set the frame, timestamp may overflow.
-			timestamp: (uint)(data.time * TimeSpan.TicksPerMillisecond), // Time is given in milliseconds since system boot. See also: https://github.com/unoplatform/uno/issues/14535
-			PointerDevice.For(data.evtype is XiEventType.XI_TouchBegin or XiEventType.XI_TouchEnd or XiEventType.XI_TouchUpdate ? PointerDeviceType.Touch : PointerDeviceType.Mouse),
-			(uint)(data.evtype is XiEventType.XI_TouchBegin or XiEventType.XI_TouchEnd or XiEventType.XI_TouchUpdate ? data.detail : data.sourceid), // for touch, data.detail is the touch ID
-			new Point(dataEventX / scale, dataEventY / scale),
-			new Point(dataEventX / scale, dataEventY / scale),
-=======
 		var timeInMicroseconds = (ulong)(data.time * 1000); // Time is given in milliseconds since system boot. See also: https://github.com/unoplatform/uno/issues/14535
 		var deviceType = data.evtype is XiEventType.XI_TouchBegin or XiEventType.XI_TouchEnd or XiEventType.XI_TouchUpdate ? PointerDeviceType.Touch : PointerDeviceType.Mouse;
 		var pointerId = (uint)(data.evtype is XiEventType.XI_TouchBegin or XiEventType.XI_TouchEnd or XiEventType.XI_TouchUpdate ? data.detail : data.sourceid); // for touch, data.detail is the touch ID
@@ -324,9 +315,8 @@
 			timestamp: timeInMicroseconds,
 			PointerDevice.For(deviceType),
 			pointerId,
-			new Point(data.event_x / scale, data.event_y / scale),
-			new Point(data.event_x / scale, data.event_y / scale),
->>>>>>> c992ed05
+			new Point(dataEventX / scale, dataEventY / scale),
+			new Point(dataEventX / scale, dataEventY / scale),
 			properties.HasPressedButton,
 			properties // We don't SetUpdateKind here. We already did that above
 		);
@@ -362,14 +352,11 @@
 			IsHorizontalMouseWheel = false,
 		};
 
-<<<<<<< HEAD
 		var scale = ((IXamlRootHost)_host).RootElement?.XamlRoot is { } root
 					? XamlRoot.GetDisplayInformation(root).RawPixelsPerViewPixel
 					: 1;
 
-=======
 		var timestampInMicroseconds = (ulong)(data.time * 1000); // Time is given in milliseconds since system boot. See also: https://github.com/unoplatform/uno/issues/14535
->>>>>>> c992ed05
 		var point = new PointerPoint(
 			frameId: (uint)data.time, // UNO TODO: How should we set the frame, timestamp may overflow.
 			timestamp: timestampInMicroseconds,
