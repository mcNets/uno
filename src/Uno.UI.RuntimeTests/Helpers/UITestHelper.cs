﻿#nullable enable

using System;
using System.Collections.Generic;
using System.Linq;
using System.Threading.Tasks;
using Windows.Foundation;
using Windows.System;
using Windows.UI.Input.Preview.Injection;
using Windows.UI.Xaml;
using Windows.UI.Xaml.Media.Imaging;
using Windows.UI.Xaml.Controls;
using Windows.UI.Xaml.Markup;
using Private.Infrastructure;
using Uno.UI.RuntimeTests.Helpers;

namespace Uno.UI.RuntimeTests.Tests.Uno_UI_Xaml_Core;

// Note: This file contains a bunch of helpers that are expected to be moved to the test engine among the pointer injection work

public static class UITestHelper
{
	public static async Task<Windows.Foundation.Rect> Load(FrameworkElement element)
	{
		TestServices.WindowHelper.WindowContent = element;
		await TestServices.WindowHelper.WaitForLoaded(element);
		element.UpdateLayout();
		await TestServices.WindowHelper.WaitForIdle();

		return element.GetAbsoluteBounds();
	}

	public static async Task<RawBitmap> ScreenShot(FrameworkElement element, bool opaque = true)
	{
		var renderer = new RenderTargetBitmap();
		element.UpdateLayout();
		await TestServices.WindowHelper.WaitForIdle();
		await renderer.RenderAsync(element);
		var bitmap = await RawBitmap.From(renderer, element);

		return bitmap;
	}
}

public class DynamicDataTemplate : IDisposable
{
	private static readonly Dictionary<Guid, Func<FrameworkElement>> _templates = new();

	public static FrameworkElement GetElement(string id)
		=> Guid.TryParse(id, out var guid) && _templates.TryGetValue(guid, out var factory)
			? factory()
			: new TextBlock { Text = $"Template '{id}' not found" };

	public DynamicDataTemplate(Func<FrameworkElement> factory)
	{
		_templates.Add(Id, factory);

#if HAS_UNO
		Value = new DataTemplate(factory);
#else
		Value = (DataTemplate)XamlReader.Load($@"
			<DataTemplate 
				xmlns=""http://schemas.microsoft.com/winfx/2006/xaml/presentation""
				xmlns:local=""using:{typeof(DynamicDataTemplatePresenter).Namespace}"">
				<local:DynamicDataTemplatePresenter TemplateId=""{Id}"" />
			</DataTemplate>");
#endif
	}

	public Guid Id { get; } = Guid.NewGuid();

	public DataTemplate Value { get; }

	public void Dispose()
		=> _templates.Remove(Id);

	~DynamicDataTemplate()
		=> Dispose();
}

public partial class DynamicDataTemplatePresenter : ContentPresenter
{
	public DynamicDataTemplatePresenter()
	{
		HorizontalAlignment = HorizontalAlignment.Stretch;
		VerticalAlignment = VerticalAlignment.Stretch;
		HorizontalContentAlignment = HorizontalAlignment.Stretch;
		VerticalContentAlignment = VerticalAlignment.Stretch;
	}

	public static readonly DependencyProperty TemplateIdProperty = DependencyProperty.Register(
		nameof(TemplateId),
		typeof(string),
		typeof(DynamicDataTemplatePresenter),
		new PropertyMetadata(default(string), OnTemplateIdChanged));

	private static void OnTemplateIdChanged(DependencyObject snd, DependencyPropertyChangedEventArgs args)
	{
		if (snd is DynamicDataTemplatePresenter that)
		{
			that.Content = args.NewValue is string id
				? DynamicDataTemplate.GetElement(id)
				: null;
		}
	}

	public string TemplateId
	{
		get => (string)this.GetValue(TemplateIdProperty);
		set => this.SetValue(TemplateIdProperty, value);
	}
}


public static class InputInjectorExtensions
{
	public static Finger GetFinger(this InputInjector injector, uint id = 42)
		=> new(injector, id);

#if !WINDOWS_UWP
	public static Mouse GetMouse(this InputInjector injector)
		=> new(injector);
#endif
}

public interface IInjectedPointer
{
	void Press(Point position);

	void MoveTo(Point position);

	void MoveBy(double deltaX = 0, double deltaY = 0);

	void Release();
}

public static class FrameworkElementExtensions
{
	public static Rect GetAbsoluteBounds(this FrameworkElement element)
		=> element.TransformToVisual(null).TransformBounds(new Rect(0, 0, element.ActualWidth, element.ActualHeight));
}

public static class PointExtensions
{
	public static Point Offset(this Point point, double xAndY)
		=> new(point.X + xAndY, point.Y + xAndY);

	public static Point Offset(this Point point, double x, double y)
		=> new(point.X + x, point.Y + y);
}

public static class InjectedPointerExtensions
{
	public static void Press(this IInjectedPointer pointer, double x, double y)
		=> pointer.Press(new(x, y));

	public static void MoveTo(this IInjectedPointer pointer, double x, double y)
		=> pointer.MoveTo(new(x, y));

	public static void Drag(this IInjectedPointer pointer, Point from, Point to)
	{
		pointer.Press(from);
		pointer.MoveTo(to);
		pointer.Release();
	}
}

public class Finger : IInjectedPointer, IDisposable
{
	private const uint _defaultMoveSteps = 10;

	private readonly InputInjector _injector;
	private readonly uint _id;

	private Point? _currentPosition;

	public Finger(InputInjector injector, uint id)
	{
		_injector = injector;
		_id = id;

		_injector.InitializeTouchInjection(InjectedInputVisualizationMode.Default);
	}

	public void Press(Point position)
	{
		if (_currentPosition is null)
		{
			Inject(GetPress(_id, position));
			_currentPosition = position;
		}
	}

	void IInjectedPointer.MoveTo(Point position) => MoveTo(position);
	public void MoveTo(Point position, uint steps = _defaultMoveSteps)
	{
		if (_currentPosition is { } current)
		{
			Inject(GetMove(current, position, steps));
			_currentPosition = position;
		}
	}

	void IInjectedPointer.MoveBy(double deltaX, double deltaY) => MoveBy(deltaX, deltaY);
	public void MoveBy(double deltaX, double deltaY, uint steps = _defaultMoveSteps)
	{
		if (_currentPosition is { } current)
		{
			MoveTo(current.Offset(deltaX, deltaY), steps);
		}
	}

	public void Release()
	{
		if (_currentPosition is { } current)
		{
			Inject(GetRelease(current));
			_currentPosition = null;
		}
	}

	public void Dispose()
	{
		Release();
		_injector.UninitializeTouchInjection();
	}

	public static InjectedInputTouchInfo GetPress(uint id, Point position)
		=> new()
		{
			PointerInfo = new()
			{
				PointerId = id,
				PixelLocation = At(position),
				PointerOptions = InjectedInputPointerOptions.New
					| InjectedInputPointerOptions.FirstButton
					| InjectedInputPointerOptions.PointerDown
					| InjectedInputPointerOptions.InContact
			}
		};

	public static IEnumerable<InjectedInputTouchInfo> GetMove(Point fromPosition, Point toPosition, uint steps = _defaultMoveSteps)
	{
		steps += 1; // We need to send at least the final location, but steps refers to the number of intermediate points

		var stepX = (toPosition.X - fromPosition.X) / steps;
		var stepY = (toPosition.Y - fromPosition.Y) / steps;
		for (var step = 1; step <= steps; step++)
		{
			yield return new()
			{
				PointerInfo = new()
				{
					PixelLocation = At(fromPosition.X + step * stepX, fromPosition.Y + step * stepY),
					PointerOptions = InjectedInputPointerOptions.Update
						| InjectedInputPointerOptions.FirstButton
						| InjectedInputPointerOptions.InContact
						| InjectedInputPointerOptions.InRange
				}
			};
		}
	}

	public static InjectedInputTouchInfo GetRelease(Point position)
		=> new()
		{
			PointerInfo = new()
			{
				PixelLocation = At(position),
				PointerOptions = InjectedInputPointerOptions.FirstButton
					| InjectedInputPointerOptions.PointerUp
			}
		};

	private void Inject(IEnumerable<InjectedInputTouchInfo> infos)
		=> _injector.InjectTouchInput(infos.ToArray());

	private void Inject(params InjectedInputTouchInfo[] infos)
		=> _injector.InjectTouchInput(infos);

	// Note: This a patch until Uno's pointer injection is being relative to the screen
	private static InjectedInputPoint At(Point position)
		=> At(position.X, position.Y);

	private static InjectedInputPoint At(double x, double y)
#if HAS_UNO
		=> new() { PositionX = (int)x, PositionY = (int)y };
#else
	{
		var bounds = Windows.UI.ViewManagement.ApplicationView.GetForCurrentView().VisibleBounds;
		var scale = Windows.Graphics.Display.DisplayInformation.GetForCurrentView().RawPixelsPerViewPixel;

		return new()
		{
			PositionX = (int)((bounds.X + x) * scale),
			PositionY = (int)((bounds.Y + y) * scale),
		};
	}
#endif
}

#if !WINDOWS_UWP
public class Mouse : IInjectedPointer, IDisposable
{
	private readonly InputInjector _input;

	public Mouse(InputInjector input)
	{
		_input = input;
	}

	private Point Current => _input.Mouse.Position;

	public void Press(Point position)
		=> Inject(GetMoveTo(position.X, position.Y, null).Concat(new[] { GetPress() }));

<<<<<<< HEAD
	public void PressRight(Point position)
		=> Inject(GetMoveTo(position.X, position.Y, null).Concat(new[] { GetRightPress() }));
=======
	internal void Press(Point position, VirtualKeyModifiers modifiers)
	{
		var infos = GetMoveTo(position.X, position.Y, null).Concat(new[] { GetPress() });
		Inject(infos.Select(info => (info, modifiers)));
	}
>>>>>>> a2332b1a

	public void Press()
		=> Inject(GetPress());

	public void Press(VirtualKeyModifiers modifiers)
		=> Inject((GetPress(), modifiers));

	public void Release(VirtualKeyModifiers modifiers)
		=> Inject((GetRelease(), modifiers));

	public void Release()
		=> Inject(GetRelease());

	public void PressRight()
		=> Inject(GetRightPress());

	public void ReleaseRight()
		=> Inject(GetRightRelease());

	public void ReleaseAny()
	{
		var options = default(InjectedInputMouseOptions);

		var current = _input.Mouse;
		if (current.Properties.IsLeftButtonPressed)
		{
			options |= InjectedInputMouseOptions.LeftUp;
		}

		if (current.Properties.IsMiddleButtonPressed)
		{
			options |= InjectedInputMouseOptions.MiddleUp;
		}

		if (current.Properties.IsRightButtonPressed)
		{
			options |= InjectedInputMouseOptions.RightUp;
		}

		if (current.Properties.IsXButton1Pressed)
		{
			options |= InjectedInputMouseOptions.XUp;
		}

		if (options != default)
		{
			Inject(new InjectedInputMouseInfo
			{
				TimeOffsetInMilliseconds = 1,
				MouseOptions = options
			});
		}
	}

	public void MoveBy(double deltaX, double deltaY)
		=> Inject(GetMoveBy(deltaX, deltaY));

	void IInjectedPointer.MoveTo(Point position) => MoveTo(position);
	public void MoveTo(Point position, uint? steps = null)
		=> Inject(GetMoveTo(position.X, position.Y, steps));

	public void WheelUp() => Wheel(ScrollContentPresenter.ScrollViewerDefaultMouseWheelDelta);
	public void WheelDown() => Wheel(-ScrollContentPresenter.ScrollViewerDefaultMouseWheelDelta);
	public void WheelRight() => Wheel(ScrollContentPresenter.ScrollViewerDefaultMouseWheelDelta, isHorizontal: true);
	public void WheelLeft() => Wheel(-ScrollContentPresenter.ScrollViewerDefaultMouseWheelDelta, isHorizontal: true);

	public void Wheel(double delta, bool isHorizontal = false)
		=> Inject(GetWheel(delta, isHorizontal));

	private IEnumerable<InjectedInputMouseInfo> GetMoveTo(double x, double y, uint? steps)
	{
		var x0 = Current.X;
		var y0 = Current.Y;
		var deltaX = x - x0;
		var deltaY = y - y0;

		steps ??= (uint)Math.Min(Math.Max(Math.Abs(deltaX), Math.Abs(deltaY)), 512);
		if (steps is 0)
		{
			yield break;
		}

		// Could probably use Bresenham's algorithm if performance issues appear
		var stepX = deltaX / steps.Value;
		var stepY = deltaY / steps.Value;

		var prevPositionX = (int)Math.Round(x0);
		var prevPositionY = (int)Math.Round(y0);

		for (var i = 1; i <= steps; i++)
		{
			var newPositionX = (int)Math.Round(x0 + i * stepX);
			var newPositionY = (int)Math.Round(y0 + i * stepY);

			yield return GetMoveBy(newPositionX - prevPositionX, newPositionY - prevPositionY);

			prevPositionX = newPositionX;
			prevPositionY = newPositionY;
		}
	}

	private void Inject(IEnumerable<InjectedInputMouseInfo> infos)
		=> _input.InjectMouseInput(infos);

	private void Inject(IEnumerable<(InjectedInputMouseInfo, VirtualKeyModifiers)> infos)
		=> _input.InjectMouseInput(infos);

	private void Inject(params InjectedInputMouseInfo[] infos)
		=> _input.InjectMouseInput(infos);

	private void Inject(params (InjectedInputMouseInfo, VirtualKeyModifiers)[] infos)
		=> _input.InjectMouseInput(infos);

	public void Dispose()
		=> ReleaseAny();

	private static InjectedInputMouseInfo GetPress()
		=> new()
		{
			TimeOffsetInMilliseconds = 1,
			MouseOptions = InjectedInputMouseOptions.LeftDown,
		};

	private static InjectedInputMouseInfo GetRightPress()
		=> new()
		{
			TimeOffsetInMilliseconds = 1,
			MouseOptions = InjectedInputMouseOptions.RightDown,
		};

	private static InjectedInputMouseInfo GetMoveBy(double deltaX, double deltaY)
		=> new()
		{
			DeltaX = (int)deltaX,
			DeltaY = (int)deltaY,
			TimeOffsetInMilliseconds = 1,
			MouseOptions = InjectedInputMouseOptions.MoveNoCoalesce,
		};

	private static InjectedInputMouseInfo GetRelease()
		=> new()
		{
			TimeOffsetInMilliseconds = 1,
			MouseOptions = InjectedInputMouseOptions.LeftUp,
		};

	private static InjectedInputMouseInfo GetRightRelease()
		=> new()
		{
			TimeOffsetInMilliseconds = 1,
			MouseOptions = InjectedInputMouseOptions.RightUp,
		};

	public static InjectedInputMouseInfo GetWheel(double delta, bool isHorizontal)
		=> isHorizontal
			? new() { TimeOffsetInMilliseconds = 1, DeltaX = (int)delta, MouseOptions = InjectedInputMouseOptions.HWheel }
			: new() { TimeOffsetInMilliseconds = 1, DeltaY = (int)delta, MouseOptions = InjectedInputMouseOptions.Wheel };
}
#endif<|MERGE_RESOLUTION|>--- conflicted
+++ resolved
@@ -314,16 +314,14 @@
 	public void Press(Point position)
 		=> Inject(GetMoveTo(position.X, position.Y, null).Concat(new[] { GetPress() }));
 
-<<<<<<< HEAD
 	public void PressRight(Point position)
 		=> Inject(GetMoveTo(position.X, position.Y, null).Concat(new[] { GetRightPress() }));
-=======
+
 	internal void Press(Point position, VirtualKeyModifiers modifiers)
 	{
 		var infos = GetMoveTo(position.X, position.Y, null).Concat(new[] { GetPress() });
 		Inject(infos.Select(info => (info, modifiers)));
 	}
->>>>>>> a2332b1a
 
 	public void Press()
 		=> Inject(GetPress());
