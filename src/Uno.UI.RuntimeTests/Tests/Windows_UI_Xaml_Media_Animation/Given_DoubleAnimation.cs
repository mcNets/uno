﻿using System;
using System.Collections.Generic;
using System.Linq;
using System.Text;
using System.Threading.Tasks;
using Microsoft.VisualStudio.TestTools.UnitTesting;
using Uno.UI.RuntimeTests.Extensions;
using Uno.UI.RuntimeTests.Helpers;
using Windows.UI;
using Microsoft.UI.Composition;
using Microsoft.UI.Xaml;
using Microsoft.UI.Xaml.Controls;
using Microsoft.UI.Xaml.Media;
using Microsoft.UI.Xaml.Media.Animation;
using Microsoft.UI.Xaml.Shapes;
using static Private.Infrastructure.TestServices;

namespace Uno.UI.RuntimeTests.Tests.Windows_UI_Xaml_Media_Animation
{
	[TestClass]
	[RunsOnUIThread]
	public class Given_DoubleAnimation
	{
		[TestMethod]
		public void When_SeekAlignedToLastTick()
		{
			var target = new Border();
			var doubleAnimation = new DoubleAnimation()
			{
				From = 50d,
				To = 100d,
				EnableDependentAnimation = true
			};
			Storyboard.SetTarget(doubleAnimation, target);
			Storyboard.SetTargetProperty(doubleAnimation, "Height");
			var sb = new Storyboard()
			{
				Children =
				{
					doubleAnimation
				}
			};

			sb.Begin();
			sb.SeekAlignedToLastTick(TimeSpan.FromMilliseconds(50));
		}

		[TestMethod]
#if __ANDROID__
		[Ignore("In this scenario, droid doesnt ReportEachFrame(), so we won't be able to read the animated values to evaluate this test.")]
#endif
		public async Task When_RepeatForever_WithoutFrom()
		{
			// droid: The fix is still valid for android, because it will now be reading from non-animated value as well.
			// However, that doesnt change anything (it worked before), because the animated was never commited into the property details.

			// note: Without an actual rendered target, playing the storyboard will not
			// affect the actual value effectively voiding this test.
			var target = new TextBlock() { Text = "asdasd" };
			WindowHelper.WindowContent = target;
			await WindowHelper.WaitForIdle();
			await WindowHelper.WaitForLoaded(target);

			var transform = new TranslateTransform();
			target.RenderTransform = transform;

			var animation = new DoubleAnimation()
			{
				// From = ..., // left out for this test
				To = 312,
				Duration = TimeSpan.FromMilliseconds(500),
				FillBehavior = FillBehavior.HoldEnd,
				RepeatBehavior = RepeatBehavior.Forever,
			};
			Storyboard.SetTarget(animation, transform);
			Storyboard.SetTargetProperty(animation, nameof(TranslateTransform.X));

			var storyboard = new Storyboard();
			storyboard.Children.Add(animation);
			storyboard.Begin();

			var values = new List<double>();
			// The delay below are more of a suggestion. We cant realistically expected
			// to land exactly on the end of loop at 500ms. But the idea here is to measure
			// that the animated value doesn't freeze/stuck at DoubleAnimation.To of 312
			// after certain iterations. So the lack of precision is actually desired here.
			await WaitAndSnapshotValue(100); // 0
			await WaitAndSnapshotValue(400); // 1 iteration 1 done
			await WaitAndSnapshotValue(500); // 2 iteration 2 done
			await WaitAndSnapshotValue(500); // 3 iteration 3 done
			await WaitAndSnapshotValue(500); // 4 iteration 4 done
			await WaitAndSnapshotValue(100); // 5
			await WaitAndSnapshotValue(100); // 6
			await WaitAndSnapshotValue(100); // 7
			await WaitAndSnapshotValue(100); // 8
			await WaitAndSnapshotValue(100); // 9 iteration 5 done

			const double SignificantChangePer100MS = 312 / 5 * 0.5; // 0.5 is margin of error
			var last5Recorded = values.Skip(values.Count - 5).ToArray();
			var deltas = last5Recorded.Zip(last5Recorded.Skip(1), (a, b) => Math.Abs(a - b));
			var closeEnough = Comparer<double>.Create((x, y) => // allows for +-1 to be equal
				Math.Abs(x - y) < 1 ? 0 : (x > y ? 1 : -1)
			);

			Assert.IsTrue(deltas.Any(x => x > SignificantChangePer100MS), "animated values (last half) should be changing: " + string.Join(", ", last5Recorded));
			CollectionAssert.AreNotEqual(
				Enumerable.Repeat(312d, 5).ToArray(),
				last5Recorded,
				closeEnough,
				"animated values should not freeze/stuck at end value (312) or near that value: " + string.Join(", ", values)
			);

			async Task WaitAndSnapshotValue(int millisecondsDelay)
			{
				await Task.Delay(millisecondsDelay);
				values.Add(transform.X);
			}
		}

		[TestMethod]
		public async Task When_RepeatForever_ShouldLoop()
		{
			async Task Do()
			{
				// On CI, the measurement at 100ms seem to be too unreliable on Android & MacOS.
				// Stretch the test by 5x greatly improve the stability. When testing locally, we can used 1x to save time (5s vs 25s).
<<<<<<< HEAD
				const int TimeResolutionScaling =
#if !DEBUG && (__ANDROID__)
				5;
=======
				int timeResolutionScaling =
#if !DEBUG && (__ANDROID__ || __MACOS__)
					5;
>>>>>>> a2c40bf3
#else
					1;
#endif

#if !DEBUG && __SKIA__
				if (OperatingSystem.IsMacOS())
				{
					timeResolutionScaling = 5;
				}
#endif
				var target = new Microsoft.UI.Xaml.Shapes.Rectangle
				{
					Stretch = Stretch.Fill,
					Fill = new SolidColorBrush(Colors.SkyBlue),
					Width = 50,
					Height = 50,
				};
				WindowHelper.WindowContent = target;
				await WindowHelper.WaitForLoaded(target);
				await WindowHelper.WaitForIdle();

				var animation = new DoubleAnimation
				{
					EnableDependentAnimation = true,
					From = 0,
					To = 50,
					RepeatBehavior = RepeatBehavior.Forever,
					Duration = TimeSpan.FromMilliseconds(500 * timeResolutionScaling),
				}.BindTo(target, nameof(Rectangle.Width));
				animation.ToStoryboard().Begin();

				// In an ideal world, the measurements would be [0 or 50,10,20,30,40] repeated 10 times.
				var list = new List<double>();
				for (int i = 0; i < 50; i++)
				{
					list.Add(NanToZero(target.Width));
					await Task.Delay(100 * timeResolutionScaling);
				}

				var delta = list.Zip(list.Skip(1), (a, b) => b - a).ToArray();
				var averageIncrement = delta.Where(x => x > 0).Average();
				var drops = delta.Select((x, i) => new { Delta = x, Index = i })
					.Where(x => x.Delta < 0)
					.Select(x => x.Index)
					.ToArray();
				var incrementSizes = drops.Zip(drops.Skip(1), (a, b) => b - a - 1).ToArray(); // -1 to exclude the drop itself

				var context = new StringBuilder()
					.AppendLine("list: " + string.Join(", ", list.Select(x => x.ToString("0.#"))))
					.AppendLine("delta: " + string.Join(", ", delta.Select(x => x.ToString("+0.#;-0.#;0"))))
					.AppendLine("averageIncrement: " + averageIncrement)
					.AppendLine("drops: " + string.Join(", ", drops.Select(x => x.ToString("0.#"))))
					.AppendLine("incrementSizes: " + string.Join(", ", incrementSizes.Select(x => x.ToString("0.#"))))
					.ToString();

				// This 500ms animation is expected to climb from 0 to 50, reset to 0 instantly, and repeat forever.
				// Given that we are taking 5measurements per cycle, we can expect the followings:
				Assert.AreEqual(10d, averageIncrement, 2.5, $"Expected an rough average of increment (excluding the drop) of 10 (+-25% error margin).\n" + context);
				Assert.IsTrue(incrementSizes.Count(x => x >= 3) >= 8, $"Expected at least 10sets (-2 error margin: might miss first and/or last) of continuous increments in size of 4 (+-1 error margin: sliding slot).\n" + context);

				double NanToZero(double value) => double.IsNaN(value) ? 0 : value;
			}

			await TestHelper.RetryAssert(Do, 3);
		}

		[TestMethod]
		public async Task When_StartingFrom_AnimatedValue() // value from completed(filling) animation
		{
			var translate = new TranslateTransform();
			var border = new Border()
			{
				Background = new SolidColorBrush(Colors.Pink),
				Margin = new Thickness(0, 50, 0, 0),
				Width = 50,
				Height = 50,
				RenderTransform = translate,
			};
			WindowHelper.WindowContent = border;
			await WindowHelper.WaitForLoaded(border);
			await WindowHelper.WaitForIdle();

			// Start an animation. Its final value will serve as
			// the inferred starting value for the next animation.
			var animation0 = new DoubleAnimation
			{
				// From = should be 0
				To = 50,
				Duration = new Duration(TimeSpan.FromSeconds(2)),
			}.BindTo(translate, nameof(translate.Y));
			await animation0.ToStoryboard().RunAsync(timeout: animation0.Duration.TimeSpan + TimeSpan.FromSeconds(1));
			await Task.Delay(1000);

			// Start an second animation which should pick up from current animated value.
			var animation1 = new DoubleAnimation
			{
				// From = should be 50 from animation #0
				To = -50,
				Duration = new Duration(TimeSpan.FromSeconds(5)),
			}.BindTo(translate, nameof(translate.Y));
			animation1.ToStoryboard().Begin();
			await Task.Delay(125);

			// ~125ms into a 5s animation where the value is animating from 50 to -50,
			// the value should be still positive.
			var y = GetTranslateY(translate, isStillAnimating: true);
			Assert.IsTrue(y > 0, $"Expecting Translate.Y to be still positive: {y}");
		}

		[TestMethod]
		public async Task When_StartingFrom_AnimatingValue() // value from mid animation
		{
			var translate = new TranslateTransform();
			var border = new Border()
			{
				Background = new SolidColorBrush(Colors.Pink),
				Margin = new Thickness(0, 50, 0, 0),
				Width = 50,
				Height = 50,
				RenderTransform = translate,
			};
			WindowHelper.WindowContent = border;
			await WindowHelper.WaitForLoaded(border);
			await WindowHelper.WaitForIdle();

			translate.Y = 50;
			await WindowHelper.WaitForIdle();
			await Task.Delay(1000);
			var threshold = GetTranslateY(translate); // snapshot the value

			// Start an animation. Its animating value will serve as
			// the inferred starting value for the next animation.
			var animation0 = new DoubleAnimation
			{
				From = 100,
				To = 105,
				Duration = new Duration(TimeSpan.FromSeconds(5)),
			}.BindTo(translate, nameof(translate.Y));
			animation0.ToStoryboard().Begin();
			await Task.Delay(125);

			// Start an second animation which should pick up from current animating value.
			var animation1 = new DoubleAnimation
			{
				// From = should be around 100~105 from animation #0
				To = 50,
				Duration = new Duration(TimeSpan.FromSeconds(5)),
			}.BindTo(translate, nameof(translate.Y));
			animation1.ToStoryboard().Begin();
			await Task.Delay(125);

			var value = GetTranslateY(translate, isStillAnimating: true);
			if (value is double y)
			{
				// Animation #1 should be animating from around[100~105] to 50, and not from 0 (unanimated Local value).
				Assert.IsTrue(y > 50, $"Expecting Translate.Y to be still positive: {y}");
			}
			else
			{
				Assert.Fail($"Translate.Y is not a double: value={value}");
			}
		}

		[TestMethod]
		[DataRow(true)]
		[DataRow(false)]
		public async Task When_OverridingFillingValue_WithLocalValue(bool skipToFill)
		{
			var translate = new TranslateTransform();
			var border = new Border()
			{
				Background = new SolidColorBrush(Colors.Pink),
				Margin = new Thickness(0, 50, 0, 0),
				Width = 50,
				Height = 50,
				RenderTransform = translate,
			};
			WindowHelper.WindowContent = border;
			await WindowHelper.WaitForLoaded(border);
			await WindowHelper.WaitForIdle();

			// Animate the value to fill.
			var animation0 = new DoubleAnimation
			{
				To = 100,
				Duration = new Duration(TimeSpan.FromSeconds(1)),
			}.BindTo(translate, nameof(translate.Y));
			if (skipToFill)
			{
				animation0.ToStoryboard().SkipToFill();
			}
			else
			{
				await animation0.ToStoryboard().RunAsync();
			}
			var beforeValue = translate.Y;

			// Set a new local value
			translate.Y = 312.0;
			var afterValue = translate.Y;

			Assert.AreEqual(100.0, beforeValue, "before: Should be animated to 100");
			Assert.AreEqual(312.0, afterValue, "after: Should be set to 312");
		}

#if __ANDROID__
		[TestMethod]
		public async Task When_EasingFunction()
		{
			var translate = new TranslateTransform();
			var border = new Border()
			{
				Background = new SolidColorBrush(Colors.Pink),
				Margin = new Thickness(0, 50, 0, 0),
				Width = 50,
				Height = 50,
				RenderTransform = translate,
			};
			WindowHelper.WindowContent = border;
			await WindowHelper.WaitForLoaded(border);
			await WindowHelper.WaitForIdle();

			var myEasingFunction = new MyEasingFunction();
			var animation = new DoubleAnimation
			{
				To = 100,
				Duration = new Duration(TimeSpan.FromSeconds(0.1)),
				EasingFunction = myEasingFunction,
			}.BindTo(translate, nameof(translate.Y));

			await animation.ToStoryboard().RunAsync();

			Assert.IsTrue(myEasingFunction.WasCalledByAndroidTimeInterpolator);
		}

		private sealed class MyEasingFunction : EasingFunctionBase
		{
			public bool WasCalledByAndroidTimeInterpolator { get; private set; } = new();

			private protected override double EaseInCore(double normalizedTime)
			{
				WasCalledByAndroidTimeInterpolator |= Environment.StackTrace.Contains("EasingFunctionBase.AndroidTimeInterpolator.GetInterpolation");
				return normalizedTime;
			}
		}
#endif

		private static double GetTranslateY(TranslateTransform translate, bool isStillAnimating = false) =>
#if !__ANDROID__
			translate.Y;
#else
			isStillAnimating
				// On android, animation may target a native property implementing the behavior instead of the specified dependency property.
				// We need to retrieve the value of that native property, as reading the dp value will just give the final value.
				? ViewHelper.PhysicalToLogicalPixels((double)translate.View.TranslationY)
				// And, when the animation is completed, this native value is reset even for HoldEnd animation.
				: translate.Y;
#endif
	}
}<|MERGE_RESOLUTION|>--- conflicted
+++ resolved
@@ -124,15 +124,9 @@
 			{
 				// On CI, the measurement at 100ms seem to be too unreliable on Android & MacOS.
 				// Stretch the test by 5x greatly improve the stability. When testing locally, we can used 1x to save time (5s vs 25s).
-<<<<<<< HEAD
-				const int TimeResolutionScaling =
-#if !DEBUG && (__ANDROID__)
-				5;
-=======
 				int timeResolutionScaling =
-#if !DEBUG && (__ANDROID__ || __MACOS__)
+#if !DEBUG && __ANDROID__
 					5;
->>>>>>> a2c40bf3
 #else
 					1;
 #endif
