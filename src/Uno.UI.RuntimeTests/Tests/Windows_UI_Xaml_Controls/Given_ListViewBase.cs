--- conflicted
+++ resolved
@@ -1988,13 +1988,9 @@
 			// since this is originally a virtualization issue and references
 			// could be to different things than those shown on the screen.
 			var si = await UITestHelper.ScreenShot(list, true);
-<<<<<<< HEAD
-			ImageAssert.HasColorAt(si, 70, 65, Colors.FromARGB("#1A69A6"), tolerance: 1); // selected
-=======
 			// on macOS/metal we get the color #1A6AA7 which is quite close but not identical
-			var tolerance = (byte)(OperatingSystem.IsMacOS() ? 1 : 0);
+			var tolerance = 1;
 			ImageAssert.HasColorAt(si, 70, 65, Colors.FromARGB("#1A69A6"), tolerance); // selected
->>>>>>> 1ee36030
 
 			// check starting from below the second item that nothing looks selected or hovered
 			ImageAssert.DoesNotHaveColorInRectangle(si, new Rectangle(100, 110, si.Width - 100, si.Height - 110), Colors.FromARGB("#1A69A6"), tolerance); // selected
