﻿using System;
using System.Collections.Generic;
using System.Collections.ObjectModel;
using System.Collections.Specialized;
using System.Linq;
using System.Reflection;
using System.Threading.Tasks;
using Microsoft.UI.Xaml;
using Microsoft.UI.Xaml.Controls;
using Microsoft.UI.Xaml.Controls.Primitives;
using Microsoft.UI.Xaml.Data;
using Microsoft.UI.Xaml.Input;
using Microsoft.UI.Xaml.Media;
using Microsoft.UI.Xaml.Media.Imaging;
using MUXControlsTestApp.Utilities;
using Private.Infrastructure;
using SamplesApp.UITests;
using Uno.Extensions;
using Uno.UI.RuntimeTests.Helpers;
using Uno.UI.RuntimeTests.Tests.ComboBoxTests;
using Windows.Foundation;
using Windows.Foundation.Metadata;
using Windows.UI.Input.Preview.Injection;
using static Private.Infrastructure.TestServices;

#if WINAPPSDK
using Uno.UI.Extensions;
#elif __IOS__
using UIKit;
using _UIViewController = UIKit.UIViewController;
using Uno.UI.Controls;

using Windows.UI.Core;
using Microsoft.UI.Xaml.Media.Animation;
using static Uno.UI.RuntimeTests.Tests.Windows_UI_Xaml_Controls.MultiFrame;
using Microsoft.UI.Xaml.Controls.Primitives;

#elif __MACOS__
using AppKit;
#else
#endif

namespace Uno.UI.RuntimeTests.Tests.Windows_UI_Xaml_Controls
{
	[TestClass]
	[RunsOnUIThread]
	public class Given_ComboBox
	{
		private ResourceDictionary _testsResources;

		private Style CounterComboBoxContainerStyle => _testsResources["CounterComboBoxContainerStyle"] as Style;

		private Style ComboBoxItemContainerStyle => _testsResources["ComboBoxItemContainerStyle"] as Style;

		private Style ComboBoxWithSeparatorStyle => _testsResources["ComboBoxWithSeparatorStyle"] as Style;

		private DataTemplate CounterItemTemplate => _testsResources["CounterItemTemplate"] as DataTemplate;

		private ItemsPanelTemplate MeasureCountCarouselPanelTemplate => _testsResources["MeasureCountCarouselPanel"] as ItemsPanelTemplate;

		[TestInitialize]
		public void Init()
		{
			_testsResources = new TestsResources();

			CounterGrid.Reset();
			CounterGrid2.Reset();
			MeasureCountCarouselPanel.Reset();
		}

		const int BorderThicknessAdjustment = 2; // Deduct BorderThickness on PopupBorder

#if HAS_UNO
		[TestMethod]
		[DataRow(0)]
		[DataRow(1)]
		[DataRow(2)]
		public async Task When_ReOpened_Remains_Selected_VisualState(int selectedIndex)
		{
			var SUT = new ComboBox();
			var items = new[] { "First", "Second", "Third" };
			SUT.ItemsSource = items;
			await UITestHelper.Load(SUT);

			SUT.IsDropDownOpen = true;
			await TestServices.WindowHelper.WaitForIdle();
			SUT.SelectedIndex = selectedIndex;
			await TestServices.WindowHelper.WaitForIdle();
			SUT.IsDropDownOpen = false;
			await TestServices.WindowHelper.WaitForIdle();
			SUT.IsDropDownOpen = true;
			await TestServices.WindowHelper.WaitForIdle();
			var container = (ComboBoxItem)SUT.ContainerFromItem(items[selectedIndex]);
			Assert.AreEqual("Selected", VisualStateManager.GetCurrentState(container, "CommonStates").Name);
		}
#endif

		[TestMethod]
		public async Task When_IsEditable_False()
		{
			// EditableText is only available in fluent style.
			var SUT = new ComboBox();
			await UITestHelper.Load(SUT);

			Assert.IsFalse(SUT.IsEditable);
			Assert.AreEqual(Visibility.Collapsed, GetEditableText(SUT).Visibility);
		}

		[TestMethod]
		public async Task When_IsEditable_True()
		{
			// EditableText is only available in fluent style.
			var SUT = new ComboBox() { IsEditable = true };
			await UITestHelper.Load(SUT);

			Assert.IsTrue(SUT.IsEditable);
			Assert.AreEqual(Visibility.Visible, GetEditableText(SUT).Visibility);
		}

		[TestMethod]
		public async Task When_IsEditable_False_Changes_To_True()
		{
			if (!ApiInformation.IsPropertyPresent("ComboBox", "IsEditable"))
			{
				Assert.Inconclusive();
			}

			// EditableText is only available in fluent style.
			var SUT = new ComboBox();
			await UITestHelper.Load(SUT);

			Assert.IsFalse(SUT.IsEditable);
			Assert.AreEqual(Visibility.Collapsed, GetEditableText(SUT).Visibility);

			SUT.IsEditable = true;

			Assert.IsTrue(SUT.IsEditable);
			Assert.AreEqual(Visibility.Visible, GetEditableText(SUT).Visibility);
		}

		private TextBox GetEditableText(ComboBox comboBox) => comboBox.FindFirstChild<TextBox>(c => c.Name == "EditableText");

		[TestMethod]
#if __MACOS__
		[Ignore("Currently fails on macOS, part of #9282 epic")]
#endif
		public async Task When_ComboBox_MinWidth()
		{
			var source = Enumerable.Range(0, 5).ToArray();
			const int minWidth = 172;
			const int expectedItemWidth = minWidth - BorderThicknessAdjustment;
			var SUT = new ComboBox
			{
				MinWidth = minWidth,
				ItemsSource = source
			};

			try
			{
				WindowHelper.WindowContent = SUT;

				await WindowHelper.WaitForLoaded(SUT);

				await WindowHelper.WaitFor(() => SUT.ActualWidth == minWidth); // Needed for iOS where ComboBox may be initially too wide, for some reason

				SUT.IsDropDownOpen = true;

				ComboBoxItem cbi = null;
				foreach (var item in source)
				{
					await WindowHelper.WaitFor(() => (cbi = SUT.ContainerFromItem(item) as ComboBoxItem) != null);
					await WindowHelper.WaitForLoaded(cbi); // Required on Android
					Assert.AreEqual(expectedItemWidth, cbi.ActualWidth);
				}
			}
			finally
			{
				SUT.IsDropDownOpen = false;
				WindowHelper.WindowContent = null;
			}
		}

		[TestMethod]
#if __MACOS__
		[Ignore("Currently fails on macOS, part of #9282 epic")]
#endif
		public async Task When_ComboBox_Constrained_By_Parent()
		{
			var source = Enumerable.Range(0, 5).ToArray();
			const int width = 133;
			const int expectedItemWidth = width - BorderThicknessAdjustment;
			var SUT = new ComboBox
			{
				HorizontalAlignment = HorizontalAlignment.Stretch,
				ItemsSource = source
			};
			var grid = new Grid
			{
				Width = width
			};
			grid.Children.Add(SUT);

			try
			{
				WindowHelper.WindowContent = grid;

				await WindowHelper.WaitForLoaded(SUT);

				SUT.IsDropDownOpen = true;

				ComboBoxItem cbi = null;
				foreach (var item in source)
				{
					await WindowHelper.WaitFor(() => (cbi = SUT.ContainerFromItem(item) as ComboBoxItem) != null);
					await WindowHelper.WaitForLoaded(cbi); // Required on Android
					Assert.AreEqual(expectedItemWidth, cbi.ActualWidth, 0.5); // Account for layout rounding
				}
			}
			finally
			{
				SUT.IsDropDownOpen = false;
				WindowHelper.WindowContent = null;
			}
		}

#if HAS_UNO
		[TestMethod]
#if !HAS_INPUT_INJECTOR
		[Ignore("InputInjector is not supported on this platform.")]
#endif
		public async Task When_PointerWheel()
		{
			var SUT = new ComboBox();
			var items = new[] { "First", "Second", "Third" };
			SUT.ItemsSource = items;
			var rect = await UITestHelper.Load(SUT);

			SUT.SelectedIndex = 0;
			SUT.Focus(FocusState.Programmatic);

			var injector = InputInjector.TryCreate() ?? throw new InvalidOperationException("Failed to init the InputInjector");
			using var mouse = injector.GetMouse();

			mouse.MoveTo(rect.X + 2, rect.Y + 2);

			mouse.WheelDown();

			Assert.AreEqual(1, SUT.SelectedIndex);

			await WindowHelper.WaitForIdle();

			mouse.WheelUp();

			Assert.AreEqual(0, SUT.SelectedIndex);

			await WindowHelper.WaitForIdle();

			mouse.WheelUp();

			Assert.AreEqual(0, SUT.SelectedIndex);
		}
#endif

		[TestMethod]
#if __MACOS__
		[Ignore("Currently fails on macOS, part of #9282 epic")]
#endif
		public async Task Check_Creation_Count_Few_Items()
		{
			var source = Enumerable.Range(0, 5).ToArray();
			using (FeatureConfigurationHelper.UseTemplatePooling()) // If pooling is disabled, then the 'is template a container' check creates an extra template root
			{
				var SUT = new ComboBox
				{
					ItemsSource = source,
					ItemContainerStyle = CounterComboBoxContainerStyle,
					ItemTemplate = CounterItemTemplate
				};

				try
				{
					Assert.AreEqual(0, CounterGrid.CreationCount);
					Assert.AreEqual(0, CounterGrid2.CreationCount);
					WindowHelper.WindowContent = SUT;

					await WindowHelper.WaitForLoaded(SUT);

#if !__ANDROID__ && !__IOS__ // This does not hold on Android or iOS, possibly because ComboBox is not virtualized
					Assert.AreEqual(0, CounterGrid.CreationCount);
					Assert.AreEqual(0, CounterGrid2.CreationCount);
#endif

					SUT.IsDropDownOpen = true;

					ComboBoxItem cbi = null;
					await WindowHelper.WaitFor(() => (cbi = SUT.ContainerFromItem(source[0]) as ComboBoxItem) != null);
					await WindowHelper.WaitForLoaded(cbi); // Required on Android

					Assert.AreEqual(5, CounterGrid.CreationCount);
					Assert.AreEqual(5, CounterGrid2.CreationCount);
					Assert.AreEqual(5, CounterGrid.BindCount);
					Assert.AreEqual(5, CounterGrid2.BindCount);
				}
				finally
				{
					SUT.IsDropDownOpen = false;
					WindowHelper.WindowContent = null;
				}
			}
		}

		[TestMethod]
#if __IOS__ || __ANDROID__
		[Ignore("ComboBox is currently not virtualized on iOS and Android - #556")] // https://github.com/unoplatform/uno/issues/556
#endif
#if __MACOS__
		[Ignore("Currently fails on macOS, part of #9282 epic")]
#endif
		public async Task Check_Creation_Count_Many_Items()
		{
			var source = Enumerable.Range(0, 500).ToArray();
			var SUT = new ComboBox
			{
				ItemsSource = source,
				ItemContainerStyle = CounterComboBoxContainerStyle,
				ItemTemplate = CounterItemTemplate
			};

			try
			{
				WindowHelper.WindowContent = SUT;

				await WindowHelper.WaitForLoaded(SUT);

				Assert.AreEqual(0, CounterGrid.CreationCount);
				Assert.AreEqual(0, CounterGrid2.CreationCount);

				SUT.IsDropDownOpen = true;

				ComboBoxItem cbi = null;
				await WindowHelper.WaitFor(() => source.Any(i => (cbi = SUT.ContainerFromItem(i) as ComboBoxItem) != null)); // Windows loads up CarouselPanel with no selected item around the middle, other platforms may not
																															 //await WindowHelper.WaitFor(() => (cbi = SUT.ContainerFromItem(source[0]) as ComboBoxItem) != null);
				await WindowHelper.WaitForLoaded(cbi); // Required on Android

				const int maxCount = 30;
				NumberAssert.Less(CounterGrid.CreationCount, maxCount);
				NumberAssert.Less(CounterGrid2.CreationCount, maxCount);
			}
			finally
			{
				SUT.IsDropDownOpen = false;
				WindowHelper.WindowContent = null;
			}
		}

#if __IOS__
		[TestMethod]
		[RunsOnUIThread]
		public async Task Check_DropDown_Flyout_Margin_When_In_Modal()
		{
			MultiFrame multiFrame = new();
			var showModalButton = new Button();

			multiFrame.Children.Add(showModalButton);

			var source = Enumerable.Range(0, 6).ToArray();
			var SUT = new ComboBox
			{
				ItemsSource = source,
				Text = "Alignment",
				VerticalAlignment = VerticalAlignment.Center,
				PlaceholderText = "Testing",
				Style = ComboBoxWithSeparatorStyle
			};

			var modalPage = new Page();
			var gridContainer = new Grid()
			{
				Background = SolidColorBrushHelper.LightGreen
			};

			async void OpenModal(object sender, RoutedEventArgs e)
			{
				gridContainer.Children.Add(SUT);
				modalPage.Content = gridContainer;

				await multiFrame.OpenModal(FrameSectionsTransitionInfo.NativeiOSModal, modalPage);
			}

			try
			{
				var homePage = new Page();
				showModalButton.Click += OpenModal;
				homePage.Content = multiFrame;

				WindowHelper.WindowContent = homePage;

				await WindowHelper.WaitForLoaded(homePage);

				// Open Modal
				showModalButton.RaiseClick();

				await WindowHelper.WaitForLoaded(modalPage);

				SUT.IsDropDownOpen = true;

				await WindowHelper.WaitForIdle();

				var locationX = SUT.GetAbsoluteBoundsRect().Location.X;

				var popup = SUT.FindFirstChild<Popup>();
				var childX = popup?.Child?.Frame.X ?? 0;

				Assert.IsNotNull(ComboBoxWithSeparatorStyle);
				Assert.IsNotNull(popup);
				Assert.IsTrue(popup.IsOpen);
				Assert.AreEqual(locationX, childX, "ComboBox vs ComboBox.PopUp.Child Frame.X are not equal");
			}
			finally
			{
				showModalButton.Click -= OpenModal;
				SUT.IsDropDownOpen = false;
				await multiFrame.CloseModal();
				WindowHelper.WindowContent = null;
			}
		}
#endif

		[TestMethod]
#if __MACOS__
		[Ignore("Currently fails on macOS, part of #9282 epic")]
#endif
		public async Task Check_Dropdown_Measure_Count()
		{
			var source = Enumerable.Range(0, 500).ToArray();
			var SUT = new ComboBox
			{
				ItemsSource = source,
				ItemsPanel = MeasureCountCarouselPanelTemplate
			};

			try
			{
				WindowHelper.WindowContent = SUT;

				await WindowHelper.WaitForLoaded(SUT);

				Assert.AreEqual(0, MeasureCountCarouselPanel.MeasureCount);
				Assert.AreEqual(0, MeasureCountCarouselPanel.ArrangeCount);

				SUT.IsDropDownOpen = true;

				ComboBoxItem cbi = null;
				await WindowHelper.WaitFor(() => source.Any(i => (cbi = SUT.ContainerFromItem(i) as ComboBoxItem) != null)); // Windows loads up CarouselPanel with no selected item around the middle, other platforms may not
				await WindowHelper.WaitForLoaded(cbi); // Required on Android

				NumberAssert.Greater(MeasureCountCarouselPanel.MeasureCount, 0);
				NumberAssert.Greater(MeasureCountCarouselPanel.ArrangeCount, 0);

#if __IOS__
				const int MaxAllowedCount = 15; // TODO: figure out why iOS measures more times
#else
				const int MaxAllowedCount = 5;
#endif
				NumberAssert.Less(MeasureCountCarouselPanel.MeasureCount, MaxAllowedCount);
				NumberAssert.Less(MeasureCountCarouselPanel.ArrangeCount, MaxAllowedCount);
			}
			finally
			{
				SUT.IsDropDownOpen = false;
				WindowHelper.WindowContent = null;
			}
		}

		[TestMethod]
#if __MACOS__
		[Ignore("Currently fails on macOS, part of #9282 epic")]
#endif
		public async Task When_CB_Fluent_And_Theme_Changed()
		{
			var comboBox = new ComboBox
			{
				ItemsSource = new[] { 1, 2, 3 },
				PlaceholderText = "Select..."
			};

			WindowHelper.WindowContent = comboBox;
			await WindowHelper.WaitForLoaded(comboBox);

			var placeholderTextBlock = comboBox.FindFirstChild<TextBlock>(tb => tb.Name == "PlaceholderTextBlock");

			Assert.IsNotNull(placeholderTextBlock);

			var lightThemeForeground = TestsColorHelper.ToColor("#9E000000");
			var darkThemeForeground = TestsColorHelper.ToColor("#C5FFFFFF");

			Assert.AreEqual(lightThemeForeground, (placeholderTextBlock.Foreground as SolidColorBrush)?.Color);

			using (ThemeHelper.UseDarkTheme())
			{
				Assert.AreEqual(darkThemeForeground, (placeholderTextBlock.Foreground as SolidColorBrush)?.Color);
			}

			Assert.AreEqual(lightThemeForeground, (placeholderTextBlock.Foreground as SolidColorBrush)?.Color);
		}

		[TestMethod]
		public async Task When_SelectedItem_Set_Before_ItemsSource()
		{
			var SUT = new ComboBox();
			var items = Enumerable.Range(0, 10);

			await UITestHelper.Load(SUT);

			SUT.SelectedItem = 5;
			await WindowHelper.WaitForIdle();
			Assert.IsNull(SUT.SelectedItem);

			SUT.ItemsSource = items;
			await WindowHelper.WaitForIdle();

			Assert.AreEqual(5, SUT.SelectedItem);
		}

		[TestMethod]
		public async Task When_SelectedItem_Set_Then_SelectedIndex_Then_ItemsSource()
		{
			var SUT = new ComboBox();
			var items = Enumerable.Range(0, 10);

			await UITestHelper.Load(SUT);

			SUT.SelectedIndex = 3;
			await WindowHelper.WaitForIdle();
			Assert.IsNull(SUT.SelectedItem);
			Assert.AreEqual(-1, SUT.SelectedIndex);

			SUT.SelectedItem = 5;
			await WindowHelper.WaitForIdle();
			Assert.IsNull(SUT.SelectedItem);
			Assert.AreEqual(-1, SUT.SelectedIndex);

			SUT.ItemsSource = items;
			await WindowHelper.WaitForIdle();

			Assert.AreEqual(5, SUT.SelectedItem);
			Assert.AreEqual(5, SUT.SelectedIndex);
		}

		[TestMethod]
		public async Task When_Tabbed()
		{
			var SUT = new ComboBox
			{
				Items =
				{
					new ComboBoxItem { Content = new TextBox { Text = "item1" } },
					new ComboBoxItem { Content = new TextBox { Text = "item2" } }
				}
			};
			var btn = new Button();
			var grid = new Grid
			{
				Children =
				{
					SUT,
					btn
				}
			};

			WindowHelper.WindowContent = grid;
			await WindowHelper.WaitForIdle();

			SUT.Focus(FocusState.Programmatic);
			await WindowHelper.WaitForIdle();

			Assert.AreEqual(SUT, FocusManager.GetFocusedElement(SUT.XamlRoot));

			await KeyboardHelper.Tab();
			await WindowHelper.WaitForIdle();

			Assert.AreEqual(btn, FocusManager.GetFocusedElement(SUT.XamlRoot));
		}

		[TestMethod]
		public async Task When_Popup_Open_Tabbed()
		{
			var SUT = new ComboBox
			{
				Items =
				{
					new ComboBoxItem { Content = new TextBox { Text = "item1" } },
					new ComboBoxItem { Content = new TextBox { Text = "item2" } }
				}
			};
			var btn = new Button();
			var grid = new Grid
			{
				Children =
				{
					SUT,
					btn
				}
			};

			WindowHelper.WindowContent = grid;
			await WindowHelper.WaitForIdle();

			SUT.Focus(FocusState.Programmatic);
			await WindowHelper.WaitForIdle();

			Assert.AreEqual(SUT, FocusManager.GetFocusedElement(SUT.XamlRoot));

			await KeyboardHelper.Space();
			await WindowHelper.WaitForIdle();

			Assert.IsTrue(SUT.IsDropDownOpen);
			Assert.IsTrue(FocusManager.GetFocusedElement(SUT.XamlRoot) is ComboBoxItem);

			await KeyboardHelper.Tab();
			await WindowHelper.WaitForIdle();

			Assert.IsFalse(SUT.IsDropDownOpen);
			Assert.AreEqual(btn, FocusManager.GetFocusedElement(SUT.XamlRoot));
		}

		[TestMethod]
		public void When_Index_Is_Out_Of_Range_And_Later_Becomes_Valid()
		{
			var comboBox = new ComboBox();
			comboBox.SelectedIndex = 2;
			Assert.AreEqual(-1, comboBox.SelectedIndex);
			comboBox.Items.Add(new ComboBoxItem());
			Assert.AreEqual(-1, comboBox.SelectedIndex);
			comboBox.Items.Add(new ComboBoxItem());
			Assert.AreEqual(-1, comboBox.SelectedIndex);
			comboBox.Items.Add(new ComboBoxItem());
			Assert.AreEqual(2, comboBox.SelectedIndex);
		}

		[TestMethod]
		public void When_Index_Set_With_No_Items_Repeated()
		{
			var comboBox = new ComboBox();
			comboBox.SelectedIndex = 1;
			Assert.AreEqual(-1, comboBox.SelectedIndex);
			comboBox.Items.Add(new ComboBoxItem());
			Assert.AreEqual(-1, comboBox.SelectedIndex);
			comboBox.Items.Add(new ComboBoxItem());
			Assert.AreEqual(1, comboBox.SelectedIndex);
			comboBox.Items.Clear();
			Assert.AreEqual(-1, comboBox.SelectedIndex);
			comboBox.SelectedIndex = 2;
			comboBox.Items.Add(new ComboBoxItem());
			Assert.AreEqual(-1, comboBox.SelectedIndex);
			comboBox.Items.Add(new ComboBoxItem());
			Assert.AreEqual(-1, comboBox.SelectedIndex);
			comboBox.Items.Add(new ComboBoxItem());
			Assert.AreEqual(2, comboBox.SelectedIndex);
		}

		[TestMethod]
		public void When_Index_Set_Out_Of_Range_When_Items_Exist()
		{
			var comboBox = new ComboBox();
			comboBox.Items.Add(new ComboBoxItem());
			Assert.ThrowsException<ArgumentException>(() => comboBox.SelectedIndex = 2);
		}

		[TestMethod]
		public void When_Index_Set_Negative_Out_Of_Range_When_Items_Exist()
		{
			var comboBox = new ComboBox();
			comboBox.Items.Add(new ComboBoxItem());
			Assert.ThrowsException<ArgumentException>(() => comboBox.SelectedIndex = -2);
		}

		[TestMethod]
		public void When_Index_Set_Negative_Out_Of_Range_When_Items_Do_Not_Exist()
		{
			var comboBox = new ComboBox();
			comboBox.SelectedIndex = -2;
			Assert.AreEqual(-1, comboBox.SelectedIndex);
			comboBox.Items.Add(new ComboBoxItem());
			Assert.AreEqual(-1, comboBox.SelectedIndex);
		}

		[TestMethod]
		public void When_Index_Is_Explicitly_Set_To_Negative_After_Out_Of_Range_Value()
		{
			var comboBox = new ComboBox();
			comboBox.SelectedIndex = 2;
			Assert.AreEqual(-1, comboBox.SelectedIndex);
			comboBox.SelectedIndex = -1; // While SelectedIndex was already -1 (assert above), this *does* make a difference.
			comboBox.Items.Add(new ComboBoxItem());
			Assert.AreEqual(-1, comboBox.SelectedIndex);
			comboBox.Items.Add(new ComboBoxItem());
			Assert.AreEqual(-1, comboBox.SelectedIndex);
			comboBox.Items.Add(new ComboBoxItem());
			Assert.AreEqual(-1, comboBox.SelectedIndex); // Will no longer become 2
		}

		[TestMethod]
		public async Task When_Collection_Reset()
		{
			var SUT = new ComboBox();
			try
			{
				WindowHelper.WindowContent = SUT;

				var c = new MyObservableCollection<string>();
				c.Add("One");
				c.Add("Two");
				c.Add("Three");

				SUT.ItemsSource = c;

				await WindowHelper.WaitForIdle();

				Assert.AreEqual(SUT.Items.Count, 3);

				using (c.BatchUpdate())
				{
					c.Add("Four");
					c.Add("Five");
				}

				SUT.IsDropDownOpen = true;

				// Items are materialized when the popup is opened
				await WindowHelper.WaitForIdle();

				Assert.AreEqual(SUT.Items.Count, 5);
				Assert.IsNotNull(SUT.ContainerFromItem("One"));
				Assert.IsNotNull(SUT.ContainerFromItem("Four"));
				Assert.IsNotNull(SUT.ContainerFromItem("Five"));
			}
			finally
			{
				SUT.IsDropDownOpen = false;
			}
		}

		[TestMethod]
		public async Task When_ComboBoxItem_DataContext_Cleared()
		{
			// Arrange
			var stackPanel = new StackPanel();
			stackPanel.DataContext = Guid.NewGuid().ToString();
			var comboBox = new ComboBox();
			var originalSource = new List<int>() { 1, 2, 3, 4, 5, 6, 7, 8, 9, 10 };
			comboBox.ItemsSource = originalSource;
			comboBox.SelectedIndex = 0;
			stackPanel.Children.Add(comboBox);
			WindowHelper.WindowContent = stackPanel;
			await WindowHelper.WaitForLoaded(stackPanel);
			FrameworkElement itemContainer = null;

			// Act
			comboBox.IsDropDownOpen = true;
			await WindowHelper.WaitFor(() => (itemContainer = comboBox.ContainerFromIndex(0) as ComboBoxItem) is not null);
			itemContainer.DataContextChanged += (s, e) =>
			{
				// Assert
				Assert.AreNotEqual(stackPanel.DataContext, itemContainer.DataContext);
			};
			comboBox.IsDropDownOpen = false;
			await WindowHelper.WaitForIdle();
			comboBox.IsDropDownOpen = true;
			await WindowHelper.WaitForIdle();
			comboBox.IsDropDownOpen = false;
			var updatedSource = new List<int>() { 11, 12, 13, 14, 15, 16, 17, 18, 19, 20 };
			comboBox.ItemsSource = updatedSource;
			await WindowHelper.WaitForIdle();
			comboBox.IsDropDownOpen = true;
			await WindowHelper.WaitForIdle();
			comboBox.IsDropDownOpen = false;
		}

		[TestMethod]
		public async Task When_Binding_Change()
		{
			var SUT = new ComboBox();
			try
			{
				WindowHelper.WindowContent = SUT;

				var c = new ObservableCollection<string>();
				c.Add("One");
				c.Add("Two");
				c.Add("Three");
				c.Add("Four");
				c.Add("Five");
				c.Add("Six");
				c.Add("2-One");
				c.Add("2-Two");
				c.Add("2-Three");
				c.Add("2-Four");
				c.Add("2-Five");
				c.Add("2-Six");

				SUT.SetBinding(ComboBox.ItemsSourceProperty, new Microsoft.UI.Xaml.Data.Binding() { Path = new("MySource") });
				SUT.SetBinding(ComboBox.SelectedItemProperty, new Microsoft.UI.Xaml.Data.Binding() { Path = new("SelectedItem"), Mode = Microsoft.UI.Xaml.Data.BindingMode.TwoWay });

				SUT.DataContext = new { MySource = c, SelectedItem = "One" };

				await WindowHelper.WaitForIdle();

				SUT.IsDropDownOpen = true;

				await Task.Delay(100);

				WindowHelper.WindowContent = null;

				await Task.Delay(100);

				SUT.DataContext = null;

				await WindowHelper.WaitForIdle();

				WindowHelper.WindowContent = SUT;
				SUT.DataContext = new { MySource = c, SelectedItem = "Two" };

				Assert.AreEqual(SUT.Items.Count, 12);
			}
			finally
			{
				SUT.IsDropDownOpen = false;
			}
		}

#if HAS_UNO
		[TestMethod]
#if __MACOS__
		[Ignore("Currently fails on macOS, part of #9282 epic")]
#endif
		public async Task When_Full_Collection_Reset()
		{
			var SUT = new ComboBox();
			SUT.ItemTemplate = new DataTemplate(() =>
			{

				var tb = new TextBlock();
				tb.SetBinding(TextBlock.TextProperty, new Microsoft.UI.Xaml.Data.Binding { Path = "Text" });
				tb.SetBinding(TextBlock.NameProperty, new Microsoft.UI.Xaml.Data.Binding { Path = "Text" });

				return tb;
			});

			try
			{
				WindowHelper.WindowContent = SUT;

				var c = new MyObservableCollection<ItemModel>();
				c.Add(new ItemModel { Text = "One" });
				c.Add(new ItemModel { Text = "Two" });
				c.Add(new ItemModel { Text = "Three" });

				SUT.ItemsSource = c;

				await WindowHelper.WaitForIdle();
				SUT.IsDropDownOpen = true;

				await WindowHelper.WaitForIdle();
				SUT.IsDropDownOpen = false;

				// Not required on WinUI. Fixing this in Uno requires porting ComboBox.
				await WindowHelper.WaitForIdle();

				Assert.AreEqual(SUT.Items.Count, 3);

				using (c.BatchUpdate())
				{
					c.Clear();
					c.Add(new ItemModel { Text = "Five" });
					c.Add(new ItemModel { Text = "Six" });
					c.Add(new ItemModel { Text = "Seven" });
				}

				SUT.IsDropDownOpen = true;

				// Items are materialized when the popup is opened
				await WindowHelper.WaitForIdle();

				Assert.AreEqual(3, SUT.Items.Count);
				Assert.IsNotNull(SUT.ContainerFromItem(c[0]));
				Assert.IsNotNull(SUT.ContainerFromItem(c[1]));
				Assert.IsNotNull(SUT.ContainerFromItem(c[2]));

				Assert.IsNotNull(SUT.FindName("Seven"));
				Assert.IsNotNull(SUT.FindName("Five"));
				Assert.IsNotNull(SUT.FindName("Six"));
			}
			finally
			{
				SUT.IsDropDownOpen = false;
			}
		}
#endif

#if HAS_UNO
		[TestMethod]
		public async Task When_Recycling_Explicit_Items()
		{
			var SUT = new ComboBox();
			SUT.ItemTemplate = new DataTemplate(() =>
			{

				var tb = new TextBlock();
				tb.SetBinding(TextBlock.TextProperty, new Microsoft.UI.Xaml.Data.Binding { Path = "Text" });
				tb.SetBinding(TextBlock.NameProperty, new Microsoft.UI.Xaml.Data.Binding { Path = "Text" });

				return tb;
			});

			try
			{
				WindowHelper.WindowContent = SUT;

				var c = new MyObservableCollection<ComboBoxItem>();
				c.Add(new ComboBoxItem { Content = "One" });
				c.Add(new ComboBoxItem { Content = "Two" });
				c.Add(new ComboBoxItem { Content = "Three" });

				SUT.ItemsSource = c;

				await WindowHelper.WaitForIdle();
				SUT.IsDropDownOpen = true;

				await WindowHelper.WaitForIdle();

				Assert.AreEqual(3, SUT.Items.Count);
				Assert.IsNotNull(SUT.ContainerFromItem(c[0]));
				Assert.IsNotNull(SUT.ContainerFromItem(c[1]));
				Assert.IsNotNull(SUT.ContainerFromItem(c[2]));
				Assert.AreEqual("One", c[0].Content);
				Assert.AreEqual("Two", c[1].Content);
				Assert.AreEqual("Three", c[2].Content);

				await WindowHelper.WaitForIdle();

				SUT.IsDropDownOpen = false;

				await WindowHelper.WaitForIdle();

				// Open again to ensure that the items are recycled
				SUT.IsDropDownOpen = true;

				await WindowHelper.WaitForIdle();

				Assert.AreEqual(3, SUT.Items.Count);
				Assert.IsNotNull(SUT.ContainerFromItem(c[0]));
				Assert.IsNotNull(SUT.ContainerFromItem(c[1]));
				Assert.IsNotNull(SUT.ContainerFromItem(c[2]));
				Assert.AreEqual("One", c[0].Content);
				Assert.AreEqual("Two", c[1].Content);
				Assert.AreEqual("Three", c[2].Content);

			}
			finally
			{
				SUT.IsDropDownOpen = false;
			}
		}
#endif

#if HAS_UNO
		[TestMethod]
		public async Task When_SelectedItem_TwoWay_Binding()
		{
			var itemsControl = new ItemsControl()
			{
				ItemsPanel = new ItemsPanelTemplate(() => new StackPanel()),
				ItemTemplate = new DataTemplate(() =>
				{
					var comboBox = new ComboBox();
					comboBox.Name = "combo";

					comboBox.SetBinding(ComboBox.ItemsSourceProperty, new Binding { Path = new("Numbers") });
					comboBox.SetBinding(
						ComboBox.SelectedItemProperty,
						new Binding { Path = new("SelectedNumber"), Mode = BindingMode.TwoWay });

					return comboBox;
				})
			};

			var test = new[] {
				new TwoWayBindingItem()
			};

			WindowHelper.WindowContent = itemsControl;

			itemsControl.ItemsSource = test;

			await WindowHelper.WaitForIdle();

			var comboBox = itemsControl.FindName("combo") as ComboBox;

			Assert.AreEqual(3, test[0].SelectedNumber);
			Assert.AreEqual(3, comboBox.SelectedItem);
		}
#endif

		[TestMethod]
		[RunsOnUIThread]
		public async Task When_SelectedItem_Active_VisualState()
		{
			var source = Enumerable.Range(0, 10).ToArray();
			var SUT = new ComboBox
			{
				ItemsSource = source,
				ItemContainerStyle = ComboBoxItemContainerStyle,
				ItemTemplate = CounterItemTemplate
			};

			SUT.SelectedItem = 2;
			WindowHelper.WindowContent = SUT;
			await WindowHelper.WaitForLoaded(SUT);

<<<<<<< HEAD
			try
			{
				// force ItemsPanel to materialized, otherwise ContainerFromIndex will always return 0
				// and also while closed, the CBI's "CommonStates" will be forced to "Normal".
				// at least, _should be_ forced to "Normal" as winui suggests.
				SUT.IsDropDownOpen = true;
				await WindowHelper.WaitForIdle();

				var container2 = SUT.ContainerFromItem(SUT.SelectedItem) as SelectorItem;
				Assert.IsNotNull(container2, "failed to resolve container#2");
				var container2States = VisualStateHelper.GetCurrentVisualStateName(container2).ToArray();
				Assert.IsTrue(container2States.Any(x => x.Contains("Selected")), $"container#2 is not selected: states={container2States.JoinBy("|")}");

				// changing selection to 6
				SUT.SelectedItem = 6;
				await WindowHelper.WaitForIdle();
=======
			SUT.IsDropDownOpen = true;
			await WindowHelper.WaitForIdle();

			var containerForTwo = SUT.ContainerFromItem(SUT.SelectedItem) as SelectorItem;
			Assert.IsNotNull(containerForTwo);
			var h = VisualStateHelper.GetCurrentVisualStateName(containerForTwo);
			Assert.IsTrue(h.Contains("Selected"));

			SUT.IsDropDownOpen = false;
			await WindowHelper.WaitForIdle();

			SUT.SelectedItem = 6;
			await WindowHelper.WaitForIdle();

			SUT.IsDropDownOpen = true;
			await WindowHelper.WaitForIdle();

			var containerForSix = SUT.ContainerFromItem(SUT.SelectedItem) as SelectorItem;
			Assert.IsNotNull(containerForSix);
>>>>>>> 969e990d

				var container6 = SUT.ContainerFromItem(SUT.SelectedItem) as SelectorItem;
				Assert.IsNotNull(container6, "failed to resolve container#6");
				var container2PostStates = VisualStateHelper.GetCurrentVisualStateName(container2).ToArray();
				var container6PostStates = VisualStateHelper.GetCurrentVisualStateName(container6).ToArray();
				Assert.IsFalse(container2PostStates.Any(x => x.Contains("Selected")), $"container#2 is still selected: states={container2PostStates.JoinBy("|")}");
				Assert.IsTrue(container6PostStates.Any(x => x.Contains("Selected")), $"container#6 is not selected: states={container6PostStates.JoinBy("|")}");
			}
			finally
			{
				SUT.IsDropDownOpen = false;
			}
		}

#if HAS_UNO
		[TestMethod]
		[RequiresFullWindow]
		[RunsOnUIThread]
		[Ignore("Test is not valid - the Popup is not actually rendered in the screenshots")]
		public async Task When_Mouse_Opened_And_Closed()
		{
			// Create a comboBox with some sample items
			ComboBox comboBox = new ComboBox();
			for (int i = 0; i < 10; i++)
			{
				comboBox.Items.Add(i);
			}
			var stackPanel = new StackPanel()
			{
				Orientation = Orientation.Horizontal,
				Spacing = 10,
				Padding = new Thickness(10),
				VerticalAlignment = VerticalAlignment.Top
			};

			var text = new TextBlock() { Text = "Click me", VerticalAlignment = VerticalAlignment.Top };
			stackPanel.Children.Add(comboBox);
			stackPanel.Children.Add(text);

			// Set the comboBox as Window content
			WindowHelper.WindowContent = stackPanel;

			// Wait for it to load
			await WindowHelper.WaitForLoaded(comboBox);

			comboBox.SelectedItem = 5;
			await WindowHelper.WaitForIdle();

			// Take a screenshot of the comboBox before opening
			var screenshotBefore = await TakeScreenshot(stackPanel);

			// Use input injection to tap the comboBox and open the popup
			var comboBoxCenter = comboBox.GetAbsoluteBounds().GetCenter();

			using var finger = InputInjector.TryCreate().GetFinger();
			finger.MoveTo(comboBoxCenter);
			finger.Press(comboBoxCenter);
			await WindowHelper.WaitForIdle();
			finger.Release();

			// Wait for the popup to load and render
			await WindowHelper.WaitFor(() => VisualTreeHelper.GetOpenPopupsForXamlRoot(WindowHelper.XamlRoot).Count > 0);
			await WindowHelper.WaitForIdle();

			// Take a screenshot of the UI after opening the comboBox
			var screenshotOpened = await TakeScreenshot(stackPanel);

			// Verify that the UI changed
			await ImageAssert.AreNotEqualAsync(screenshotBefore, screenshotOpened);

			var textCenter = text.GetAbsoluteBounds().GetCenter();
			finger.Press(textCenter.X, textCenter.Y + 100);
			finger.Release();

			await WindowHelper.WaitForIdle();

			// Wait for the popup to close and the UI to stabilize
			// Take a screenshot of the UI after closing the comboBox
			var screenshotAfter = await TakeScreenshot(stackPanel);

			// Verify that the UI looks the same as at the beginning
			await ImageAssert.AreSimilarAsync(screenshotBefore, screenshotAfter);
		}

		[TestMethod]
		[RequiresFullWindow]
		[RunsOnUIThread]
		[Ignore("Test is not valid - the Popup is not actually rendered in the screenshots")]
		public async Task When_Mouse_Opened_And_Closed_Uwp()
		{
			using var _ = StyleHelper.UseUwpStyles();
			await When_Mouse_Opened_And_Closed();
		}

		private async Task<RawBitmap> TakeScreenshot(FrameworkElement SUT)
		{
			var renderer = new RenderTargetBitmap();
			await renderer.RenderAsync(SUT);
			var result = await RawBitmap.From(renderer, SUT);
			return result;
		}
#endif

		[TestMethod]
		public async Task When_SelectedItem_TwoWay_Binding_Clear()
		{
			var root = new Grid();

			var comboBox = new ComboBox();

			root.Children.Add(comboBox);

			comboBox.SetBinding(ComboBox.ItemsSourceProperty, new Binding { Path = new("Items") });
			comboBox.SetBinding(ComboBox.SelectedItemProperty, new Binding { Path = new("Item"), Mode = BindingMode.TwoWay });

			WindowHelper.WindowContent = root;

			var dc = new TwoWayBindingClearViewModel();
			root.DataContext = dc;

			await WindowHelper.WaitForIdle();

			dc.Dispose();
			root.DataContext = null;

			Assert.AreEqual(1, dc.ItemGetCount);
			Assert.AreEqual(1, dc.ItemSetCount);
		}

		[TestMethod]
		[DataRow(true)]
		[DataRow(false)]
		public async Task When_ComboBox_IsTextSearchEnabled_DropDown_Closed(bool isTextSearchEnabled)
		{
			var comboBox = new ComboBox();
			comboBox.Items.Add("Cat");
			comboBox.Items.Add("Dog");
			comboBox.Items.Add("Rabbit");
			comboBox.Items.Add("Elephant");

			// Assert the default value of IsTextSearchEnabled.
			Assert.IsTrue(comboBox.IsTextSearchEnabled);

			// Set the isTextSearchEnabled value being tested.
			comboBox.IsTextSearchEnabled = isTextSearchEnabled;

			await UITestHelper.Load(comboBox);

			comboBox.Focus(FocusState.Programmatic);

			Assert.AreEqual(-1, comboBox.SelectedIndex);
			Assert.AreEqual(false, comboBox.IsDropDownOpen);
			await KeyboardHelper.PressKeySequence("$d$_r#$u$_r");

			var expectedSelectedIndex = isTextSearchEnabled ? 2 : -1;
			var expectedSelectedItem = isTextSearchEnabled ? "Rabbit" : null;
			Assert.AreEqual(expectedSelectedIndex, comboBox.SelectedIndex);
			Assert.AreEqual(expectedSelectedItem, comboBox.SelectedItem);
		}

		[TestMethod]
		[DataRow(true)]
		[DataRow(false)]
		public async Task When_ComboBox_IsTextSearchEnabled_DropDown_Opened(bool isTextSearchEnabled)
		{
			var comboBox = new ComboBox();
			comboBox.Items.Add("Cat");
			comboBox.Items.Add("Dog");
			comboBox.Items.Add("Rabbit");
			comboBox.Items.Add("Elephant");
			comboBox.SelectedIndex = 3;

			// Assert the default value of IsTextSearchEnabled.
			Assert.IsTrue(comboBox.IsTextSearchEnabled);

			// Set the isTextSearchEnabled value being tested.
			comboBox.IsTextSearchEnabled = isTextSearchEnabled;

			await UITestHelper.Load(comboBox);

			comboBox.Focus(FocusState.Programmatic);

			comboBox.IsDropDownOpen = true;

			await WindowHelper.WaitForIdle();

			Assert.AreEqual(3, comboBox.SelectedIndex);
			await KeyboardHelper.PressKeySequence("$d$_r#$u$_r");

			var expectedSelectedIndex = isTextSearchEnabled ? 2 : 3;
			var expectedSelectedItem = isTextSearchEnabled ? "Rabbit" : "Elephant";
			Assert.AreEqual(expectedSelectedIndex, comboBox.SelectedIndex);
			Assert.AreEqual(expectedSelectedItem, comboBox.SelectedItem);

			Assert.IsTrue(comboBox.IsDropDownOpen);
			await KeyboardHelper.Space();

			Assert.AreEqual(isTextSearchEnabled, comboBox.IsDropDownOpen);

			await Task.Delay(1100); // Make sure to wait enough so that HasSearchStringTimedOut becomes true.

			await KeyboardHelper.Space();

			Assert.AreEqual(!isTextSearchEnabled, comboBox.IsDropDownOpen);
		}

		[TestMethod]
		[RequiresFullWindow]
		[RunsOnUIThread]
		[DataRow(PopupPlacementMode.Bottom, 0)]
		[DataRow(PopupPlacementMode.Top, 0)]
		[DataRow(PopupPlacementMode.Bottom, 20)]
		[DataRow(PopupPlacementMode.Top, -20)]
		[UnoWorkItem("https://github.com/unoplatform/nventive-private/issues/509")]
		public async Task When_Customized_Popup_Placement(PopupPlacementMode mode, double verticalOffset)
		{
			var grid = new Grid();
			var comboBox = new PopupPlacementComboBox();
			comboBox.Margin = new Thickness(150, 150, 0, 0);
			// Add items as itmes source
			comboBox.ItemsSource = new List<string> { "Cat", "Dog" };
			comboBox.DesiredPlacement = mode;
			comboBox.VerticalOffset = verticalOffset;
			grid.Children.Add(comboBox);
			try
			{
				TestServices.WindowHelper.WindowContent = grid;
				await TestServices.WindowHelper.WaitForLoaded(comboBox);

				comboBox.ApplyPlacement();
				comboBox.IsDropDownOpen = true;

				await WindowHelper.WaitForIdle();

				var popup = VisualTreeHelper.GetOpenPopupsForXamlRoot(comboBox.XamlRoot).FirstOrDefault();
				Assert.IsNotNull(popup);

				var child = (FrameworkElement)popup.Child;
				await WindowHelper.WaitFor(() => child.ActualHeight > 0);

				var popupBounds = child.TransformToVisual(null).TransformBounds(new Rect(0, 0, child.ActualWidth, child.ActualHeight));
				var comboBoxBounds = comboBox.TransformToVisual(null).TransformBounds(new Rect(0, 0, comboBox.ActualWidth, comboBox.ActualHeight));
				// For some reason WinUI's ComboBox popup border has a -1 vertical Margin, which pushes it up by 1 pixel, and can be inacurrate due to rounding
				double tolerance = 1.5;
				if (mode == PopupPlacementMode.Bottom)
				{
					Assert.AreEqual(comboBoxBounds.Bottom + verticalOffset, popupBounds.Top, tolerance);
				}
				else
				{
					Assert.AreEqual(comboBoxBounds.Top + verticalOffset, popupBounds.Bottom, tolerance);
				}
			}
			finally
			{
				comboBox.IsDropDownOpen = false;
			}
		}

#if HAS_UNO
		[TestMethod]
		[RunsOnUIThread]
		public async Task When_ComboPopup_Rearrange_ScrollShouldNotReset()
		{
			var SUT = new ComboBox()
			{
				ItemsSource = Enumerable.Range(0, 50).Select(x => $"Item {x}").ToArray(),
				SelectedIndex = 0,
			};
			await UITestHelper.Load(SUT);

			// open down-drop
			SUT.IsDropDownOpen = true;
			var host = SUT.GetTemplateChild<Border>("PopupBorder") ?? throw new InvalidOperationException("Failed to find Border#PopupBorder");
			await WindowHelper.WaitForLoaded(host);
			await UITestHelper.WaitForIdle();

			// scroll to 2 screens away
			var sv = host.Child as ScrollViewer ?? throw new InvalidOperationException("Failed to find Border#PopupBorder>ScrollViewer");
			var origin = sv.VerticalOffset;
			var destination = origin + sv.ViewportHeight * 2;
			sv.ChangeView(null, verticalOffset: destination, null, disableAnimation: true);
			await UITestHelper.WaitForIdle();
			Assert.IsTrue(Math.Abs(destination - sv.VerticalOffset) < 1.0, $"Expect sv.VerticalOffset to be near {destination:0.##}, got: {sv.VerticalOffset:0.##}");

			// force an arrange
			var cbi = sv.FindFirstChild<ComboBoxItem>();
			cbi.InvalidateArrange();
			await UITestHelper.WaitForIdle();
			Assert.IsTrue(Math.Abs(destination - sv.VerticalOffset) < 1.0, $"Expect sv.VerticalOffset to be still near {destination:0.##}, got: {sv.VerticalOffset:0.##}");
		}
#endif

#if __SKIA__ // Requires input injection
		[TestMethod]
		[RequiresFullWindow]
		[RunsOnUIThread]
		[UnoWorkItem("https://github.com/unoplatform/uno/issues/15531")]
		public async Task When_Tap_Twice()
		{
			var grid = new Grid();
			var comboBox = new PopupPlacementComboBox();
			comboBox.Margin = new Thickness(200);
			// Add items as itmes source
			comboBox.ItemsSource = new List<string> { "Cat", "Dog", "Rabbit", "Elephant" };
			comboBox.DesiredPlacement = PopupPlacementMode.Bottom;
			comboBox.VerticalOffset = 50;
			grid.Children.Add(comboBox);
			try
			{
				TestServices.WindowHelper.WindowContent = grid;
				await TestServices.WindowHelper.WaitForLoaded(comboBox);

				comboBox.ApplyPlacement();
				TestServices.InputHelper.Tap(comboBox);

				await WindowHelper.WaitForIdle();

				Assert.IsTrue(comboBox.IsDropDownOpen);

				TestServices.InputHelper.Tap(comboBox);

				await WindowHelper.WaitForIdle();

				Assert.IsFalse(comboBox.IsDropDownOpen);
			}
			finally
			{
				comboBox.IsDropDownOpen = false;
			}
		}
#endif

		public sealed class TwoWayBindingClearViewModel : IDisposable
		{
			public enum Themes
			{
				Invalid,
				Day,
				Night
			}

			public TwoWayBindingClearViewModel()
			{
				_item = Items[0];
			}

			public Themes[] Items { get; } = new Themes[] { Themes.Day, Themes.Night };
			private Themes _item;
			private bool _isDisposed;
			public Themes Item
			{
				get
				{
					ItemGetCount++;

					if (_isDisposed)
					{
						return Themes.Invalid;
					}

					return _item;
				}
				set
				{
					ItemSetCount++;

					if (_isDisposed)
					{
						_item = Themes.Invalid;
						return;
					}

					_item = value;
				}
			}

			public int ItemGetCount { get; private set; }
			public int ItemSetCount { get; private set; }

			public void Dispose()
			{
				_isDisposed = true;
			}
		}

		public class TwoWayBindingItem : System.ComponentModel.INotifyPropertyChanged
		{
			private int _selectedNumber;

			public event System.ComponentModel.PropertyChangedEventHandler PropertyChanged;

			public TwoWayBindingItem()
			{
				Numbers = new List<int> { 1, 2, 3, 4 };
				SelectedNumber = 3;
			}

			public List<int> Numbers { get; }

			public int SelectedNumber
			{
				get
				{
					return _selectedNumber;
				}
				set
				{
					_selectedNumber = value;
					PropertyChanged?.Invoke(this, new(nameof(Item)));
				}
			}
		}

		public class ItemModel
		{
			public string Text { get; set; }

			public override string ToString() => Text;
		}

		public class MyObservableCollection<TType> : ObservableCollection<TType>
		{
			private int _batchUpdateCount;

			public IDisposable BatchUpdate()
			{
				++_batchUpdateCount;

				return Uno.Disposables.Disposable.Create(Release);

				void Release()
				{
					if (--_batchUpdateCount <= 0)
					{
						OnCollectionChanged(new NotifyCollectionChangedEventArgs(NotifyCollectionChangedAction.Reset));
					}
				}
			}

			protected override void OnCollectionChanged(NotifyCollectionChangedEventArgs e)
			{
				if (_batchUpdateCount > 0)
				{
					return;
				}

				base.OnCollectionChanged(e);
			}

			public void Append(TType item) => Add(item);

			public TType GetAt(int index) => this[index];
		}

	}


#if __IOS__
	#region "Helper classes for the iOS Modal Page (UIModalPresentationStyle.pageSheet)"
	public partial class MultiFrame : Grid
	{
		private readonly TaskCompletionSource<bool> _isReady = new TaskCompletionSource<bool>();

		private CoreDispatcher _dispatcher => Dispatcher;

		public MultiFrame()
		{
			Loaded += OnLoaded;
		}

		private void OnLoaded(object sender, RoutedEventArgs e)
		{
			_isReady.TrySetResult(true);
		}

		public async Task OpenModal(FrameSectionsTransitionInfo transitionInfo, Page page) // Runs on background thread.
		{
			var uiViewController = new UiViewController(page);

			var rootController = UIApplication.SharedApplication.KeyWindow.RootViewController;

			await rootController.PresentViewControllerAsync(uiViewController, animated: false);
		}

		public async Task CloseModal()
		{
			try
			{
				var rootController = UIApplication.SharedApplication.KeyWindow.RootViewController;

				await rootController.DismissViewControllerAsync(false);
			}
			catch (Exception) { /* purposely */ }
		}

		public class UiViewController : _UIViewController
		{
			public UiViewController(Page frame)
			{
				View = frame;
			}

			public UIViewControllerSectionsTransitionInfo OpeningTransitionInfo { get; set; }

			public void SetTransitionInfo(UIViewControllerSectionsTransitionInfo transitionInfo)
			{
				ModalInPresentation = !transitionInfo.AllowDismissFromGesture;
				ModalPresentationStyle = transitionInfo.ModalPresentationStyle;
				ModalTransitionStyle = transitionInfo.ModalTransitionStyle;
			}
		}

		public abstract class FrameSectionsTransitionInfo : SectionsTransitionInfo
		{
			/// <summary>
			/// The type of <see cref="FrameSectionsTransitionInfo"/>.
			/// </summary>
			public abstract FrameSectionsTransitionInfoTypes Type { get; }

			/// <summary>
			/// Gets the transition info for a suppressed transition. There is not visual animation when using this transition info.
			/// </summary>
			public static DelegatingFrameSectionsTransitionInfo SuppressTransition { get; } = new DelegatingFrameSectionsTransitionInfo(ExecuteSuppressTransition);

			/// <summary>
			/// The new frame fades in or the previous frame fades out, depending on the layering.
			/// </summary>
			public static DelegatingFrameSectionsTransitionInfo FadeInOrFadeOut { get; } = new DelegatingFrameSectionsTransitionInfo(ExecuteFadeInOrFadeOut);

			/// <summary>
			/// The new frame slides up, hiding the previous frame.
			/// </summary>
			public static DelegatingFrameSectionsTransitionInfo SlideUp { get; } = new DelegatingFrameSectionsTransitionInfo(ExecuteSlideUp);

			/// <summary>
			/// The previous frame slides down, revealing the new frame.
			/// </summary>
			public static DelegatingFrameSectionsTransitionInfo SlideDown { get; } = new DelegatingFrameSectionsTransitionInfo(ExecuteSlideDown);

			/// <summary>
			/// The frames are animated using a UIViewController with the default configuration.
			/// </summary>
			public static UIViewControllerSectionsTransitionInfo NativeiOSModal { get; } = new UIViewControllerSectionsTransitionInfo();

			private static Task ExecuteSlideDown(Frame frameToHide, Frame frameToShow, bool frameToShowIsAboveFrameToHide)
			{
				return Animations.SlideFrame1DownToRevealFrame2(frameToHide, frameToShow);
			}

			private static Task ExecuteSlideUp(Frame frameToHide, Frame frameToShow, bool frameToShowIsAboveFrameToHide)
			{
				return Animations.SlideFrame2UpwardsToHideFrame1(frameToHide, frameToShow);
			}

			private static Task ExecuteFadeInOrFadeOut(Frame frameToHide, Frame frameToShow, bool frameToShowIsAboveFrameToHide)
			{
				if (frameToShowIsAboveFrameToHide)
				{
					return Animations.FadeInFrame2ToHideFrame1(frameToHide, frameToShow);
				}
				else
				{
					return Animations.FadeOutFrame1ToRevealFrame2(frameToHide, frameToShow);
				}
			}

			private static Task ExecuteSuppressTransition(Frame frameToHide, Frame frameToShow, bool frameToShowIsAboveFrameToHide)
			{
				return Animations.CollapseFrame1AndShowFrame2(frameToHide, frameToShow);
			}
		}

		public enum FrameSectionsTransitionInfoTypes
		{
			/// <summary>
			/// The transition is applied by changing properties or animating properties of <see cref="Frame"/> objects.
			/// This is associated with the <see cref="DelegatingFrameSectionsTransitionInfo"/> class.
			/// </summary>
			FrameBased,

			/// <summary>
			/// The transition is applied by using the native iOS transitions offered by UIKit.
			/// This is associated with the <see cref="UIViewControllerSectionsTransitionInfo"/> class.
			/// </summary>
			UIViewControllerBased
		}

		public class DelegatingFrameSectionsTransitionInfo : FrameSectionsTransitionInfo
		{
			private readonly FrameSectionsTransitionDelegate _frameTranstion;

			/// <summary>
			/// Creates a new instance of <see cref="DelegatingFrameSectionsTransitionInfo"/>.
			/// </summary>
			/// <param name="frameTranstion">The method describing the transition.</param>
			public DelegatingFrameSectionsTransitionInfo(FrameSectionsTransitionDelegate frameTranstion)
			{
				_frameTranstion = frameTranstion;
			}

			///<inheritdoc/>
			public override FrameSectionsTransitionInfoTypes Type => FrameSectionsTransitionInfoTypes.FrameBased;

			/// <summary>
			/// Runs the transition.
			/// </summary>
			/// <param name="frameToHide">The <see cref="Frame"/> that must be hidden after the transition.</param>
			/// <param name="frameToShow">The <see cref="Frame"/> that must be visible after the transition.</param>
			/// <param name="frameToShowIsAboveFrameToHide">Flag indicating whether the frame to show is above the frame to hide in their parent container.</param>
			/// <returns>Task running the transition operation.</returns>
			public Task Run(Frame frameToHide, Frame frameToShow, bool frameToShowIsAboveFrameToHide)
			{
				return _frameTranstion(frameToHide, frameToShow, frameToShowIsAboveFrameToHide);
			}
		}

		public delegate Task FrameSectionsTransitionDelegate(Frame frameToHide, Frame frameToShow, bool frameToShowIsAboveFrameToHide);

		public class UIViewControllerSectionsTransitionInfo : FrameSectionsTransitionInfo
		{
			public UIViewControllerSectionsTransitionInfo(bool allowDismissFromGesture = true, UIModalPresentationStyle modalPresentationStyle = UIModalPresentationStyle.PageSheet, UIModalTransitionStyle modalTransitionStyle = UIModalTransitionStyle.CoverVertical)
			{
				AllowDismissFromGesture = allowDismissFromGesture;
				ModalPresentationStyle = modalPresentationStyle;
				ModalTransitionStyle = modalTransitionStyle;
			}

			public bool AllowDismissFromGesture { get; }

			public UIModalPresentationStyle ModalPresentationStyle { get; }

			public UIModalTransitionStyle ModalTransitionStyle { get; }

			public override FrameSectionsTransitionInfoTypes Type => FrameSectionsTransitionInfoTypes.UIViewControllerBased;
		}

		public static class Animations
		{
			/// <summary>
			/// The default duration of built-in animations, in seconds.
			/// </summary>
			public const double DefaultDuration = 0.250;

			/// <summary>
			/// Fades out <paramref name="frame1"/> to reveal <paramref name="frame2"/>.
			/// </summary>
			public static Task FadeOutFrame1ToRevealFrame2(Frame frame1, Frame frame2)
			{
				// 1. Disable the currently visible frame during the animation.
				frame1.IsHitTestVisible = false;

				// 2. Make the next frame visible so that we see it as the previous frame fades out.
				frame2.Opacity = 1;

				frame2.Visibility = Visibility.Visible;
				frame2.IsHitTestVisible = true;

				// 3. Fade out the frame.
				var storyboard = new Storyboard();
				AddFadeOut(storyboard, frame1);
				storyboard.Begin();

				return Task.CompletedTask;
			}

			/// <summary>
			/// Fades in <paramref name="frame1"/> to hide <paramref name="frame2"/>.
			/// </summary>
			public static Task FadeInFrame2ToHideFrame1(Frame frame1, Frame frame2)
			{
				// 1. Disable the currently visible frame during the animation.
				frame1.IsHitTestVisible = false;

				// 2. Make the next frame visible, but transparent.
				frame2.Opacity = 0;
				frame2.Visibility = Visibility.Visible;

				// 3. Fade in the frame.
				var storyboard = new Storyboard();
				AddFadeIn(storyboard, frame2);
				storyboard.Begin();

				// 4. Once the next frame is visible, enable it.
				frame2.IsHitTestVisible = true;

				return Task.CompletedTask;
			}

			/// <summary>
			/// Slides <paramref name="frame2"/> upwards to hide <paramref name="frame1"/>.
			/// </summary>
			public static Task SlideFrame2UpwardsToHideFrame1(Frame frame1, Frame frame2)
			{
				frame1.IsHitTestVisible = false;
				((TranslateTransform)frame2.RenderTransform).Y = frame1.ActualHeight;
				frame2.Opacity = 1;
				frame2.Visibility = Visibility.Visible;

				var storyboard = new Storyboard();
				AddSlideInFromBottom(storyboard, (TranslateTransform)frame2.RenderTransform);
				storyboard.Begin();

				frame2.IsHitTestVisible = true;

				return Task.CompletedTask;
			}

			/// <summary>
			/// Slides down <paramref name="frame1"/> to releave <paramref name="frame2"/>.
			/// </summary>
			public static Task SlideFrame1DownToRevealFrame2(Frame frame1, Frame frame2)
			{
				frame1.IsHitTestVisible = false;
				frame2.Opacity = 1;
				frame2.Visibility = Visibility.Visible;

				var storyboard = new Storyboard();
				AddSlideBackToBottom(storyboard, (TranslateTransform)frame1.RenderTransform, frame2.ActualHeight);
				storyboard.Begin();

				frame2.IsHitTestVisible = true;

				return Task.CompletedTask;
			}

			/// <summary>
			/// Collapses <paramref name="frame1"/> and make <paramref name="frame2"/> visible.
			/// </summary>
			public static Task CollapseFrame1AndShowFrame2(Frame frame1, Frame frame2)
			{
				frame1.Visibility = Visibility.Collapsed;
				frame2.IsHitTestVisible = false;

				frame2.Visibility = Visibility.Visible;
				frame2.Opacity = 1;
				frame2.IsHitTestVisible = true;

				return Task.CompletedTask;
			}

			private static void AddFadeIn(Storyboard storyboard, DependencyObject target)
			{
				var animation = new DoubleAnimation()
				{
					To = 1,
					Duration = new Duration(TimeSpan.FromSeconds(DefaultDuration)),
					EasingFunction = new QuadraticEase() { EasingMode = EasingMode.EaseInOut }
				};

				Storyboard.SetTarget(animation, target);
				Storyboard.SetTargetProperty(animation, "Opacity");

				storyboard.Children.Add(animation);
			}

			private static void AddFadeOut(Storyboard storyboard, DependencyObject target)
			{
				var animation = new DoubleAnimation()
				{
					To = 0,
					Duration = new Duration(TimeSpan.FromSeconds(DefaultDuration)),
					EasingFunction = new QuadraticEase() { EasingMode = EasingMode.EaseInOut }
				};

				Storyboard.SetTarget(animation, target);
				Storyboard.SetTargetProperty(animation, "Opacity");

				storyboard.Children.Add(animation);
			}

			private static void AddSlideInFromBottom(Storyboard storyboard, TranslateTransform target)
			{
				var animation = new DoubleAnimation()
				{
					To = 0,
					Duration = new Duration(TimeSpan.FromSeconds(DefaultDuration)),
					EasingFunction = new QuadraticEase() { EasingMode = EasingMode.EaseOut }
				};

				Storyboard.SetTarget(animation, target);
				Storyboard.SetTargetProperty(animation, "Y");

				storyboard.Children.Add(animation);
			}

			private static void AddSlideBackToBottom(Storyboard storyboard, TranslateTransform target, double translation)
			{
				var animation = new DoubleAnimation()
				{
					To = translation,
					Duration = new Duration(TimeSpan.FromSeconds(DefaultDuration)),
					EasingFunction = new QuadraticEase() { EasingMode = EasingMode.EaseOut }
				};

				Storyboard.SetTarget(animation, target);
				Storyboard.SetTargetProperty(animation, "Y");

				storyboard.Children.Add(animation);
			}
		}

		public abstract class SectionsTransitionInfo
		{
		}
	}
	#endregion
#endif
}<|MERGE_RESOLUTION|>--- conflicted
+++ resolved
@@ -1018,7 +1018,6 @@
 			WindowHelper.WindowContent = SUT;
 			await WindowHelper.WaitForLoaded(SUT);
 
-<<<<<<< HEAD
 			try
 			{
 				// force ItemsPanel to materialized, otherwise ContainerFromIndex will always return 0
@@ -1035,27 +1034,6 @@
 				// changing selection to 6
 				SUT.SelectedItem = 6;
 				await WindowHelper.WaitForIdle();
-=======
-			SUT.IsDropDownOpen = true;
-			await WindowHelper.WaitForIdle();
-
-			var containerForTwo = SUT.ContainerFromItem(SUT.SelectedItem) as SelectorItem;
-			Assert.IsNotNull(containerForTwo);
-			var h = VisualStateHelper.GetCurrentVisualStateName(containerForTwo);
-			Assert.IsTrue(h.Contains("Selected"));
-
-			SUT.IsDropDownOpen = false;
-			await WindowHelper.WaitForIdle();
-
-			SUT.SelectedItem = 6;
-			await WindowHelper.WaitForIdle();
-
-			SUT.IsDropDownOpen = true;
-			await WindowHelper.WaitForIdle();
-
-			var containerForSix = SUT.ContainerFromItem(SUT.SelectedItem) as SelectorItem;
-			Assert.IsNotNull(containerForSix);
->>>>>>> 969e990d
 
 				var container6 = SUT.ContainerFromItem(SUT.SelectedItem) as SelectorItem;
 				Assert.IsNotNull(container6, "failed to resolve container#6");
