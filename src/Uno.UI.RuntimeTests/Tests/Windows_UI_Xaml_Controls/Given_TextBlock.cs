--- conflicted
+++ resolved
@@ -304,7 +304,6 @@
 		}
 
 		[TestMethod]
-<<<<<<< HEAD
 		[RunsOnUIThread]
 		public async Task When_TextWrapping_Changed()
 		{
@@ -331,8 +330,6 @@
 
 		[TestMethod]
 		[RunsOnUIThread]
-=======
->>>>>>> 7842fe86
 		public async Task When_Empty_TextBlock_Measure()
 		{
 			var container = new Grid()
