using System;
using System.IO;
using System.Diagnostics;
using System.Threading;
using System.Threading.Tasks;
using Windows.ApplicationModel;
using Windows.ApplicationModel.Activation;
using Windows.UI.Core;
using Windows.UI.Popups;
using Windows.UI.Xaml;
using Windows.UI.Xaml.Controls;
using Windows.UI.Xaml.Navigation;
using Windows.Foundation.Metadata;
using Windows.Graphics.Display;
using System.Globalization;
using Windows.UI.ViewManagement;
using Microsoft.Extensions.Logging;
using Uno;
using System.Diagnostics.CodeAnalysis;

#if !HAS_UNO
using Uno.Logging;
#endif

#if HAS_UNO_WINUI
using LaunchActivatedEventArgs = Microsoft.UI.Xaml.LaunchActivatedEventArgs;
#else
using LaunchActivatedEventArgs = Windows.ApplicationModel.Activation.LaunchActivatedEventArgs;
#endif

#if UNO_ISLANDS
using Windows.UI.Xaml.Markup;
using Uno.UI.XamlHost;
#endif

namespace SamplesApp
{
	/// <summary>
	/// Provides application-specific behavior to supplement the default Application class.
	/// </summary>
	sealed public partial class App : Application
#if UNO_ISLANDS
	, IXamlMetadataProvider, IXamlMetadataContainer, IDisposable
#endif
	{
#if HAS_UNO
		private static Uno.Foundation.Logging.Logger _log;
#else
		private static ILogger _log;
#endif

		private bool _wasActivated;
		private bool _isSuspended;

		static App()
		{
			ConfigureLogging();
		}

		/// <summary>
		/// Initializes the singleton application object.  This is the first line of authored code
		/// executed, and as such is the logical equivalent of main() or WinMain().
		/// </summary>
		public App()
		{
			// Fix language for UI tests
			Thread.CurrentThread.CurrentCulture = new CultureInfo("en-US");
			Thread.CurrentThread.CurrentUICulture = new CultureInfo("en-US");

#if __SKIA__
			ApplicationView.PreferredLaunchViewSize = new Windows.Foundation.Size(1024, 768);
#endif

			ConfigureFeatureFlags();

			AssertIssue1790ApplicationSettingsUsable();
			AssertApplicationData();

			this.InitializeComponent();
			this.Suspending += OnSuspending;
			this.Resuming += OnResuming;
		}

		/// <summary>
		/// Invoked when the application is launched normally by the end user.  Other entry points
		/// will be used such as when the application is launched to open a specific file.
		/// </summary>
		/// <param name="e">Details about the launch request and process.</param>
		protected
#if HAS_UNO
			internal
#endif
			override void OnLaunched(LaunchActivatedEventArgs e)
		{
#if __IOS__ && !__MACCATALYST__
			// requires Xamarin Test Cloud Agent
			Xamarin.Calabash.Start();

			LaunchiOSWatchDog();
#endif
			var activationKind =
#if HAS_UNO_WINUI
				e.UWPLaunchActivatedEventArgs.Kind
#else
				e.Kind
#endif
				;

			if (activationKind == ActivationKind.Launch)
			{
				AssertIssue8356();

				AssertIssue12936();

				AssertIssue12937();
			}

			var sw = Stopwatch.StartNew();
			var n = Windows.UI.Xaml.Window.Current.Dispatcher.RunIdleAsync(
				_ =>
				{
					Console.WriteLine("Done loading " + sw.Elapsed);
				});

#if DEBUG
			if (System.Diagnostics.Debugger.IsAttached)
			{
				// this.DebugSettings.EnableFrameRateCounter = true;
			}
#endif
			AssertInitialWindowSize();

			InitializeFrame(e.Arguments);

			AssertIssue8641NativeOverlayInitialized();

			ActivateMainWindow();

			ApplicationView.GetForCurrentView().Title = "Uno Samples";

#if __SKIA__ && DEBUG
			AppendRepositoryPathToTitleBar();
#endif

			HandleLaunchArguments(e);
		}

#if __SKIA__ && DEBUG
		private void AppendRepositoryPathToTitleBar()
		{
			var fullPath = Package.Current.InstalledLocation.Path;
			var srcSamplesApp = $"{Path.DirectorySeparatorChar}src{Path.DirectorySeparatorChar}SamplesApp";
			var repositoryPath = fullPath;
			if (fullPath.IndexOf(srcSamplesApp) is int index && index > 0)
			{
				repositoryPath = fullPath.Substring(0, index);
			}

			ApplicationView.GetForCurrentView().Title += $" ({repositoryPath})";
		}
#endif

#if __IOS__
		/// <summary>
		/// Launches a watchdog that will terminate the app if the dispatcher does not process
		/// messages within a specific time.
		///
		/// Restarting the app is required in some cases where either the test engine, or Xamarin.UITest stall
		/// while processing the events of the app.
		///
		/// See https://github.com/unoplatform/uno/issues/3363 for details
		/// </summary>
		private void LaunchiOSWatchDog()
		{
			if (!Debugger.IsAttached)
			{
				Console.WriteLine("Starting dispatcher WatchDog...");

				var dispatcher = CoreWindow.GetForCurrentThread().Dispatcher;
				var timeout = TimeSpan.FromSeconds(240);

				Task.Run(async () =>
				{

					while (true)
					{
						var delayTask = Task.Delay(timeout);
						var messageTask = dispatcher.RunAsync(CoreDispatcherPriority.High, () => { }).AsTask();

						if (await Task.WhenAny(delayTask, messageTask) == delayTask)
						{
							ThreadPool.QueueUserWorkItem(
								_ =>
								{
									Console.WriteLine($"WatchDog detecting a stall in the dispatcher after {timeout}, terminating the app");
									throw new Exception($"Watchdog failed");
								});
						}

						await Task.Delay(TimeSpan.FromSeconds(5));
					}
				});
			}
		}
#endif

		protected
#if HAS_UNO
			internal
#endif
			override async void OnActivated(IActivatedEventArgs e)
		{
			base.OnActivated(e);

			InitializeFrame();
			ActivateMainWindow();

			if (e.Kind == ActivationKind.Protocol)
			{
				var protocolActivatedEventArgs = (ProtocolActivatedEventArgs)e;
				var dlg = new MessageDialog(
					$"PreviousState - {e.PreviousExecutionState}, " +
					$"Uri - {protocolActivatedEventArgs.Uri}",
					"Application activated via protocol");
				if (ApiInformation.IsMethodPresent("Windows.UI.Popups.MessageDialog", nameof(MessageDialog.ShowAsync)))
				{
					await dlg.ShowAsync();
				}
			}
		}

		private void ActivateMainWindow()
		{
			Windows.UI.Xaml.Window.Current.Activate();
			_wasActivated = true;
			_isSuspended = false;
		}

#if !HAS_UNO_WINUI
		protected override void OnWindowCreated(global::Windows.UI.Xaml.WindowCreatedEventArgs args)
		{
			if (Current is null)
			{
				throw new InvalidOperationException("The Window should be created later in the application lifecycle.");
			}
		}
#endif

		private void InitializeFrame(string arguments = null)
		{
			Frame rootFrame = Windows.UI.Xaml.Window.Current.Content as Frame;

			// Do not repeat app initialization when the Window already has content,
			// just ensure that the window is active
			if (rootFrame == null)
			{
				// Create a Frame to act as the navigation context and navigate to the first page
				rootFrame = new Frame();

				rootFrame.NavigationFailed += OnNavigationFailed;

				// Place the frame in the current Window
				Windows.UI.Xaml.Window.Current.Content = rootFrame;
				Console.WriteLine($"RootFrame: {rootFrame}");
			}

			if (rootFrame.Content == null)
			{
				// When the navigation stack isn't restored navigate to the first page,
				// configuring the new page by passing required information as a navigation
				// parameter
				var startingPageType = typeof(MainPage);
				if (arguments != null)
				{
					rootFrame.Navigate(startingPageType, arguments);
				}
				else
				{
					rootFrame.Navigate(startingPageType);
				}
			}
		}

		private async void HandleLaunchArguments(LaunchActivatedEventArgs launchActivatedEventArgs)
		{
			Console.WriteLine($"HandleLaunchArguments: {launchActivatedEventArgs.Arguments}");

			if (launchActivatedEventArgs.Arguments is not { } args)
			{
				return;
			}

			if (HandleAutoScreenshots(args))
			{
				return;
			}

			if (await HandleRuntimeTests(args))
			{
				return;
			}

			if (TryNavigateToLaunchSample(args))
			{
				return;
			}

			if (!string.IsNullOrEmpty(args))
			{
				var dlg = new MessageDialog(args, "Launch arguments");
				await dlg.ShowAsync();
			}
		}

		/// <summary>
		/// Invoked when Navigation to a certain page fails
		/// </summary>
		/// <param name="sender">The Frame which failed navigation</param>
		/// <param name="e">Details about the navigation failure</param>
		void OnNavigationFailed(object sender, NavigationFailedEventArgs e)
		{
			throw new Exception($"Failed to load Page {e.SourcePageType}: {e.Exception}");
		}

		/// <summary>
		/// Invoked when application execution is being suspended.  Application state is saved
		/// without knowing whether the application will be terminated or resumed with the contents
		/// of memory still intact.
		/// </summary>
		/// <param name="sender">The source of the suspend request.</param>
		/// <param name="e">Details about the suspend request.</param>
		private void OnSuspending(object sender, SuspendingEventArgs e)
		{
			_isSuspended = true;

			var deferral = e.SuspendingOperation.GetDeferral();

			Console.WriteLine($"OnSuspending (Deadline:{e.SuspendingOperation.Deadline})");

			deferral.Complete();
		}

		private void OnResuming(object sender, object e)
		{
			Console.WriteLine("OnResuming");

			AssertIssue10313ResumingAfterActivate();

			_isSuspended = false;
		}

		public static void ConfigureLogging()
		{
#if HAS_UNO
			System.Threading.Tasks.TaskScheduler.UnobservedTaskException += (s, e) => _log?.Error("UnobservedTaskException", e.Exception);
			AppDomain.CurrentDomain.UnhandledException += (s, e) => _log?.Error("UnhandledException", (e.ExceptionObject as Exception) ?? new Exception("Unknown exception " + e.ExceptionObject));
#endif
			var factory = Microsoft.Extensions.Logging.LoggerFactory.Create(builder =>
			{
#if __WASM__
				builder.AddProvider(new Uno.Extensions.Logging.WebAssembly.WebAssemblyConsoleLoggerProvider());
#else
				builder.AddConsole();
#endif

#if !DEBUG
				// Exclude logs below this level
				builder.SetMinimumLevel(LogLevel.Information);
#else
				// Exclude logs below this level
				builder.SetMinimumLevel(LogLevel.Debug);
#endif

				// Runtime Tests control logging
				builder.AddFilter("Uno.UI.Samples.Tests", LogLevel.Information);

				builder.AddFilter("Uno.UI.Media", LogLevel.Information);

				builder.AddFilter("Uno", LogLevel.Warning);
				builder.AddFilter("Windows", LogLevel.Warning);
				builder.AddFilter("Microsoft", LogLevel.Warning);

				// RemoteControl and HotReload related
				builder.AddFilter("Uno.UI.RemoteControl", LogLevel.Information);

				// Display Skia related information
				builder.AddFilter("Uno.UI.Runtime.Skia", LogLevel.Debug);
				builder.AddFilter("Uno.UI.Skia", LogLevel.Debug);

				// builder.AddFilter("Uno.Foundation.WebAssemblyRuntime", LogLevel.Debug );
				// builder.AddFilter("Windows.UI.Xaml.Controls.PopupPanel", LogLevel.Debug );

				// Generic Xaml events
				// builder.AddFilter("Windows.UI.Xaml", LogLevel.Debug );
				// builder.AddFilter("Windows.UI.Xaml.Media", LogLevel.Debug );
				// builder.AddFilter("Windows.UI.Xaml.Shapes", LogLevel.Debug );
				// builder.AddFilter("Windows.UI.Xaml.VisualStateGroup", LogLevel.Debug );
				// builder.AddFilter("Windows.UI.Xaml.StateTriggerBase", LogLevel.Debug );
				// builder.AddFilter("Windows.UI.Xaml.UIElement", LogLevel.Debug );
				// builder.AddFilter("Windows.UI.Xaml.FrameworkElement", LogLevel.Trace );
				// builder.AddFilter("Windows.UI.Xaml.Controls.TextBlock", LogLevel.Debug );

				// Layouter specific messages
				// builder.AddFilter("Windows.UI.Xaml.Controls", LogLevel.Debug );
				// builder.AddFilter("Windows.UI.Xaml.Controls.Layouter", LogLevel.Debug );
				// builder.AddFilter("Windows.UI.Xaml.Controls.Panel", LogLevel.Debug );
				// builder.AddFilter("Windows.Storage", LogLevel.Debug );

				// Binding related messages
				// builder.AddFilter("Windows.UI.Xaml.Data", LogLevel.Debug );
				// builder.AddFilter("Windows.UI.Xaml.Data", LogLevel.Debug );

				// Binder memory references tracking
				// builder.AddFilter("Uno.UI.DataBinding.BinderReferenceHolder", LogLevel.Debug );

				// builder.AddFilter(ListView-related messages
				// builder.AddFilter("Windows.UI.Xaml.Controls.ListViewBase", LogLevel.Debug );
				// builder.AddFilter("Windows.UI.Xaml.Controls.ListView", LogLevel.Debug );
				// builder.AddFilter("Windows.UI.Xaml.Controls.GridView", LogLevel.Debug );
				// builder.AddFilter("Windows.UI.Xaml.Controls.VirtualizingPanelLayout", LogLevel.Debug );
				// builder.AddFilter("Windows.UI.Xaml.Controls.NativeListViewBase", LogLevel.Debug );
				// builder.AddFilter("Windows.UI.Xaml.Controls.ListViewBaseSource", LogLevel.Debug ); //iOS
				// builder.AddFilter("Windows.UI.Xaml.Controls.ListViewBaseInternalContainer", LogLevel.Debug ); //iOS
				// builder.AddFilter("Windows.UI.Xaml.Controls.NativeListViewBaseAdapter", LogLevel.Debug ); //Android
				// builder.AddFilter("Windows.UI.Xaml.Controls.BufferViewCache", LogLevel.Debug ); //Android
				// builder.AddFilter("Windows.UI.Xaml.Controls.VirtualizingPanelGenerator", LogLevel.Debug ); //WASM
			});

			Uno.Extensions.LogExtensionPoint.AmbientLoggerFactory = factory;
#if HAS_UNO
			global::Uno.UI.Adapter.Microsoft.Extensions.Logging.LoggingAdapter.Initialize();
			_log = Uno.Foundation.Logging.LogExtensionPoint.Factory.CreateLogger(typeof(App));
#else
			_log = Uno.Extensions.LogExtensionPoint.Log(typeof(App));
#endif
		}

		static void ConfigureFeatureFlags()
		{
#if __IOS__
			Uno.UI.FeatureConfiguration.CommandBar.AllowNativePresenterContent = true;
			WinRTFeatureConfiguration.Focus.EnableExperimentalKeyboardFocus = true;
			Uno.UI.FeatureConfiguration.DatePicker.UseLegacyStyle = true;
			Uno.UI.FeatureConfiguration.TimePicker.UseLegacyStyle = true;
#endif
#if __SKIA__
			Uno.UI.FeatureConfiguration.ToolTip.UseToolTips = true;
#endif
		}

		public static string GetDisplayScreenScaling(string displayId)
			=> (DisplayInformation.GetForCurrentView().LogicalDpi * 100f / 96f).ToString(CultureInfo.InvariantCulture);
<<<<<<< HEAD

		public static string RunTest(string metadataName)
		{
			try
			{
				Console.WriteLine($"Initiate Running Test {metadataName}");

				var testId = Interlocked.Increment(ref _testIdCounter);

				_ = Windows.UI.Xaml.Window.Current.Dispatcher.RunAsync(
					CoreDispatcherPriority.Normal,
					async () =>
					{
						try
						{
#if __IOS__ || __ANDROID__
							var statusBar = Windows.UI.ViewManagement.StatusBar.GetForCurrentView();
							if (statusBar != null)
							{
								_ = Windows.UI.Xaml.Window.Current.Dispatcher.RunAsync(
									Windows.UI.Core.CoreDispatcherPriority.Normal,
									async () => await statusBar.HideAsync()
								);
							}
#endif

#if __ANDROID__
							Windows.ApplicationModel.Core.CoreApplication.GetCurrentView().TitleBar.ExtendViewIntoTitleBar = false;
							Uno.UI.FeatureConfiguration.ScrollViewer.AndroidScrollbarFadeDelay = TimeSpan.Zero;
#endif

#if HAS_UNO
							// Disable the TextBox caret for new instances
							Uno.UI.FeatureConfiguration.TextBox.HideCaret = true;
#endif

							var t = SampleControl.Presentation.SampleChooserViewModel.Instance.SetSelectedSample(CancellationToken.None, metadataName);
							var timeout = Task.Delay(30000);

							await Task.WhenAny(t, timeout);

							if (!(t.IsCompleted && !t.IsFaulted))
							{
								throw new TimeoutException();
							}

							ImmutableInterlocked.Update(ref _doneTests, lst => lst.Add(testId));
						}
						catch (Exception e)
						{
							Console.WriteLine($"Failed to run test {metadataName}, {e}");
						}
						finally
						{
#if HAS_UNO
							// Restore the caret for new instances
							Uno.UI.FeatureConfiguration.TextBox.HideCaret = false;
#endif
						}
					}
				);

				return testId.ToString();
			}
			catch (Exception e)
			{
				Console.WriteLine($"Failed Running Test {metadataName}, {e}");
				return "";
			}
		}

#if __IOS__
		[Foundation.Export("runTest:")] // notice the colon at the end of the method name
		public Foundation.NSString RunTestBackdoor(Foundation.NSString value) => new Foundation.NSString(RunTest(value));

		[Foundation.Export("isTestDone:")] // notice the colon at the end of the method name
		public Foundation.NSString IsTestDoneBackdoor(Foundation.NSString value) => new Foundation.NSString(IsTestDone(value).ToString());

		[Foundation.Export("getDisplayScreenScaling:")] // notice the colon at the end of the method name
		public Foundation.NSString GetDisplayScreenScalingBackdoor(Foundation.NSString value) => new Foundation.NSString(GetDisplayScreenScaling(value).ToString());
#endif

		public static bool IsTestDone(string testId) => int.TryParse(testId, out var id) ? _doneTests.Contains(id) : false;

		/// <summary>
		/// Assert that ApplicationData.Current.[LocalFolder|RoamingFolder] is usable in the constructor of App.xaml.cs on all platforms.
		/// </summary>
		/// <seealso href="https://github.com/unoplatform/uno/issues/1741"/>
		public void AssertIssue1790ApplicationSettingsUsable()
		{
			void AssertIsUsable(Windows.Storage.ApplicationDataContainer container)
			{
				const string issue1790 = nameof(issue1790);

				container.Values.Remove(issue1790);
				container.Values.Add(issue1790, "ApplicationData.Current.[LocalFolder|RoamingFolder] is usable in the constructor of App.xaml.cs on this platform.");

				Assert.IsTrue(container.Values.ContainsKey(issue1790));
			}

			AssertIsUsable(Windows.Storage.ApplicationData.Current.LocalSettings);
			AssertIsUsable(Windows.Storage.ApplicationData.Current.RoamingSettings);
		}

		/// <summary>
		/// Assert that the App DisplayName was found in manifest and loaded from resources
		/// </summary>
		public void AssertIssue12936()
		{
			//On Wasm the DisplayName is currently empty, as it is not being load from manifest
#if !__WASM__
			var displayName = Package.Current.DisplayName;

			Assert.IsFalse(string.IsNullOrEmpty(displayName), "DisplayName is empty.");

			Assert.IsFalse(displayName.Contains("ms-resource:"), $"'{displayName}' wasn't found in resources.");
#endif
		}

		/// <summary>
		/// Assert that ApplicationModel Package properties were found in the manifest and loaded from resources 
		/// </summary>
		public void AssertIssue12937()
		{
			//The ApplicationModel Package properties are currently only supported on Skia
#if __SKIA__
			var description = Package.Current.Description;
			var publisherName = Package.Current.PublisherDisplayName;

			Assert.IsFalse(string.IsNullOrEmpty(description), "Description isn't in manifest.");

			Assert.IsFalse(string.IsNullOrEmpty(publisherName), "PublisherDisplayName isn't in manifest.");

			Assert.IsFalse(description.Contains("ms-resource:"), $"'{description}' wasn't found in resources.");

			Assert.IsFalse(publisherName.Contains("ms-resource:"), $"'{publisherName}' wasn't found in resources.");
#endif
		}

		/// <summary>
		/// Assert that Application Title is getting its value from manifest
		/// </summary>
		public void AssertIssue8356()
		{
#if __SKIA__
			Uno.UI.RuntimeTests.Tests.Windows_UI_ViewManagement_ApplicationView.Given_ApplicationView.StartupTitle = Windows.UI.ViewManagement.ApplicationView.GetForCurrentView().Title;
#endif
		}

		/// <summary>
		/// Assert that the native overlay layer for Skia targets is initialized in time for UI to appear.
		/// </summary>
		public void AssertIssue8641NativeOverlayInitialized()
		{
#if __SKIA__
			if (Uno.UI.Xaml.Core.CoreServices.Instance.InitializationType == Uno.UI.Xaml.Core.InitializationType.IslandsOnly)
			{
				return;
			}
			// Temporarily add a TextBox to the current page's content to verify native overlay is available
			Frame rootFrame = Windows.UI.Xaml.Window.Current.Content as Frame;
			var textBox = new TextBox();
			textBox.XamlRoot = rootFrame.XamlRoot;
			var textBoxView = new TextBoxView(textBox);
			ApiExtensibility.CreateInstance<IOverlayTextBoxViewExtension>(textBoxView, out var textBoxViewExtension);
			Assert.IsTrue(textBoxViewExtension.IsOverlayLayerInitialized(rootFrame.XamlRoot));
#endif
		}

		public void AssertInitialWindowSize()
		{
#if !__SKIA__ // Will be fixed as part of #8341
			Assert.IsTrue(global::Windows.UI.Xaml.Window.Current.Bounds.Width > 0);
			Assert.IsTrue(global::Windows.UI.Xaml.Window.Current.Bounds.Height > 0);
#endif
		}

		/// <summary>
		/// Verifies that ApplicationData are available immediately after the application class is created
		/// and the data are stored in proper application specific lcoations.
		/// </summary>
		public void AssertApplicationData()
		{
#if __SKIA__
			var appName = Package.Current.Id.Name;
			var publisher = string.IsNullOrEmpty(Package.Current.Id.Publisher) ? "" : "Uno Platform";

			AssertForFolder(ApplicationData.Current.LocalFolder);
			AssertForFolder(ApplicationData.Current.RoamingFolder);
			AssertForFolder(ApplicationData.Current.TemporaryFolder);
			AssertForFolder(ApplicationData.Current.LocalCacheFolder);
			AssertSettings(ApplicationData.Current.LocalSettings);
			AssertSettings(ApplicationData.Current.RoamingSettings);

			void AssertForFolder(StorageFolder folder)
			{
				AssertContainsIdProps(folder);
				AssertCanCreateFile(folder);
			}

			void AssertSettings(ApplicationDataContainer container)
			{
				var key = Guid.NewGuid().ToString();
				var value = Guid.NewGuid().ToString();

				container.Values[key] = value;
				Assert.IsTrue(container.Values.ContainsKey(key));
				Assert.AreEqual(value, container.Values[key]);
				container.Values.Remove(key);
			}

			void AssertContainsIdProps(StorageFolder folder)
			{
				Assert.IsTrue(folder.Path.Contains(appName, StringComparison.Ordinal));
				Assert.IsTrue(folder.Path.Contains(publisher, StringComparison.Ordinal));
			}

			void AssertCanCreateFile(StorageFolder folder)
			{
				var filename = Guid.NewGuid() + ".txt";
				var path = Path.Combine(folder.Path, filename);
				var expectedContent = "Test";
				try
				{
					File.WriteAllText(path, expectedContent);
					var actualContent = File.ReadAllText(path);

					Assert.AreEqual(expectedContent, actualContent);
				}
				finally
				{
					File.Delete(path);
				}
			}
#endif
		}
=======
>>>>>>> 37f1fb9a
	}
}<|MERGE_RESOLUTION|>--- conflicted
+++ resolved
@@ -450,244 +450,5 @@
 
 		public static string GetDisplayScreenScaling(string displayId)
 			=> (DisplayInformation.GetForCurrentView().LogicalDpi * 100f / 96f).ToString(CultureInfo.InvariantCulture);
-<<<<<<< HEAD
-
-		public static string RunTest(string metadataName)
-		{
-			try
-			{
-				Console.WriteLine($"Initiate Running Test {metadataName}");
-
-				var testId = Interlocked.Increment(ref _testIdCounter);
-
-				_ = Windows.UI.Xaml.Window.Current.Dispatcher.RunAsync(
-					CoreDispatcherPriority.Normal,
-					async () =>
-					{
-						try
-						{
-#if __IOS__ || __ANDROID__
-							var statusBar = Windows.UI.ViewManagement.StatusBar.GetForCurrentView();
-							if (statusBar != null)
-							{
-								_ = Windows.UI.Xaml.Window.Current.Dispatcher.RunAsync(
-									Windows.UI.Core.CoreDispatcherPriority.Normal,
-									async () => await statusBar.HideAsync()
-								);
-							}
-#endif
-
-#if __ANDROID__
-							Windows.ApplicationModel.Core.CoreApplication.GetCurrentView().TitleBar.ExtendViewIntoTitleBar = false;
-							Uno.UI.FeatureConfiguration.ScrollViewer.AndroidScrollbarFadeDelay = TimeSpan.Zero;
-#endif
-
-#if HAS_UNO
-							// Disable the TextBox caret for new instances
-							Uno.UI.FeatureConfiguration.TextBox.HideCaret = true;
-#endif
-
-							var t = SampleControl.Presentation.SampleChooserViewModel.Instance.SetSelectedSample(CancellationToken.None, metadataName);
-							var timeout = Task.Delay(30000);
-
-							await Task.WhenAny(t, timeout);
-
-							if (!(t.IsCompleted && !t.IsFaulted))
-							{
-								throw new TimeoutException();
-							}
-
-							ImmutableInterlocked.Update(ref _doneTests, lst => lst.Add(testId));
-						}
-						catch (Exception e)
-						{
-							Console.WriteLine($"Failed to run test {metadataName}, {e}");
-						}
-						finally
-						{
-#if HAS_UNO
-							// Restore the caret for new instances
-							Uno.UI.FeatureConfiguration.TextBox.HideCaret = false;
-#endif
-						}
-					}
-				);
-
-				return testId.ToString();
-			}
-			catch (Exception e)
-			{
-				Console.WriteLine($"Failed Running Test {metadataName}, {e}");
-				return "";
-			}
-		}
-
-#if __IOS__
-		[Foundation.Export("runTest:")] // notice the colon at the end of the method name
-		public Foundation.NSString RunTestBackdoor(Foundation.NSString value) => new Foundation.NSString(RunTest(value));
-
-		[Foundation.Export("isTestDone:")] // notice the colon at the end of the method name
-		public Foundation.NSString IsTestDoneBackdoor(Foundation.NSString value) => new Foundation.NSString(IsTestDone(value).ToString());
-
-		[Foundation.Export("getDisplayScreenScaling:")] // notice the colon at the end of the method name
-		public Foundation.NSString GetDisplayScreenScalingBackdoor(Foundation.NSString value) => new Foundation.NSString(GetDisplayScreenScaling(value).ToString());
-#endif
-
-		public static bool IsTestDone(string testId) => int.TryParse(testId, out var id) ? _doneTests.Contains(id) : false;
-
-		/// <summary>
-		/// Assert that ApplicationData.Current.[LocalFolder|RoamingFolder] is usable in the constructor of App.xaml.cs on all platforms.
-		/// </summary>
-		/// <seealso href="https://github.com/unoplatform/uno/issues/1741"/>
-		public void AssertIssue1790ApplicationSettingsUsable()
-		{
-			void AssertIsUsable(Windows.Storage.ApplicationDataContainer container)
-			{
-				const string issue1790 = nameof(issue1790);
-
-				container.Values.Remove(issue1790);
-				container.Values.Add(issue1790, "ApplicationData.Current.[LocalFolder|RoamingFolder] is usable in the constructor of App.xaml.cs on this platform.");
-
-				Assert.IsTrue(container.Values.ContainsKey(issue1790));
-			}
-
-			AssertIsUsable(Windows.Storage.ApplicationData.Current.LocalSettings);
-			AssertIsUsable(Windows.Storage.ApplicationData.Current.RoamingSettings);
-		}
-
-		/// <summary>
-		/// Assert that the App DisplayName was found in manifest and loaded from resources
-		/// </summary>
-		public void AssertIssue12936()
-		{
-			//On Wasm the DisplayName is currently empty, as it is not being load from manifest
-#if !__WASM__
-			var displayName = Package.Current.DisplayName;
-
-			Assert.IsFalse(string.IsNullOrEmpty(displayName), "DisplayName is empty.");
-
-			Assert.IsFalse(displayName.Contains("ms-resource:"), $"'{displayName}' wasn't found in resources.");
-#endif
-		}
-
-		/// <summary>
-		/// Assert that ApplicationModel Package properties were found in the manifest and loaded from resources 
-		/// </summary>
-		public void AssertIssue12937()
-		{
-			//The ApplicationModel Package properties are currently only supported on Skia
-#if __SKIA__
-			var description = Package.Current.Description;
-			var publisherName = Package.Current.PublisherDisplayName;
-
-			Assert.IsFalse(string.IsNullOrEmpty(description), "Description isn't in manifest.");
-
-			Assert.IsFalse(string.IsNullOrEmpty(publisherName), "PublisherDisplayName isn't in manifest.");
-
-			Assert.IsFalse(description.Contains("ms-resource:"), $"'{description}' wasn't found in resources.");
-
-			Assert.IsFalse(publisherName.Contains("ms-resource:"), $"'{publisherName}' wasn't found in resources.");
-#endif
-		}
-
-		/// <summary>
-		/// Assert that Application Title is getting its value from manifest
-		/// </summary>
-		public void AssertIssue8356()
-		{
-#if __SKIA__
-			Uno.UI.RuntimeTests.Tests.Windows_UI_ViewManagement_ApplicationView.Given_ApplicationView.StartupTitle = Windows.UI.ViewManagement.ApplicationView.GetForCurrentView().Title;
-#endif
-		}
-
-		/// <summary>
-		/// Assert that the native overlay layer for Skia targets is initialized in time for UI to appear.
-		/// </summary>
-		public void AssertIssue8641NativeOverlayInitialized()
-		{
-#if __SKIA__
-			if (Uno.UI.Xaml.Core.CoreServices.Instance.InitializationType == Uno.UI.Xaml.Core.InitializationType.IslandsOnly)
-			{
-				return;
-			}
-			// Temporarily add a TextBox to the current page's content to verify native overlay is available
-			Frame rootFrame = Windows.UI.Xaml.Window.Current.Content as Frame;
-			var textBox = new TextBox();
-			textBox.XamlRoot = rootFrame.XamlRoot;
-			var textBoxView = new TextBoxView(textBox);
-			ApiExtensibility.CreateInstance<IOverlayTextBoxViewExtension>(textBoxView, out var textBoxViewExtension);
-			Assert.IsTrue(textBoxViewExtension.IsOverlayLayerInitialized(rootFrame.XamlRoot));
-#endif
-		}
-
-		public void AssertInitialWindowSize()
-		{
-#if !__SKIA__ // Will be fixed as part of #8341
-			Assert.IsTrue(global::Windows.UI.Xaml.Window.Current.Bounds.Width > 0);
-			Assert.IsTrue(global::Windows.UI.Xaml.Window.Current.Bounds.Height > 0);
-#endif
-		}
-
-		/// <summary>
-		/// Verifies that ApplicationData are available immediately after the application class is created
-		/// and the data are stored in proper application specific lcoations.
-		/// </summary>
-		public void AssertApplicationData()
-		{
-#if __SKIA__
-			var appName = Package.Current.Id.Name;
-			var publisher = string.IsNullOrEmpty(Package.Current.Id.Publisher) ? "" : "Uno Platform";
-
-			AssertForFolder(ApplicationData.Current.LocalFolder);
-			AssertForFolder(ApplicationData.Current.RoamingFolder);
-			AssertForFolder(ApplicationData.Current.TemporaryFolder);
-			AssertForFolder(ApplicationData.Current.LocalCacheFolder);
-			AssertSettings(ApplicationData.Current.LocalSettings);
-			AssertSettings(ApplicationData.Current.RoamingSettings);
-
-			void AssertForFolder(StorageFolder folder)
-			{
-				AssertContainsIdProps(folder);
-				AssertCanCreateFile(folder);
-			}
-
-			void AssertSettings(ApplicationDataContainer container)
-			{
-				var key = Guid.NewGuid().ToString();
-				var value = Guid.NewGuid().ToString();
-
-				container.Values[key] = value;
-				Assert.IsTrue(container.Values.ContainsKey(key));
-				Assert.AreEqual(value, container.Values[key]);
-				container.Values.Remove(key);
-			}
-
-			void AssertContainsIdProps(StorageFolder folder)
-			{
-				Assert.IsTrue(folder.Path.Contains(appName, StringComparison.Ordinal));
-				Assert.IsTrue(folder.Path.Contains(publisher, StringComparison.Ordinal));
-			}
-
-			void AssertCanCreateFile(StorageFolder folder)
-			{
-				var filename = Guid.NewGuid() + ".txt";
-				var path = Path.Combine(folder.Path, filename);
-				var expectedContent = "Test";
-				try
-				{
-					File.WriteAllText(path, expectedContent);
-					var actualContent = File.ReadAllText(path);
-
-					Assert.AreEqual(expectedContent, actualContent);
-				}
-				finally
-				{
-					File.Delete(path);
-				}
-			}
-#endif
-		}
-=======
->>>>>>> 37f1fb9a
 	}
 }