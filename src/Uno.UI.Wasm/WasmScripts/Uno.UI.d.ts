--- conflicted
+++ resolved
@@ -957,25 +957,6 @@
         private static getAccurateCurrentPosition;
     }
 }
-declare namespace Windows.Devices.Midi {
-    class MidiInPort {
-        private static dispatchMessage;
-        private static instanceMap;
-        private managedId;
-        private inputPort;
-        private constructor();
-        static createPort(managedId: string, encodedDeviceId: string): void;
-        static removePort(managedId: string): void;
-        static startMessageListener(managedId: string): void;
-        static stopMessageListener(managedId: string): void;
-        private messageReceived;
-    }
-}
-declare namespace Windows.Devices.Midi {
-    class MidiOutPort {
-        static sendBuffer(encodedDeviceId: string, timestamp: number, ...args: number[]): void;
-    }
-}
 interface Window {
     DeviceMotionEvent(): void;
 }
@@ -1090,13 +1071,6 @@
         Dark = "Dark"
     }
 }
-declare namespace Uno.Devices.Midi.Internal {
-    class WasmMidiAccess {
-        private static midiAccess;
-        static request(systemExclusive: boolean): Promise<string>;
-        static getMidi(): WebMidi.MIDIAccess;
-    }
-}
 interface Navigator {
     webkitVibrate(pattern: number | number[]): boolean;
     mozVibrate(pattern: number | number[]): boolean;
@@ -1108,19 +1082,6 @@
         static vibrate(duration: number): boolean;
     }
 }
-<<<<<<< HEAD
-declare namespace Uno.Devices.Enumeration.Internal.Providers.Midi {
-    class MidiDeviceClassProvider {
-        static findDevices(findInputDevices: boolean): string;
-    }
-}
-declare namespace Uno.Devices.Enumeration.Internal.Providers.Midi {
-    class MidiDeviceConnectionWatcher {
-        private static dispatchStateChanged;
-        static startStateChanged(): void;
-        static stopStateChanged(): void;
-        static onStateChanged(event: WebMidi.MIDIConnectionEvent): void;
-=======
 declare namespace Windows.UI.Xaml.Media.Animation {
     class RenderingLoopFloatAnimator {
         private managedHandle;
@@ -1140,6 +1101,5 @@
         private _delayRequestId?;
         private _frameRequestId?;
         private _isEnabled;
->>>>>>> e1448bc7
     }
 }