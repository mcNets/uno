﻿<?xml version="1.0" encoding="utf-8"?>
<Project ToolsVersion="14.0" DefaultTargets="Build" xmlns="http://schemas.microsoft.com/developer/msbuild/2003">
  <PropertyGroup>
    <MinimumVisualStudioVersion>16.0</MinimumVisualStudioVersion>
    <VSToolsPath Condition="'$(VSToolsPath)' == ''">$(MSBuildExtensionsPath32)\Microsoft\VisualStudio\v$(VisualStudioVersion)</VSToolsPath>
    <FileUpgradeFlags>
    </FileUpgradeFlags>
    <OldToolsVersion>14.0</OldToolsVersion>
    <UpgradeBackupLocation>
    </UpgradeBackupLocation>
    <IsWebBootstrapper>false</IsWebBootstrapper>
    <PublishUrl>publish\</PublishUrl>
    <Install>true</Install>
    <InstallFrom>Disk</InstallFrom>
    <UpdateEnabled>false</UpdateEnabled>
    <UpdateMode>Foreground</UpdateMode>
    <UpdateInterval>7</UpdateInterval>
    <UpdateIntervalUnits>Days</UpdateIntervalUnits>
    <UpdatePeriodically>false</UpdatePeriodically>
    <UpdateRequired>false</UpdateRequired>
    <MapFileExtensions>true</MapFileExtensions>
    <ApplicationRevision>0</ApplicationRevision>
    <ApplicationVersion>1.0.0.%2a</ApplicationVersion>
    <UseApplicationTrust>false</UseApplicationTrust>
    <BootstrapperEnabled>true</BootstrapperEnabled>
    <TargetFrameworkProfile />
  </PropertyGroup>
  <Import Project="$(MSBuildExtensionsPath)\$(MSBuildToolsVersion)\Microsoft.Common.props" Condition="Exists('$(MSBuildExtensionsPath)\$(MSBuildToolsVersion)\Microsoft.Common.props')" />
  <PropertyGroup>
    <Configuration Condition=" '$(Configuration)' == '' ">Debug</Configuration>
    <Platform Condition=" '$(Platform)' == '' ">AnyCPU</Platform>
    <ProjectTypeGuids>{82b43b9b-a64c-4715-b499-d71e9ca2bd60};{FAE04EC0-301F-11D3-BF4B-00C04F79EFBC}</ProjectTypeGuids>
    <ProjectGuid>{042F79A0-E0BB-4DED-8BC8-419700B9EE30}</ProjectGuid>
    <OutputType>Library</OutputType>
    <AppDesignerFolder>Properties</AppDesignerFolder>
    <RootNamespace>UnoSolutionTemplate</RootNamespace>
    <AssemblyName>UnoSolutionTemplate</AssemblyName>
    <TargetFrameworkVersion>v4.8</TargetFrameworkVersion>
    <FileAlignment>512</FileAlignment>
    <GeneratePkgDefFile>false</GeneratePkgDefFile>
    <IncludeAssemblyInVSIXContainer>false</IncludeAssemblyInVSIXContainer>
    <IncludeDebugSymbolsInVSIXContainer>false</IncludeDebugSymbolsInVSIXContainer>
    <IncludeDebugSymbolsInLocalVSIXDeployment>false</IncludeDebugSymbolsInLocalVSIXDeployment>
    <CreateVsixContainer>false</CreateVsixContainer>
    <DeployExtension>false</DeployExtension>
    <DeployVSTemplates>false</DeployVSTemplates>
    <CopyVsixManifestToOutput>false</CopyVsixManifestToOutput>
    <CopyBuildOutputToOutputDirectory>false</CopyBuildOutputToOutputDirectory>
    <CopyOutputSymbolsToOutputDirectory>false</CopyOutputSymbolsToOutputDirectory>
  </PropertyGroup>
  <PropertyGroup Condition=" '$(Configuration)|$(Platform)' == 'Debug|AnyCPU' ">
    <DebugSymbols>true</DebugSymbols>
    <DebugType>full</DebugType>
    <Optimize>false</Optimize>
    <OutputPath>bin\Debug\</OutputPath>
    <DefineConstants>DEBUG;TRACE</DefineConstants>
    <ErrorReport>prompt</ErrorReport>
    <WarningLevel>4</WarningLevel>
  </PropertyGroup>
  <PropertyGroup Condition=" '$(Configuration)|$(Platform)' == 'Release|AnyCPU' ">
    <DebugType>pdbonly</DebugType>
    <Optimize>true</Optimize>
    <OutputPath>bin\Release\</OutputPath>
    <DefineConstants>TRACE</DefineConstants>
    <ErrorReport>prompt</ErrorReport>
    <WarningLevel>4</WarningLevel>
  </PropertyGroup>
  <ItemGroup>
    <Reference Include="Microsoft.VisualStudio.CoreUtility">
      <Private>False</Private>
    </Reference>
    <Reference Include="System" />
    <Reference Include="System.Core" />
    <Reference Include="System.Data" />
    <Reference Include="System.Xml" />
  </ItemGroup>
  <ItemGroup>
    <None Include="Skia.WPF\App.xaml.cs">
      <DependentUpon>App.xaml</DependentUpon>
    </None>
    <None Include="Skia.WPF\MainWindow.xaml.cs">
      <DependentUpon>MainWindow.xaml</DependentUpon>
    </None>
    <None Include="Mobile\Android\Assets\Fonts\uno-fluentui-assets.ttf" />
    <None Include="Mobile\Android\environment.conf" />
    <None Include="Mobile\iOS\Entitlements.plist" />
    <None Include="Mobile\iOS\Info.plist" />
    <None Include="Mobile\iOS\LaunchScreen.storyboard" />
    <None Include="Mobile\iOS\Media.xcassets\AppIcons.appiconset\Contents.json" />
    <None Include="Mobile\iOS\Media.xcassets\LaunchImages.launchimage\Contents.json" />
    <None Include="Mobile\iOS\Resources\Fonts\uno-fluentui-assets.ttf" />
    <None Include="Mobile\MacCatalyst\Entitlements.plist" />
    <None Include="Mobile\MacCatalyst\Info.plist" />
    <None Include="Mobile\MacCatalyst\LaunchScreen.storyboard" />
    <None Include="Mobile\MacCatalyst\Media.xcassets\AppIcons.appiconset\Contents.json" />
    <None Include="Mobile\MacCatalyst\Resources\Fonts\uno-fluentui-assets.ttf" />
    <None Include="Mobile\macOS\Assets.xcassets\AppIcon.appiconset\Contents.json" />
    <None Include="Mobile\macOS\Assets.xcassets\Contents.json" />
    <None Include="Mobile\macOS\Assets.xcassets\unologo.imageset\Contents.json" />
    <None Include="Mobile\macOS\Entitlements.plist" />
    <None Include="Mobile\macOS\Info.plist" />
    <None Include="Mobile\macOS\Resources\Fonts\uno-fluentui-assets.ttf" />
    <None Include="Mobile\UnoQuickStart.Mobile.csproj" />
    <None Include="Skia.Linux.FrameBuffer\Program.cs" />
    <None Include="Skia.Linux.FrameBuffer\Assets\Fonts\uno-fluentui-assets.ttf" />
    <None Include="Skia.Linux.FrameBuffer\UnoQuickStart.Skia.Linux.FrameBuffer.csproj" />
<<<<<<< HEAD
    <None Include="Skia.WPF\App.config" />
=======
    <None Include="Skia.WPF\app.manifest" />
>>>>>>> 654fae61
    <None Include="Skia.WPF\Assets\Fonts\uno-fluentui-assets.ttf" />
    <None Include="Skia.Gtk\Assets\Fonts\uno-fluentui-assets.ttf" />
    <None Include="Skia.Gtk\Program.cs" />
    <None Include="Mobile\Android\Main.Android.cs" />
    <None Include="Mobile\Android\MainActivity.Android.cs" />
    <None Include="Mobile\iOS\Main.iOS.cs" />
    <None Include="Mobile\MacCatalyst\Main.maccatalyst.cs" />
    <None Include="Mobile\macOS\Main.cs" />
    <Compile Include="Properties\AssemblyInfo.cs" />
    <None Include="Shared\Assets\SharedAssets.md" />
    <None Include="Shared\Strings\en\Resources.resw">
      <SubType>Designer</SubType>
    </None>
    <None Include="Skia.Gtk\UnoQuickStart.Skia.Gtk.csproj" />
    <None Include="Skia.WPF\UnoQuickStart.Skia.Wpf.csproj" />
    <None Include="Wasm\Program.cs" />
    <None Include="Shared\App.xaml.cs" />
    <None Include="Shared\MainPage.xaml.cs" />
    <None Include="Wasm\wwwroot\web.config" />
    <None Include="WinUI\app.manifest" />
    <None Include="WinUI\Package.appxmanifest">
      <SubType>Designer</SubType>
    </None>
    <None Include="WinUI\Properties\launchSettings.json" />
    <None Include="WinUI\Properties\PublishProfiles\win10-arm64.pubxml" />
    <None Include="WinUI\Properties\PublishProfiles\win10-x64.pubxml" />
    <None Include="WinUI\Properties\PublishProfiles\win10-x86.pubxml" />
    <None Include="WinUI\UnoQuickStart.Windows.csproj" />
  </ItemGroup>
  <ItemGroup>
    <VSTemplate Include="UnoApp.net6.vstemplate">
      <SubType>Designer</SubType>
      <OutputSubPath>Uno Platform</OutputSubPath>
    </VSTemplate>
    <None Include="Shared\Shared.net6.vstemplate" />
    <VSTemplate Include="WinUI\WinUI.net6.vstemplate">
      <SubType>Designer</SubType>
    </VSTemplate>
  </ItemGroup>
  <ItemGroup>
    <None Include="Shared\UnoQuickStart.Shared.projitems" />
    <None Include="Shared\UnoQuickStart.Shared.shproj" />
  </ItemGroup>
  <ItemGroup>
    <None Include="Shared\App.xaml">
      <Generator>MSBuild:Compile</Generator>
      <SubType>Designer</SubType>
    </None>
    <None Include="Shared\MainPage.xaml">
      <Generator>MSBuild:Compile</Generator>
      <SubType>Designer</SubType>
    </None>
  </ItemGroup>
  <ItemGroup>
    <BootstrapperPackage Include=".NETFramework,Version=v4.5.2">
      <Visible>False</Visible>
      <ProductName>Microsoft .NET Framework 4.5.2 %28x86 and x64%29</ProductName>
      <Install>true</Install>
    </BootstrapperPackage>
    <BootstrapperPackage Include="Microsoft.Net.Framework.3.5.SP1">
      <Visible>False</Visible>
      <ProductName>.NET Framework 3.5 SP1</ProductName>
      <Install>false</Install>
    </BootstrapperPackage>
  </ItemGroup>
  <ItemGroup>
    <VSTemplate Include="Skia.Gtk\SkiaGtk.winui.net6.vstemplate">
      <SubType>Designer</SubType>
    </VSTemplate>
    <VSTemplate Include="Skia.Linux.FrameBuffer\SkiaLinuxFrameBuffer.winui.net6.vstemplate">
      <SubType>Designer</SubType>
    </VSTemplate>
    <Content Include="Mobile\Android\AndroidManifest.xml" />
    <Content Include="Mobile\Android\Assets\AboutAssets.txt" />
    <Content Include="Mobile\Android\Resources\AboutResources.txt" />
    <Content Include="Mobile\Android\Resources\mipmap-hdpi\icon.png" />
    <Content Include="Mobile\Android\Resources\mipmap-ldpi\icon.png" />
    <Content Include="Mobile\Android\Resources\mipmap-mdpi\icon.png" />
    <Content Include="Mobile\Android\Resources\mipmap-tvdpi\icon.png" />
    <Content Include="Mobile\Android\Resources\mipmap-xhdpi\icon.png" />
    <Content Include="Mobile\Android\Resources\mipmap-xxhdpi\icon.png" />
    <Content Include="Mobile\Android\Resources\mipmap-xxxhdpi\icon.png" />
    <Content Include="Mobile\Android\Resources\values\Strings.xml" />
    <Content Include="Mobile\Android\Resources\values\Styles.xml" />
    <Content Include="Mobile\iOS\Media.xcassets\AppIcons.appiconset\Icon1024.png" />
    <Content Include="Mobile\iOS\Media.xcassets\AppIcons.appiconset\Icon120.png" />
    <Content Include="Mobile\iOS\Media.xcassets\AppIcons.appiconset\Icon152.png" />
    <Content Include="Mobile\iOS\Media.xcassets\AppIcons.appiconset\Icon167.png" />
    <Content Include="Mobile\iOS\Media.xcassets\AppIcons.appiconset\Icon180.png" />
    <Content Include="Mobile\iOS\Media.xcassets\AppIcons.appiconset\Icon20.png" />
    <Content Include="Mobile\iOS\Media.xcassets\AppIcons.appiconset\Icon29.png" />
    <Content Include="Mobile\iOS\Media.xcassets\AppIcons.appiconset\Icon40.png" />
    <Content Include="Mobile\iOS\Media.xcassets\AppIcons.appiconset\Icon58.png" />
    <Content Include="Mobile\iOS\Media.xcassets\AppIcons.appiconset\Icon60.png" />
    <Content Include="Mobile\iOS\Media.xcassets\AppIcons.appiconset\Icon76.png" />
    <Content Include="Mobile\iOS\Media.xcassets\AppIcons.appiconset\Icon80.png" />
    <Content Include="Mobile\iOS\Media.xcassets\AppIcons.appiconset\Icon87.png" />
    <Content Include="Mobile\iOS\Resources\Default-568h%402x.png" />
    <Content Include="Mobile\iOS\Resources\SplashScreen%402x.png" />
    <Content Include="Mobile\iOS\Resources\SplashScreen%403x.png" />
    <VSTemplate Include="Mobile\Mobile.winui.net6.vstemplate" />
    <Content Include="Mobile\MacCatalyst\Media.xcassets\AppIcons.appiconset\Icon1024.png" />
    <Content Include="Mobile\MacCatalyst\Media.xcassets\AppIcons.appiconset\Icon120.png" />
    <Content Include="Mobile\MacCatalyst\Media.xcassets\AppIcons.appiconset\Icon152.png" />
    <Content Include="Mobile\MacCatalyst\Media.xcassets\AppIcons.appiconset\Icon167.png" />
    <Content Include="Mobile\MacCatalyst\Media.xcassets\AppIcons.appiconset\Icon180.png" />
    <Content Include="Mobile\MacCatalyst\Media.xcassets\AppIcons.appiconset\Icon20.png" />
    <Content Include="Mobile\MacCatalyst\Media.xcassets\AppIcons.appiconset\Icon29.png" />
    <Content Include="Mobile\MacCatalyst\Media.xcassets\AppIcons.appiconset\Icon40.png" />
    <Content Include="Mobile\MacCatalyst\Media.xcassets\AppIcons.appiconset\Icon58.png" />
    <Content Include="Mobile\MacCatalyst\Media.xcassets\AppIcons.appiconset\Icon60.png" />
    <Content Include="Mobile\MacCatalyst\Media.xcassets\AppIcons.appiconset\Icon76.png" />
    <Content Include="Mobile\MacCatalyst\Media.xcassets\AppIcons.appiconset\Icon80.png" />
    <Content Include="Mobile\MacCatalyst\Media.xcassets\AppIcons.appiconset\Icon87.png" />
    <Content Include="Mobile\MacCatalyst\Resources\Default-568h%402x.png" />
    <Content Include="Mobile\MacCatalyst\Resources\SplashScreen%402x.png" />
    <Content Include="Mobile\MacCatalyst\Resources\SplashScreen%403x.png" />
    <None Include="Mobile\macOS\Assets.xcassets\AppIcon.appiconset\AppIcon-128.png" />
    <None Include="Mobile\macOS\Assets.xcassets\AppIcon.appiconset\AppIcon-128%402x.png" />
    <None Include="Mobile\macOS\Assets.xcassets\AppIcon.appiconset\AppIcon-16.png" />
    <None Include="Mobile\macOS\Assets.xcassets\AppIcon.appiconset\AppIcon-16%402x.png" />
    <None Include="Mobile\macOS\Assets.xcassets\AppIcon.appiconset\AppIcon-256.png" />
    <None Include="Mobile\macOS\Assets.xcassets\AppIcon.appiconset\AppIcon-256%402x.png" />
    <None Include="Mobile\macOS\Assets.xcassets\AppIcon.appiconset\AppIcon-32.png" />
    <None Include="Mobile\macOS\Assets.xcassets\AppIcon.appiconset\AppIcon-32%402x.png" />
    <None Include="Mobile\macOS\Assets.xcassets\AppIcon.appiconset\AppIcon-512.png" />
    <None Include="Mobile\macOS\Assets.xcassets\AppIcon.appiconset\AppIcon-512%402x.png" />
    <None Include="Mobile\macOS\Assets.xcassets\unologo.imageset\unoplatform.jpg" />
    <Content Include="Mobile\__PreviewImage.png" />
    <Content Include="Mobile\__TemplateIcon.png" />
    <Content Include="Skia.Gtk\__PreviewImage.png" />
    <Content Include="Skia.Gtk\__TemplateIcon.png" />
    <Content Include="Skia.Linux.FrameBuffer\__PreviewImage.png" />
    <Content Include="Skia.Linux.FrameBuffer\__TemplateIcon.png" />
    <VSTemplate Include="Skia.WPF\SkiaWpf.winui.net6.vstemplate" />
    <Content Include="Skia.WPF\__PreviewImage.png" />
    <Content Include="Skia.WPF\__TemplateIcon.png" />
    <Content Include="Wasm\Assets\SplashScreen.png" />
    <Content Include="Wasm\LinkerConfig.xml" />
    <None Include="Wasm\Properties\launchSettings.json" />
    <Content Include="Wasm\WasmCSS\Fonts.css" />
    <Content Include="Wasm\WasmScripts\AppManifest.js" />
    <Content Include="Wasm\__PreviewImage.png" />
    <Content Include="Wasm\__TemplateIcon.png" />
    <Content Include="WinUI\Images\LockScreenLogo.scale-200.png" />
    <Content Include="WinUI\Images\SplashScreen.scale-200.png" />
    <Content Include="WinUI\Images\Square150x150Logo.scale-200.png" />
    <Content Include="WinUI\Images\Square44x44Logo.scale-200.png" />
    <Content Include="WinUI\Images\Square44x44Logo.targetsize-24_altform-unplated.png" />
    <Content Include="WinUI\Images\StoreLogo.png" />
    <Content Include="WinUI\Images\Wide310x150Logo.scale-200.png" />
    <Content Include="WinUI\__PreviewImage.png" />
    <Content Include="WinUI\__TemplateIcon.png" />
    <Content Include="__PreviewImage.png" />
    <Content Include="__TemplateIcon.png" />
    <VSTemplate Include="Wasm\Wasm.winui.net6.vstemplate" />
    <Content Include="Wasm\UnoQuickStart.Wasm.csproj" />
  </ItemGroup>
  <ItemGroup>
    <None Include="Skia.WPF\App.xaml">
      <Generator>MSBuild:Compile</Generator>
      <SubType>Designer</SubType>
    </None>
    <None Include="Skia.WPF\MainWindow.xaml">
      <Generator>MSBuild:Compile</Generator>
      <SubType>Designer</SubType>
    </None>
  </ItemGroup>
  <Import Project="$(MSBuildToolsPath)\Microsoft.CSharp.targets" />
  <Import Project="$(VSToolsPath)\VSSDK\Microsoft.VsSDK.targets" Condition="'$(VSToolsPath)' != ''" />
  <!-- To modify your build process, add your task inside one of the targets below and uncomment it.
       Other similar extension points exist, see Microsoft.Common.targets.
  <Target Name="BeforeBuild">
  </Target>
  <Target Name="AfterBuild">
  </Target>
  -->
  <Import Project="..\..\Common.targets" />
</Project><|MERGE_RESOLUTION|>--- conflicted
+++ resolved
@@ -104,11 +104,6 @@
     <None Include="Skia.Linux.FrameBuffer\Program.cs" />
     <None Include="Skia.Linux.FrameBuffer\Assets\Fonts\uno-fluentui-assets.ttf" />
     <None Include="Skia.Linux.FrameBuffer\UnoQuickStart.Skia.Linux.FrameBuffer.csproj" />
-<<<<<<< HEAD
-    <None Include="Skia.WPF\App.config" />
-=======
-    <None Include="Skia.WPF\app.manifest" />
->>>>>>> 654fae61
     <None Include="Skia.WPF\Assets\Fonts\uno-fluentui-assets.ttf" />
     <None Include="Skia.Gtk\Assets\Fonts\uno-fluentui-assets.ttf" />
     <None Include="Skia.Gtk\Program.cs" />
