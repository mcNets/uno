--- conflicted
+++ resolved
@@ -85,11 +85,8 @@
 
 	public string? UnoSettingsVersion { get; set; }
 
-<<<<<<< HEAD
-=======
 	public string? UnoHotDesignVersion { get; set; }
 
->>>>>>> 63a9f224
 	public string? MicrosoftLoggingVersion { get; set; }
 
 	public string? WinAppSdkVersion { get; set; }
@@ -251,10 +248,7 @@
 			.UpdateManifest(PackageManifest.Group.Resizetizer, UnoResizetizerVersion)
 			.UpdateManifest(PackageManifest.Group.SdkExtras, UnoSdkExtrasVersion)
 			.UpdateManifest(PackageManifest.Group.Settings, UnoSettingsVersion)
-<<<<<<< HEAD
-=======
 			.UpdateManifest(PackageManifest.Group.HotDesign, UnoHotDesignVersion)
->>>>>>> 63a9f224
 			.UpdateManifest(PackageManifest.Group.SkiaSharp, SkiaSharpVersion)
 			.UpdateManifest(PackageManifest.Group.SvgSkia, SvgSkiaVersion)
 			.UpdateManifest(PackageManifest.Group.WinAppSdk, WinAppSdkVersion)
