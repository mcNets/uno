[
	{
	  "group": "Core",
	  "version": "DefaultUnoVersion",
	  "packages": [
		"Uno.WinUI",
		"Uno.UI.Adapter.Microsoft.Extensions.Logging",
		"Uno.WinUI.Maps",
		"Uno.WinUI.GooglePlay",
		"Uno.WinUI.Foldable",
		"Uno.WinUI.MSAL",
		"Uno.WinUI.Svg",
		"Uno.WinUI.Lottie",
		"Uno.WinUI.DevServer",
		"Uno.WinUI.Runtime.Skia.Gtk",
		"Uno.WinUI.Runtime.Skia.Linux.FrameBuffer",
		"Uno.WinUI.Runtime.Skia.MacOS",
		"Uno.WinUI.Runtime.Skia.Wpf",
		"Uno.WinUI.Runtime.Skia.X11",
		"Uno.WinUI.Svg",
		"Uno.WinUI.Runtime.WebAssembly",
		"Uno.WinUI.MediaPlayer.WebAssembly",
		"Uno.WinUI.Graphics3DGL",
		"Uno.WinUI.Graphics2DSK"
	  ]
	},
	{
	  "group": "WasmBootstrap",
	  "version": "8.0.21",
	  "packages": [
		"Uno.Wasm.Bootstrap",
		"Uno.Wasm.Bootstrap.DevServer",
		"Uno.Wasm.Bootstrap.Server"
	  ],
	  "versionOverride": {
		"net9.0": "9.0.0-dev.309"
	  }
	},
	{
	  "group": "OSLogging",
	  "version": "1.7.0",
	  "packages": [
		"Uno.Extensions.Logging.OSLog",
		"Uno.Extensions.Logging.WebAssembly.Console"
	  ]
	},
	{
	  "group": "CoreLogging",
	  "version": "4.1.1",
	  "packages": [
		"Uno.Core.Extensions.Logging.Singleton"
	  ]
	},
	{
	  "group": "UniversalImageLoading",
	  "version": "1.9.37",
	  "packages": [
		"Uno.UniversalImageLoader"
	  ]
	},
	{
	  "group": "Dsp",
	  "version": "1.4.0-dev.12",
	  "packages": [
		"Uno.Dsp.Tasks"
	  ]
	},
	{
	  "group": "Resizetizer",
	  "version": "1.7.0-dev.2",
	  "packages": [
		"Uno.Resizetizer"
	  ]
	},
	{
	  "group": "sdkextras",
	  "version": "5.5-dev.26",
	  "packages": [
			"Uno.Sdk.Extras"
	  ]
	},
	{
		"group": "settings",
<<<<<<< HEAD
		"version": "0.1.0-dev.144",
=======
		"version": "1.0.25",
>>>>>>> 63a9f224
		"packages": [
			"Uno.Settings.DevServer"
		]
	},
	{
<<<<<<< HEAD
=======
		"group": "hotdesign",
		"version": "1.0.0-dev.53",
		"packages": [
			"Uno.UI.HotDesign"
		]
	},
	{
>>>>>>> 63a9f224
	  "group": "SkiaSharp",
	  "version": "2.88.9-preview.2.2",
	  "packages": [
		"SkiaSharp.Skottie",
		"SkiaSharp.Views.Uno.WinUI",
		"SkiaSharp.Views.WinUI",
		"SkiaSharp.NativeAssets.Linux",
		"SkiaSharp.NativeAssets.macOS",
		"SkiaSharp.NativeAssets.Win32"
	  ]
	},
	{
	  "group": "SvgSkia",
	  "version": "2.0.0.1",
	  "packages": [
		"Svg.Skia"
	  ]
	},
	{
	  "group": "WinAppSdk",
	  "version": "1.6.240923002",
	  "packages": [
		"Microsoft.WindowsAppSDK"
	  ]
	},
	{
	  "group": "WinAppSdkBuildTools",
	  "version": "10.0.26100.1742",
	  "packages": [
		"Microsoft.Windows.SDK.BuildTools"
	  ]
	},
	{
	  "group": "MicrosoftLoggingConsole",
	  "version": "8.0.1",
	  "packages": [
		"Microsoft.Extensions.Logging.Console"
	  ],
	  "versionOverride": {
		"net9.0": "9.0.0-rc.2.24473.5"
	  }
	},
	{
	  "group": "WindowsCompatibility",
	  "version": "8.0.10",
	  "packages": [
		"Microsoft.Windows.Compatibility"
	  ],
	  "versionOverride": {
		"net9.0": "9.0.0-rc.2.24474.4"
	  }
	},
	{
	  "group": "MsalClient",
	  "version": "4.65.0",
	  "packages": [
		"Microsoft.Identity.Client",
		"Microsoft.Identity.Client.Extensions.Msal"
	  ]
	},
	{
	  "group": "Mvvm",
	  "version": "8.3.2",
	  "packages": [
		"CommunityToolkit.Mvvm"
	  ]
	},
	{
	  "group": "Prism",
	  "version": "9.0.537",
	  "packages": [
		"Prism.DryIoc.Uno.WinUI",
		"Prism.Uno.WinUI",
		"Prism.Uno.WinUI.Markup"
	  ]
	},
	{
	  "group": "UnoFonts",
	  "version": "2.5.0-dev.9",
	  "packages": [
		"Uno.Fonts.OpenSans",
		"Uno.Fonts.Fluent",
		"Uno.Fonts.Roboto"
	  ]
	},
	{
	  "group": "AndroidMaterial",
	  "version": "1.11.0.3",
	  "packages": [
		"Xamarin.Google.Android.Material"
	  ]
	},
	{
	  "group": "AndroidXLegacySupportV4",
	  "version": "1.0.0.23",
	  "packages": [
		"Xamarin.AndroidX.Legacy.Support.V4"
	  ]
	},
	{
	  "group": "AndroidXAppCompat",
	  "version": "1.7.0.3",
	  "packages": [
		"Xamarin.AndroidX.AppCompat"
	  ]
	},
	{
	  "group": "AndroidXRecyclerView",
	  "version": "1.3.2.8",
	  "packages": [
		"Xamarin.AndroidX.RecyclerView"
	  ]
	},
	{
	  "group": "AndroidXActivity",
	  "version": "1.9.2.1",
	  "packages": [
		"Xamarin.AndroidX.Activity"
	  ]
	},
	{
	  "group": "AndroidXBrowser",
	  "version": "1.8.0.6",
	  "packages": [
		"Xamarin.AndroidX.Browser"
	  ]
	},
	{
	  "group": "AndroidXSwipeRefreshLayout",
	  "version": "1.1.0.24",
	  "packages": [
		"Xamarin.AndroidX.SwipeRefreshLayout"
	  ]
	},
	{
	  "group": "AndroidXNavigation",
	  "version": "2.8.0.1",
	  "packages": [
		"Xamarin.AndroidX.Navigation.UI",
		"Xamarin.AndroidX.Navigation.Fragment",
		"Xamarin.AndroidX.Navigation.Runtime",
		"Xamarin.AndroidX.Navigation.Common"
	  ]
	},
	{
	  "group": "AndroidXCollection",
	  "version": "1.4.4",
	  "packages": [
		"Xamarin.AndroidX.Collection",
		"Xamarin.AndroidX.Collection.Ktx"
	  ]
	},
	{
	  "group": "Maui",
	  "version": "8.0.91",
	  "packages": [
		"Microsoft.Maui.Controls",
		"Microsoft.Maui.Controls.Compatibility",
		"Microsoft.Maui.Graphics"
	  ],
	  "versionOverride": {
		"net9.0": "9.0.0-rc.2.24503.2"
	  }
	},
	{
	  "group": "CSharpMarkup",
	  "version": "5.4.3",
	  "packages": [
		"Uno.WinUI.Markup",
		"Uno.Extensions.Markup.Generators"
	  ]
	},
	{
	  "group": "Extensions",
	  "version": "5.1.0-dev.67",
	  "packages": [
		"Uno.Extensions.Authentication.WinUI",
		"Uno.Extensions.Authentication.MSAL.WinUI",
		"Uno.Extensions.Authentication.Oidc.WinUI",
		"Uno.Extensions.Configuration",
		"Uno.Extensions.Core.WinUI",
		"Uno.Extensions.Hosting.WinUI",
		"Uno.Extensions.Http.WinUI",
		"Uno.Extensions.Http.Refit",
		"Uno.Extensions.Localization.WinUI",
		"Uno.Extensions.Logging.WinUI",
		"Uno.Extensions.Maui.WinUI",
		"Uno.Extensions.Maui.WinUI.Markup",
		"Uno.Extensions.Navigation.WinUI",
		"Uno.Extensions.Navigation.WinUI.Markup",
		"Uno.Extensions.Navigation.Toolkit.WinUI",
		"Uno.Extensions.Reactive.WinUI",
		"Uno.Extensions.Reactive.Messaging",
		"Uno.Extensions.Reactive.WinUI.Markup",
		"Uno.Extensions.Serialization.Http",
		"Uno.Extensions.Serialization.Refit",
		"Uno.Extensions.Logging.Serilog",
		"Uno.Extensions.Storage.WinUI"
	  ]
	},
	{
	  "group": "Toolkit",
	  "version": "6.3.0-dev.6",
	  "packages": [
		"Uno.Toolkit.WinUI",
		"Uno.Toolkit.WinUI.Cupertino",
		"Uno.Toolkit.WinUI.Material",
		"Uno.Toolkit.WinUI.Material.Markup",
		"Uno.Toolkit.WinUI.Markup",
		"Uno.Toolkit.Skia.WinUI"
	  ]
	},
	{
	  "group": "Themes",
	  "version": "5.3.0-dev.8",
	  "packages": [
		"Uno.Material.WinUI",
		"Uno.Material.WinUI.Markup",
		"Uno.Themes.WinUI.Markup",
		"Uno.Cupertino.WinUI"
	  ]
	}
]<|MERGE_RESOLUTION|>--- conflicted
+++ resolved
@@ -81,18 +81,12 @@
 	},
 	{
 		"group": "settings",
-<<<<<<< HEAD
-		"version": "0.1.0-dev.144",
-=======
 		"version": "1.0.25",
->>>>>>> 63a9f224
 		"packages": [
 			"Uno.Settings.DevServer"
 		]
 	},
 	{
-<<<<<<< HEAD
-=======
 		"group": "hotdesign",
 		"version": "1.0.0-dev.53",
 		"packages": [
@@ -100,7 +94,6 @@
 		]
 	},
 	{
->>>>>>> 63a9f224
 	  "group": "SkiaSharp",
 	  "version": "2.88.9-preview.2.2",
 	  "packages": [
