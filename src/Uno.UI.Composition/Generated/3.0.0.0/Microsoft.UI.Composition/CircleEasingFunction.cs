--- conflicted
+++ resolved
@@ -3,34 +3,12 @@
 #pragma warning disable 114 // new keyword hiding
 namespace Microsoft.UI.Composition
 {
-<<<<<<< HEAD
-#if __ANDROID__ || __IOS__ || __TVOS__ || IS_UNIT_TESTS || __WASM__ || __SKIA__ || __NETSTD_REFERENCE__ || __MACOS__
-=======
 #if false || false || false || false || false || false || false
->>>>>>> ca03da4b
 	[global::Uno.NotImplemented]
 #endif
 	public partial class CircleEasingFunction : global::Microsoft.UI.Composition.CompositionEasingFunction
 	{
-<<<<<<< HEAD
-#if __ANDROID__ || __IOS__ || __TVOS__ || IS_UNIT_TESTS || __WASM__ || __SKIA__ || __NETSTD_REFERENCE__ || __MACOS__
-		internal CircleEasingFunction()
-		{
-		}
-#endif
-#if __ANDROID__ || __IOS__ || __TVOS__ || IS_UNIT_TESTS || __WASM__ || __SKIA__ || __NETSTD_REFERENCE__ || __MACOS__
-		[global::Uno.NotImplemented("__ANDROID__", "__IOS__", "__TVOS__", "IS_UNIT_TESTS", "__WASM__", "__SKIA__", "__NETSTD_REFERENCE__", "__MACOS__")]
-		public global::Microsoft.UI.Composition.CompositionEasingFunctionMode Mode
-		{
-			get
-			{
-				throw new global::System.NotImplementedException("The member CompositionEasingFunctionMode CircleEasingFunction.Mode is not implemented. For more information, visit https://aka.platform.uno/notimplemented#m=CompositionEasingFunctionMode%20CircleEasingFunction.Mode");
-			}
-		}
-#endif
-=======
 		// Skipping already declared property Mode
->>>>>>> ca03da4b
 		// Forced skipping of method Microsoft.UI.Composition.CircleEasingFunction.Mode.get
 	}
 }