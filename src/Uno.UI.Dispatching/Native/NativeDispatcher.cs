﻿#nullable enable

using System;
using System.Collections.Generic;
using System.Diagnostics;
using System.Globalization;
using System.Runtime.CompilerServices;
using System.Threading;
using System.Threading.Tasks;

using Uno.Diagnostics.Eventing;
using Uno.Foundation.Logging;

namespace Uno.UI.Dispatching
{
	/// <summary>
	/// Defines a priority-based UI Thread scheduler.
	/// </summary>
	internal sealed partial class NativeDispatcher
	{
		/// <summary>
		/// Defines a set of queues based on the number of priorities defined in <see cref="NativeDispatcherPriority"/>.
		/// </summary>
		private readonly Queue<Delegate>[] _queues = new[]
		{
			new Queue<Delegate>(), // High
			new Queue<Delegate>(), // Normal
			new Queue<Delegate>(), // Low
			new Queue<Delegate>(), // Idle
		};

		private readonly NativeDispatcherSynchronizationContext[] _synchronizationContexts;

		private readonly object _gate = new();

		private readonly long _startTime;

		private NativeDispatcherPriority _currentPriority;

		private int _globalCount;

		[ThreadStatic]
		private static bool? _hasThreadAccess;

		private readonly static IEventProvider _trace = Tracing.Get(TraceProvider.Id);

		private NativeDispatcher()
		{
			Debug.Assert(
				(int)NativeDispatcherPriority.High == 0 &&
				(int)NativeDispatcherPriority.Normal == 1 &&
				(int)NativeDispatcherPriority.Low == 2 &&
				(int)NativeDispatcherPriority.Idle == 3 &&
				Enum.GetValues<NativeDispatcherPriority>().Length == 4);

			_currentPriority = NativeDispatcherPriority.Normal;

			_synchronizationContexts = new NativeDispatcherSynchronizationContext[]
			{
				new(this, NativeDispatcherPriority.High),
				new(this, NativeDispatcherPriority.Normal),
				new(this, NativeDispatcherPriority.Low),
				new(this, NativeDispatcherPriority.Idle),
			};

			Initialize();

			_startTime = Stopwatch.GetTimestamp();
		}

		/// <summary>
		/// Enforce access on the UI thread.
		/// </summary>
		internal static void CheckThreadAccess()
		{
			if (!Main.HasThreadAccess)
			{
				throw new InvalidOperationException("The application called an interface that was marshalled for a different thread.");
			}
		}

#if __ANDROID__ || __WASM__ || __SKIA__ || __MACOS__ || __APPLE_UIKIT__ || IS_UNIT_TESTS
		private static void DispatchItems()
		{
			// Currently, we have a singleton NativeDispatcher.
			// We want DispatchItems to be static to avoid delegate allocations.
			var @this = NativeDispatcher.Main;
			if (@this.Rendering != null)
			{
				Debug.Assert(@this.RenderingEventArgsGenerator != null);

				@this.Rendering.Invoke(null, @this.RenderingEventArgsGenerator.Invoke(Stopwatch.GetElapsedTime(@this._startTime)));
			}

			Action? action = null;

			var didEnqueue = false;

			for (var p = 0; p <= 3; p++)
			{
				var queue = @this._queues[p];

				lock (@this._gate)
				{
					if (queue.Count > 0)
					{
						action = Unsafe.As<Action>(queue.Dequeue());

						@this._currentPriority = (NativeDispatcherPriority)p;

						if (Interlocked.Decrement(ref @this._globalCount) > 0)
						{
							didEnqueue = true;

							@this.EnqueueNative(@this._currentPriority);
						}

						break;
					}
				}
			}

			RunAction(@this, action);

			// Restore the priority to the default for native events
			// (i.e. not dispatched by this running loop)
			@this._currentPriority = NativeDispatcherPriority.Normal;

			if (!didEnqueue && @this.Rendering != null)
			{
				@this.DispatchWakeUp();
			}
		}

		/// <remarks>
		/// This method runs in a separate method in order to workaround for the following issue:
		/// https://github.com/dotnet/runtime/issues/111281
		/// which prevents AOT on WebAssembly when try/catch/finally are found in the same method.
		/// </remarks>
		private static void RunAction(NativeDispatcher dispatcher, Action? action)
		{
			if (action != null)
			{
				try
				{
					using (dispatcher._synchronizationContexts[(int)dispatcher._currentPriority].Apply())
					{
						action();
					}
				}
				catch (Exception exception)
				{
<<<<<<< HEAD
					@this.Log().Error("NativeDispatcher unhandled exception " + exception, exception);
=======
					dispatcher.Log().Error("NativeDispatcher unhandled exception", exception);
>>>>>>> eb33ecd3
				}
			}
			else if (dispatcher.Rendering == null && dispatcher.Log().IsEnabled(LogLevel.Debug))
			{
				dispatcher.Log().Error("Dispatch queue is empty.");
			}
		}

		private async void DispatchWakeUp()
		{
			await Task.Delay(RenderingEventThrottle);

			if (Rendering != null)
			{
				WakeUp();
			}
		}
#endif

		internal void Enqueue(Action handler, NativeDispatcherPriority priority = NativeDispatcherPriority.Normal)
		{
			if (!_trace.IsEnabled)
			{
				EnqueueCore(handler, priority);
			}
			else
			{
				var activity = LogScheduleEvent(handler, priority);

				EnqueueCore(() =>
				{
					try
					{
						using var runActivity = LogRunEvent(activity, handler, _currentPriority);

						handler();
					}
					catch (Exception exception)
					{
						LogExceptionEvent(exception, handler);

						throw;
					}
				}, priority);
			}
		}

		internal Task EnqueueAsync(Action handler, NativeDispatcherPriority priority = NativeDispatcherPriority.Normal)
		{
			var tcs = new TaskCompletionSource();

			if (!_trace.IsEnabled)
			{
				EnqueueCore(() =>
				{
					try
					{
						handler();

						tcs.SetResult();
					}
					catch (Exception exception)
					{
						tcs.SetException(exception);

						throw;
					}
				}, priority);
			}
			else
			{
				var activity = LogScheduleEvent(handler, priority);

				EnqueueCore(() =>
				{
					try
					{
						using var runActivity = LogRunEvent(activity, handler, _currentPriority);

						handler();

						tcs.SetResult();
					}
					catch (Exception exception)
					{
						LogExceptionEvent(exception, handler);

						tcs.SetException(exception);

						throw;
					}
				}, priority);
			}

			return tcs.Task;
		}

		internal UIAsyncOperation EnqueueOperation(Action handler, NativeDispatcherPriority priority = NativeDispatcherPriority.Normal)
		{
			if (!_trace.IsEnabled)
			{
				var operation = new UIAsyncOperation(handler);

				EnqueueCore(() =>
				{
					if (!operation.IsCancelled)
					{
						try
						{
							operation.Action();

							operation.Complete();
						}
						catch (Exception exception)
						{
							operation.SetError(exception);

							throw;
						}
					}
				}, priority);

				return operation;
			}
			else
			{
				var activity = LogScheduleEvent(handler, priority);

				var operation = new UIAsyncOperation(handler, activity);

				EnqueueCore(() =>
				{
					if (!operation.IsCancelled)
					{
						try
						{
							using var runActivity = LogRunEvent(operation.ScheduleEventActivity, operation.Action, _currentPriority);

							operation.Action();

							operation.Complete();
						}
						catch (Exception exception)
						{
							LogExceptionEvent(exception, operation.Action);

							operation.SetError(exception);

							throw;
						}
					}
					else
					{
						_trace.WriteEvent(TraceProvider.NativeDispatcher_Cancelled, EventOpcode.Send, new[] { operation.Action });
					}
				}, priority);

				return operation;
			}
		}

		internal UIAsyncOperation EnqueueCancellableOperation(Action<CancellationToken> handler, NativeDispatcherPriority priority = NativeDispatcherPriority.Normal)
		{
			UIAsyncOperation? operation = null;

			if (!_trace.IsEnabled)
			{
				operation = new UIAsyncOperation(() => handler(operation!.Token));

				EnqueueCore(() =>
				{
					if (!operation.IsCancelled)
					{
						try
						{
							operation.Action();

							operation.Complete();
						}
						catch (Exception exception)
						{
							operation.SetError(exception);

							throw;
						}
					}
				}, priority);

				return operation;
			}
			else
			{
				var delegatingHandler = () => handler(operation!.Token);

				var activity = LogScheduleEvent(delegatingHandler, priority);

				operation = new UIAsyncOperation(delegatingHandler, activity);

				EnqueueCore(() =>
				{
					if (!operation.IsCancelled)
					{
						try
						{
							using var runActivity = LogRunEvent(operation.ScheduleEventActivity, operation.Action, _currentPriority);

							operation.Action();

							operation.Complete();
						}
						catch (Exception exception)
						{
							LogExceptionEvent(exception, operation.Action);

							operation.SetError(exception);

							throw;
						}
					}
					else
					{
						_trace.WriteEvent(TraceProvider.NativeDispatcher_Cancelled, EventOpcode.Send, new[] { operation.Action });
					}
				}, priority);

				return operation;
			}
		}

		internal UIAsyncOperation EnqueueIdleOperation(Action<NativeDispatcher> handler)
			=> EnqueueOperation(() => handler(this), NativeDispatcherPriority.Idle);

		private void EnqueueCore(Delegate handler, NativeDispatcherPriority priority)
		{
			Debug.Assert((int)priority >= 0 && (int)priority <= 3);

			bool shouldEnqueue;

			lock (_gate)
			{
				_queues[(int)priority].Enqueue(handler);

				shouldEnqueue = Interlocked.Increment(ref _globalCount) == 1;
			}

			if (shouldEnqueue)
			{
				EnqueueNative(priority);
			}
		}

		/// <summary>
		/// Enqueues an operation on the native UI thread.
		/// </summary>
		partial void EnqueueNative(NativeDispatcherPriority priority);

		partial void Initialize();

		private static void LogExceptionEvent(Exception exception, Action handler) =>
			_trace.WriteEvent(
				TraceProvider.NativeDispatcher_Exception,
				EventOpcode.Send,
				new[] {
					exception.GetType().ToString(),
					handler.Method.DeclaringType?.FullName + "." + handler.Method.Name });

		private static EventProviderExtensions.DisposableEventActivity LogRunEvent(EventActivity activity, Action handler, NativeDispatcherPriority priority) =>
			_trace.WriteEventActivity(
				TraceProvider.NativeDispatcher_InvokeStart,
				TraceProvider.NativeDispatcher_InvokeStop,
				relatedActivity: activity,
				payload: new[] {
					((int)priority).ToString(CultureInfo.InvariantCulture),
					handler.Method.DeclaringType?.FullName + "." + handler.Method.Name });

		private static EventActivity LogScheduleEvent(Action handler, NativeDispatcherPriority priority) =>
			_trace.WriteEventActivity(
				TraceProvider.NativeDispatcher_Schedule,
				EventOpcode.Send,
				new[] {
					((int)priority).ToString(CultureInfo.InvariantCulture),
					handler.Method.DeclaringType?.FullName + "." + handler.Method.Name });

		/// <summary>
		/// Wakes up the dispatcher.
		/// </summary>
		internal void WakeUp()
		{
			CheckThreadAccess();

			if (Interlocked.Increment(ref _globalCount) == 1)
			{
				EnqueueNative(NativeDispatcherPriority.Normal);
			}

			Interlocked.Decrement(ref _globalCount);
		}

		/// <summary>
		/// Gets the priority of the current task.
		/// </summary>
		internal NativeDispatcherPriority CurrentPriority => _currentPriority;

		/// <summary>
		/// Determines if the current thread has access to this dispatcher.
		/// </summary>
		internal bool HasThreadAccess => _hasThreadAccess ??= GetHasThreadAccess();

		internal bool IsIdle => _queues[(int)NativeDispatcherPriority.High].Count +
								_queues[(int)NativeDispatcherPriority.Normal].Count +
								_queues[(int)NativeDispatcherPriority.Low].Count == 0;

		internal bool IsRendering => Rendering != null;

		/// <summary>
		/// Gets the dispatcher for the main thread.
		/// </summary>
		internal static NativeDispatcher Main { get; } = new NativeDispatcher();

		internal event EventHandler<object>? Rendering;

		internal Func<TimeSpan, object>? RenderingEventArgsGenerator { get; set; }

		internal int RenderingEventThrottle;

		public static class TraceProvider
		{
			public readonly static Guid Id = Guid.Parse("{EA0762E9-8208-4501-B4A5-CC7ECF7BE85E}");

			public const int NativeDispatcher_Schedule = 1;
			public const int NativeDispatcher_InvokeStart = 2;
			public const int NativeDispatcher_InvokeStop = 3;
			public const int NativeDispatcher_Exception = 4;
			public const int NativeDispatcher_Cancelled = 5;
		}
	}
}<|MERGE_RESOLUTION|>--- conflicted
+++ resolved
@@ -150,11 +150,7 @@
 				}
 				catch (Exception exception)
 				{
-<<<<<<< HEAD
-					@this.Log().Error("NativeDispatcher unhandled exception " + exception, exception);
-=======
 					dispatcher.Log().Error("NativeDispatcher unhandled exception", exception);
->>>>>>> eb33ecd3
 				}
 			}
 			else if (dispatcher.Rendering == null && dispatcher.Log().IsEnabled(LogLevel.Debug))
