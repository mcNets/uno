#pragma warning disable 108 // new keyword hiding
#pragma warning disable 114 // new keyword hiding
namespace Windows.UI.Xaml.Controls
{
<<<<<<< HEAD
	#if __ANDROID__ || __IOS__ || IS_UNIT_TESTS || __WASM__ || __SKIA__ || __NETSTD_REFERENCE__ || __MACOS__
=======
	#if false
>>>>>>> f79cc9c9
	[global::Uno.NotImplemented]
	#endif
	public  partial class IconSourceElement : global::Windows.UI.Xaml.Controls.IconElement
	{
<<<<<<< HEAD
		#if __ANDROID__ || __IOS__ || IS_UNIT_TESTS || __WASM__ || __SKIA__ || __NETSTD_REFERENCE__ || __MACOS__
		[global::Uno.NotImplemented("__ANDROID__", "__IOS__", "IS_UNIT_TESTS", "__WASM__", "__SKIA__", "__NETSTD_REFERENCE__", "__MACOS__")]
=======
		#if false
		[global::Uno.NotImplemented("__ANDROID__", "__IOS__", "NET461", "__WASM__", "__SKIA__", "__NETSTD_REFERENCE__", "__MACOS__")]
>>>>>>> f79cc9c9
		public  global::Windows.UI.Xaml.Controls.IconSource IconSource
		{
			get
			{
				return (global::Windows.UI.Xaml.Controls.IconSource)this.GetValue(IconSourceProperty);
			}
			set
			{
				this.SetValue(IconSourceProperty, value);
			}
		}
		#endif
<<<<<<< HEAD
		#if __ANDROID__ || __IOS__ || IS_UNIT_TESTS || __WASM__ || __SKIA__ || __NETSTD_REFERENCE__ || __MACOS__
		[global::Uno.NotImplemented("__ANDROID__", "__IOS__", "IS_UNIT_TESTS", "__WASM__", "__SKIA__", "__NETSTD_REFERENCE__", "__MACOS__")]
=======
		#if false
		[global::Uno.NotImplemented("__ANDROID__", "__IOS__", "NET461", "__WASM__", "__SKIA__", "__NETSTD_REFERENCE__", "__MACOS__")]
>>>>>>> f79cc9c9
		public static global::Windows.UI.Xaml.DependencyProperty IconSourceProperty { get; } = 
		Windows.UI.Xaml.DependencyProperty.Register(
			nameof(IconSource), typeof(global::Windows.UI.Xaml.Controls.IconSource), 
			typeof(global::Windows.UI.Xaml.Controls.IconSourceElement), 
			new Windows.UI.Xaml.FrameworkPropertyMetadata(default(global::Windows.UI.Xaml.Controls.IconSource)));
		#endif
<<<<<<< HEAD
		#if __ANDROID__ || __IOS__ || IS_UNIT_TESTS || __WASM__ || __SKIA__ || __NETSTD_REFERENCE__ || __MACOS__
		[global::Uno.NotImplemented("__ANDROID__", "__IOS__", "IS_UNIT_TESTS", "__WASM__", "__SKIA__", "__NETSTD_REFERENCE__", "__MACOS__")]
=======
		#if false
		[global::Uno.NotImplemented("__ANDROID__", "__IOS__", "NET461", "__WASM__", "__SKIA__", "__NETSTD_REFERENCE__", "__MACOS__")]
>>>>>>> f79cc9c9
		public IconSourceElement() 
		{
			global::Windows.Foundation.Metadata.ApiInformation.TryRaiseNotImplemented("Windows.UI.Xaml.Controls.IconSourceElement", "IconSourceElement.IconSourceElement()");
		}
		#endif
		// Forced skipping of method Windows.UI.Xaml.Controls.IconSourceElement.IconSourceElement()
		// Forced skipping of method Windows.UI.Xaml.Controls.IconSourceElement.IconSource.get
		// Forced skipping of method Windows.UI.Xaml.Controls.IconSourceElement.IconSource.set
		// Forced skipping of method Windows.UI.Xaml.Controls.IconSourceElement.IconSourceProperty.get
	}
}<|MERGE_RESOLUTION|>--- conflicted
+++ resolved
@@ -2,22 +2,13 @@
 #pragma warning disable 114 // new keyword hiding
 namespace Windows.UI.Xaml.Controls
 {
-<<<<<<< HEAD
-	#if __ANDROID__ || __IOS__ || IS_UNIT_TESTS || __WASM__ || __SKIA__ || __NETSTD_REFERENCE__ || __MACOS__
-=======
 	#if false
->>>>>>> f79cc9c9
 	[global::Uno.NotImplemented]
 	#endif
 	public  partial class IconSourceElement : global::Windows.UI.Xaml.Controls.IconElement
 	{
-<<<<<<< HEAD
-		#if __ANDROID__ || __IOS__ || IS_UNIT_TESTS || __WASM__ || __SKIA__ || __NETSTD_REFERENCE__ || __MACOS__
-		[global::Uno.NotImplemented("__ANDROID__", "__IOS__", "IS_UNIT_TESTS", "__WASM__", "__SKIA__", "__NETSTD_REFERENCE__", "__MACOS__")]
-=======
 		#if false
 		[global::Uno.NotImplemented("__ANDROID__", "__IOS__", "NET461", "__WASM__", "__SKIA__", "__NETSTD_REFERENCE__", "__MACOS__")]
->>>>>>> f79cc9c9
 		public  global::Windows.UI.Xaml.Controls.IconSource IconSource
 		{
 			get
@@ -30,26 +21,16 @@
 			}
 		}
 		#endif
-<<<<<<< HEAD
-		#if __ANDROID__ || __IOS__ || IS_UNIT_TESTS || __WASM__ || __SKIA__ || __NETSTD_REFERENCE__ || __MACOS__
-		[global::Uno.NotImplemented("__ANDROID__", "__IOS__", "IS_UNIT_TESTS", "__WASM__", "__SKIA__", "__NETSTD_REFERENCE__", "__MACOS__")]
-=======
 		#if false
 		[global::Uno.NotImplemented("__ANDROID__", "__IOS__", "NET461", "__WASM__", "__SKIA__", "__NETSTD_REFERENCE__", "__MACOS__")]
->>>>>>> f79cc9c9
 		public static global::Windows.UI.Xaml.DependencyProperty IconSourceProperty { get; } = 
 		Windows.UI.Xaml.DependencyProperty.Register(
 			nameof(IconSource), typeof(global::Windows.UI.Xaml.Controls.IconSource), 
 			typeof(global::Windows.UI.Xaml.Controls.IconSourceElement), 
 			new Windows.UI.Xaml.FrameworkPropertyMetadata(default(global::Windows.UI.Xaml.Controls.IconSource)));
 		#endif
-<<<<<<< HEAD
-		#if __ANDROID__ || __IOS__ || IS_UNIT_TESTS || __WASM__ || __SKIA__ || __NETSTD_REFERENCE__ || __MACOS__
-		[global::Uno.NotImplemented("__ANDROID__", "__IOS__", "IS_UNIT_TESTS", "__WASM__", "__SKIA__", "__NETSTD_REFERENCE__", "__MACOS__")]
-=======
 		#if false
 		[global::Uno.NotImplemented("__ANDROID__", "__IOS__", "NET461", "__WASM__", "__SKIA__", "__NETSTD_REFERENCE__", "__MACOS__")]
->>>>>>> f79cc9c9
 		public IconSourceElement() 
 		{
 			global::Windows.Foundation.Metadata.ApiInformation.TryRaiseNotImplemented("Windows.UI.Xaml.Controls.IconSourceElement", "IconSourceElement.IconSourceElement()");
