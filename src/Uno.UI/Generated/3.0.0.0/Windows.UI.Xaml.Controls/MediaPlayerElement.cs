--- conflicted
+++ resolved
@@ -7,13 +7,8 @@
 	#endif
 	public  partial class MediaPlayerElement : global::Windows.UI.Xaml.Controls.Control
 	{
-<<<<<<< HEAD
-		#if false || false || IS_UNIT_TESTS || __WASM__ || __SKIA__ || __NETSTD_REFERENCE__ || false
-		[global::Uno.NotImplemented("IS_UNIT_TESTS", "__WASM__", "__SKIA__", "__NETSTD_REFERENCE__")]
-=======
 		#if false || false || false || false || false || false
 		[global::Uno.NotImplemented("NET461", "__SKIA__", "__NETSTD_REFERENCE__")]
->>>>>>> 69095eb1
 		public  global::Windows.UI.Xaml.Controls.MediaTransportControls TransportControls
 		{
 			get
@@ -26,13 +21,8 @@
 			}
 		}
 		#endif
-<<<<<<< HEAD
-		#if false || false || IS_UNIT_TESTS || __WASM__ || __SKIA__ || __NETSTD_REFERENCE__ || false
-		[global::Uno.NotImplemented("IS_UNIT_TESTS", "__WASM__", "__SKIA__", "__NETSTD_REFERENCE__")]
-=======
-		#if false
-		[global::Uno.NotImplemented("NET461", "__SKIA__", "__NETSTD_REFERENCE__")]
->>>>>>> 69095eb1
+		#if false
+		[global::Uno.NotImplemented("NET461", "__SKIA__", "__NETSTD_REFERENCE__")]
 		public  global::Windows.UI.Xaml.Media.Stretch Stretch
 		{
 			get
@@ -45,13 +35,8 @@
 			}
 		}
 		#endif
-<<<<<<< HEAD
-		#if false || false || IS_UNIT_TESTS || __WASM__ || __SKIA__ || __NETSTD_REFERENCE__ || false
-		[global::Uno.NotImplemented("IS_UNIT_TESTS", "__WASM__", "__SKIA__", "__NETSTD_REFERENCE__")]
-=======
-		#if false
-		[global::Uno.NotImplemented("NET461", "__SKIA__", "__NETSTD_REFERENCE__")]
->>>>>>> 69095eb1
+		#if false
+		[global::Uno.NotImplemented("NET461", "__SKIA__", "__NETSTD_REFERENCE__")]
 		public  global::Windows.Media.Playback.IMediaPlaybackSource Source
 		{
 			get
@@ -64,13 +49,8 @@
 			}
 		}
 		#endif
-<<<<<<< HEAD
-		#if false || false || IS_UNIT_TESTS || __WASM__ || __SKIA__ || __NETSTD_REFERENCE__ || false
-		[global::Uno.NotImplemented("IS_UNIT_TESTS", "__WASM__", "__SKIA__", "__NETSTD_REFERENCE__")]
-=======
-		#if false
-		[global::Uno.NotImplemented("NET461", "__SKIA__", "__NETSTD_REFERENCE__")]
->>>>>>> 69095eb1
+		#if false
+		[global::Uno.NotImplemented("NET461", "__SKIA__", "__NETSTD_REFERENCE__")]
 		public  global::Windows.UI.Xaml.Media.ImageSource PosterSource
 		{
 			get
@@ -83,13 +63,8 @@
 			}
 		}
 		#endif
-<<<<<<< HEAD
-		#if false || false || IS_UNIT_TESTS || __WASM__ || __SKIA__ || __NETSTD_REFERENCE__ || false
-		[global::Uno.NotImplemented("IS_UNIT_TESTS", "__WASM__", "__SKIA__", "__NETSTD_REFERENCE__")]
-=======
-		#if false
-		[global::Uno.NotImplemented("NET461", "__SKIA__", "__NETSTD_REFERENCE__")]
->>>>>>> 69095eb1
+		#if false
+		[global::Uno.NotImplemented("NET461", "__SKIA__", "__NETSTD_REFERENCE__")]
 		public  bool IsFullWindow
 		{
 			get
@@ -102,13 +77,8 @@
 			}
 		}
 		#endif
-<<<<<<< HEAD
-		#if false || false || IS_UNIT_TESTS || __WASM__ || __SKIA__ || __NETSTD_REFERENCE__ || false
-		[global::Uno.NotImplemented("IS_UNIT_TESTS", "__WASM__", "__SKIA__", "__NETSTD_REFERENCE__")]
-=======
-		#if false
-		[global::Uno.NotImplemented("NET461", "__SKIA__", "__NETSTD_REFERENCE__")]
->>>>>>> 69095eb1
+		#if false
+		[global::Uno.NotImplemented("NET461", "__SKIA__", "__NETSTD_REFERENCE__")]
 		public  bool AutoPlay
 		{
 			get
@@ -121,13 +91,8 @@
 			}
 		}
 		#endif
-<<<<<<< HEAD
-		#if false || false || IS_UNIT_TESTS || __WASM__ || __SKIA__ || __NETSTD_REFERENCE__ || false
-		[global::Uno.NotImplemented("IS_UNIT_TESTS", "__WASM__", "__SKIA__", "__NETSTD_REFERENCE__")]
-=======
-		#if false
-		[global::Uno.NotImplemented("NET461", "__SKIA__", "__NETSTD_REFERENCE__")]
->>>>>>> 69095eb1
+		#if false
+		[global::Uno.NotImplemented("NET461", "__SKIA__", "__NETSTD_REFERENCE__")]
 		public  bool AreTransportControlsEnabled
 		{
 			get
@@ -140,13 +105,8 @@
 			}
 		}
 		#endif
-<<<<<<< HEAD
-		#if false || false || IS_UNIT_TESTS || __WASM__ || __SKIA__ || __NETSTD_REFERENCE__ || false
-		[global::Uno.NotImplemented("IS_UNIT_TESTS", "__WASM__", "__SKIA__", "__NETSTD_REFERENCE__")]
-=======
-		#if false
-		[global::Uno.NotImplemented("NET461", "__SKIA__", "__NETSTD_REFERENCE__")]
->>>>>>> 69095eb1
+		#if false
+		[global::Uno.NotImplemented("NET461", "__SKIA__", "__NETSTD_REFERENCE__")]
 		public  global::Windows.Media.Playback.MediaPlayer MediaPlayer
 		{
 			get
@@ -155,95 +115,60 @@
 			}
 		}
 		#endif
-<<<<<<< HEAD
-		#if false || false || IS_UNIT_TESTS || __WASM__ || __SKIA__ || __NETSTD_REFERENCE__ || false
-		[global::Uno.NotImplemented("IS_UNIT_TESTS", "__WASM__", "__SKIA__", "__NETSTD_REFERENCE__")]
-=======
-		#if false
-		[global::Uno.NotImplemented("NET461", "__SKIA__", "__NETSTD_REFERENCE__")]
->>>>>>> 69095eb1
-		public static global::Windows.UI.Xaml.DependencyProperty AreTransportControlsEnabledProperty { get; } = 
-		Windows.UI.Xaml.DependencyProperty.Register(
-			nameof(AreTransportControlsEnabled), typeof(bool), 
-			typeof(global::Windows.UI.Xaml.Controls.MediaPlayerElement), 
+		#if false
+		[global::Uno.NotImplemented("NET461", "__SKIA__", "__NETSTD_REFERENCE__")]
+		public static global::Windows.UI.Xaml.DependencyProperty AreTransportControlsEnabledProperty { get; } =
+		Windows.UI.Xaml.DependencyProperty.Register(
+			nameof(AreTransportControlsEnabled), typeof(bool),
+			typeof(global::Windows.UI.Xaml.Controls.MediaPlayerElement),
 			new Windows.UI.Xaml.FrameworkPropertyMetadata(default(bool)));
 		#endif
-<<<<<<< HEAD
-		#if false || false || IS_UNIT_TESTS || __WASM__ || __SKIA__ || __NETSTD_REFERENCE__ || false
-		[global::Uno.NotImplemented("IS_UNIT_TESTS", "__WASM__", "__SKIA__", "__NETSTD_REFERENCE__")]
-=======
-		#if false
-		[global::Uno.NotImplemented("NET461", "__SKIA__", "__NETSTD_REFERENCE__")]
->>>>>>> 69095eb1
-		public static global::Windows.UI.Xaml.DependencyProperty AutoPlayProperty { get; } = 
-		Windows.UI.Xaml.DependencyProperty.Register(
-			nameof(AutoPlay), typeof(bool), 
-			typeof(global::Windows.UI.Xaml.Controls.MediaPlayerElement), 
+		#if false
+		[global::Uno.NotImplemented("NET461", "__SKIA__", "__NETSTD_REFERENCE__")]
+		public static global::Windows.UI.Xaml.DependencyProperty AutoPlayProperty { get; } =
+		Windows.UI.Xaml.DependencyProperty.Register(
+			nameof(AutoPlay), typeof(bool),
+			typeof(global::Windows.UI.Xaml.Controls.MediaPlayerElement),
 			new Windows.UI.Xaml.FrameworkPropertyMetadata(default(bool)));
 		#endif
-<<<<<<< HEAD
-		#if false || false || IS_UNIT_TESTS || __WASM__ || __SKIA__ || __NETSTD_REFERENCE__ || false
-		[global::Uno.NotImplemented("IS_UNIT_TESTS", "__WASM__", "__SKIA__", "__NETSTD_REFERENCE__")]
-=======
-		#if false
-		[global::Uno.NotImplemented("NET461", "__SKIA__", "__NETSTD_REFERENCE__")]
->>>>>>> 69095eb1
-		public static global::Windows.UI.Xaml.DependencyProperty IsFullWindowProperty { get; } = 
-		Windows.UI.Xaml.DependencyProperty.Register(
-			nameof(IsFullWindow), typeof(bool), 
-			typeof(global::Windows.UI.Xaml.Controls.MediaPlayerElement), 
+		#if false
+		[global::Uno.NotImplemented("NET461", "__SKIA__", "__NETSTD_REFERENCE__")]
+		public static global::Windows.UI.Xaml.DependencyProperty IsFullWindowProperty { get; } =
+		Windows.UI.Xaml.DependencyProperty.Register(
+			nameof(IsFullWindow), typeof(bool),
+			typeof(global::Windows.UI.Xaml.Controls.MediaPlayerElement),
 			new Windows.UI.Xaml.FrameworkPropertyMetadata(default(bool)));
 		#endif
-<<<<<<< HEAD
-		#if false || false || IS_UNIT_TESTS || __WASM__ || __SKIA__ || __NETSTD_REFERENCE__ || false
-		[global::Uno.NotImplemented("IS_UNIT_TESTS", "__WASM__", "__SKIA__", "__NETSTD_REFERENCE__")]
-=======
-		#if false
-		[global::Uno.NotImplemented("NET461", "__SKIA__", "__NETSTD_REFERENCE__")]
->>>>>>> 69095eb1
-		public static global::Windows.UI.Xaml.DependencyProperty MediaPlayerProperty { get; } = 
-		Windows.UI.Xaml.DependencyProperty.Register(
-			nameof(MediaPlayer), typeof(global::Windows.Media.Playback.MediaPlayer), 
-			typeof(global::Windows.UI.Xaml.Controls.MediaPlayerElement), 
+		#if false
+		[global::Uno.NotImplemented("NET461", "__SKIA__", "__NETSTD_REFERENCE__")]
+		public static global::Windows.UI.Xaml.DependencyProperty MediaPlayerProperty { get; } =
+		Windows.UI.Xaml.DependencyProperty.Register(
+			nameof(MediaPlayer), typeof(global::Windows.Media.Playback.MediaPlayer),
+			typeof(global::Windows.UI.Xaml.Controls.MediaPlayerElement),
 			new Windows.UI.Xaml.FrameworkPropertyMetadata(default(global::Windows.Media.Playback.MediaPlayer)));
 		#endif
-<<<<<<< HEAD
-		#if false || false || IS_UNIT_TESTS || __WASM__ || __SKIA__ || __NETSTD_REFERENCE__ || false
-		[global::Uno.NotImplemented("IS_UNIT_TESTS", "__WASM__", "__SKIA__", "__NETSTD_REFERENCE__")]
-=======
-		#if false
-		[global::Uno.NotImplemented("NET461", "__SKIA__", "__NETSTD_REFERENCE__")]
->>>>>>> 69095eb1
-		public static global::Windows.UI.Xaml.DependencyProperty PosterSourceProperty { get; } = 
-		Windows.UI.Xaml.DependencyProperty.Register(
-			nameof(PosterSource), typeof(global::Windows.UI.Xaml.Media.ImageSource), 
-			typeof(global::Windows.UI.Xaml.Controls.MediaPlayerElement), 
+		#if false
+		[global::Uno.NotImplemented("NET461", "__SKIA__", "__NETSTD_REFERENCE__")]
+		public static global::Windows.UI.Xaml.DependencyProperty PosterSourceProperty { get; } =
+		Windows.UI.Xaml.DependencyProperty.Register(
+			nameof(PosterSource), typeof(global::Windows.UI.Xaml.Media.ImageSource),
+			typeof(global::Windows.UI.Xaml.Controls.MediaPlayerElement),
 			new Windows.UI.Xaml.FrameworkPropertyMetadata(default(global::Windows.UI.Xaml.Media.ImageSource)));
 		#endif
-<<<<<<< HEAD
-		#if false || false || IS_UNIT_TESTS || __WASM__ || __SKIA__ || __NETSTD_REFERENCE__ || false
-		[global::Uno.NotImplemented("IS_UNIT_TESTS", "__WASM__", "__SKIA__", "__NETSTD_REFERENCE__")]
-=======
-		#if false
-		[global::Uno.NotImplemented("NET461", "__SKIA__", "__NETSTD_REFERENCE__")]
->>>>>>> 69095eb1
-		public static global::Windows.UI.Xaml.DependencyProperty SourceProperty { get; } = 
-		Windows.UI.Xaml.DependencyProperty.Register(
-			nameof(Source), typeof(global::Windows.Media.Playback.IMediaPlaybackSource), 
-			typeof(global::Windows.UI.Xaml.Controls.MediaPlayerElement), 
+		#if false
+		[global::Uno.NotImplemented("NET461", "__SKIA__", "__NETSTD_REFERENCE__")]
+		public static global::Windows.UI.Xaml.DependencyProperty SourceProperty { get; } =
+		Windows.UI.Xaml.DependencyProperty.Register(
+			nameof(Source), typeof(global::Windows.Media.Playback.IMediaPlaybackSource),
+			typeof(global::Windows.UI.Xaml.Controls.MediaPlayerElement),
 			new Windows.UI.Xaml.FrameworkPropertyMetadata(default(global::Windows.Media.Playback.IMediaPlaybackSource)));
 		#endif
-<<<<<<< HEAD
-		#if false || false || IS_UNIT_TESTS || __WASM__ || __SKIA__ || __NETSTD_REFERENCE__ || false
-		[global::Uno.NotImplemented("IS_UNIT_TESTS", "__WASM__", "__SKIA__", "__NETSTD_REFERENCE__")]
-=======
-		#if false
-		[global::Uno.NotImplemented("NET461", "__SKIA__", "__NETSTD_REFERENCE__")]
->>>>>>> 69095eb1
-		public static global::Windows.UI.Xaml.DependencyProperty StretchProperty { get; } = 
-		Windows.UI.Xaml.DependencyProperty.Register(
-			nameof(Stretch), typeof(global::Windows.UI.Xaml.Media.Stretch), 
-			typeof(global::Windows.UI.Xaml.Controls.MediaPlayerElement), 
+		#if false
+		[global::Uno.NotImplemented("NET461", "__SKIA__", "__NETSTD_REFERENCE__")]
+		public static global::Windows.UI.Xaml.DependencyProperty StretchProperty { get; } =
+		Windows.UI.Xaml.DependencyProperty.Register(
+			nameof(Stretch), typeof(global::Windows.UI.Xaml.Media.Stretch),
+			typeof(global::Windows.UI.Xaml.Controls.MediaPlayerElement),
 			new Windows.UI.Xaml.FrameworkPropertyMetadata(default(global::Windows.UI.Xaml.Media.Stretch)));
 		#endif
 		#if false || false || false || false || false || false
@@ -269,13 +194,8 @@
 		// Forced skipping of method Windows.UI.Xaml.Controls.MediaPlayerElement.IsFullWindow.get
 		// Forced skipping of method Windows.UI.Xaml.Controls.MediaPlayerElement.IsFullWindow.set
 		// Forced skipping of method Windows.UI.Xaml.Controls.MediaPlayerElement.MediaPlayer.get
-<<<<<<< HEAD
-		#if false || false || IS_UNIT_TESTS || __WASM__ || __SKIA__ || __NETSTD_REFERENCE__ || false
-		[global::Uno.NotImplemented("IS_UNIT_TESTS", "__WASM__", "__SKIA__", "__NETSTD_REFERENCE__")]
-=======
-		#if false
-		[global::Uno.NotImplemented("NET461", "__SKIA__", "__NETSTD_REFERENCE__")]
->>>>>>> 69095eb1
+		#if false
+		[global::Uno.NotImplemented("NET461", "__SKIA__", "__NETSTD_REFERENCE__")]
 		public  void SetMediaPlayer( global::Windows.Media.Playback.MediaPlayer mediaPlayer)
 		{
 			global::Windows.Foundation.Metadata.ApiInformation.TryRaiseNotImplemented("Windows.UI.Xaml.Controls.MediaPlayerElement", "void MediaPlayerElement.SetMediaPlayer(MediaPlayer mediaPlayer)");
