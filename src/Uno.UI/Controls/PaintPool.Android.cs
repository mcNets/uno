﻿using Android.Graphics;
using Android.Text;
using System;
using System.Diagnostics;
using System.Collections.Generic;
using System.Runtime.CompilerServices;
using System.Text;
using Uno.Extensions;
using Uno.Foundation.Logging;
using Windows.UI.Text;
using Windows.UI.Xaml;
using Windows.UI.Xaml.Documents;
using Windows.UI.Xaml.Media;
using Color = Windows.UI.Color;

namespace Uno.UI.Controls
{
	/// <summary>
	/// A native <see cref="TextPaint"/> pool to improve drawing performance.
	/// </summary>
	internal class TextPaintPool
	{
		private record Entry(
			FontWeight FontWeight,
			FontStyle FontStyle,
			FontFamily FontFamily,
			double FontSize,
			double CharacterSpacing,
			Windows.UI.Color Foreground,
			BaseLineAlignment BaseLineAlignment,
			TextDecorations TextDecorations)
		{
			public long Timestamp { get; set; }
		}
		
		private class EntryComparer : IEqualityComparer<Entry>
		{
			public bool Equals(Entry x, Entry y) =>
				x.FontWeight == y.FontWeight
				&& x.FontStyle == y.FontStyle
				&& x.FontFamily == y.FontFamily
				&& x.Foreground == y.Foreground
				&& x.FontSize == y.FontSize
				&& x.CharacterSpacing == y.CharacterSpacing
				&& x.BaseLineAlignment == y.BaseLineAlignment
				&& x.TextDecorations == y.TextDecorations;

			public int GetHashCode(Entry entry) =>
				entry.FontWeight.GetHashCode()
				^ entry.FontStyle.GetHashCode()
				^ entry.FontFamily?.GetHashCode() ?? 0
				^ entry.Foreground.GetHashCode()
				^ entry.FontSize.GetHashCode()
				^ entry.CharacterSpacing.GetHashCode()
				^ entry.BaseLineAlignment.GetHashCode()
				^ entry.TextDecorations.GetHashCode();
		}

		private static Dictionary<Entry, TextPaint> _entries = new(new EntryComparer());
		private static List<Entry> _entriesList = new();
		private static Stopwatch _entriesTime = Stopwatch.StartNew();
		private static long _minEntryTimestamp;
		private const int MaxEntries = 500;

		/// <summary>
		/// Builds a TextPaint configuration.
		/// </summary>
		/// <remarks>		
		/// This is required for some JNI related reason.
		/// At some point, the reference to a member field TextPaint gets collected if used 
		/// in some of the StaticLayout methods, so we create a local copy of the
		/// paint to be used in this context.
		/// One solution could be to use a <see cref="Android.Runtime.JNIEnv.NewGlobalRef"/>, but the release of the reference
		/// can be tricky to place properly.
		/// </remarks>
		/// <returns>A <see cref="TextPaint"/> instance.</returns>
		public static TextPaint GetPaint(FontWeight fontWeight, FontStyle fontStyle, FontFamily fontFamily, double fontSize, double characterSpacing, Windows.UI.Color foreground, Shader shader, BaseLineAlignment baselineAlignment, TextDecorations textDecorations)
		{
			if (shader != null)
			{
				// The "Shader" native object can't be use as a cache key
				return InnerBuildPaint(fontWeight, fontStyle, fontFamily, fontSize, characterSpacing, foreground,  shader, baselineAlignment, textDecorations);
			}

			var key = new Entry(fontWeight, fontStyle, fontFamily, fontSize, characterSpacing, foreground, baselineAlignment, textDecorations);

			if (!_entries.TryGetValue(key, out var paint))
			{
				_entries.Add(key, paint = InnerBuildPaint(fontWeight, fontStyle, fontFamily, fontSize, characterSpacing, foreground, shader, baselineAlignment, textDecorations));
				_entriesList.Add(key);

				TryScavenge();
			}

			key.Timestamp = _entriesTime.ElapsedTicks;

			return paint;
		}

		private static void TryScavenge()
		{
			if(_entriesList.Count > MaxEntries)
			{
				var cutoff = ((_entriesTime.ElapsedTicks - _minEntryTimestamp) / 2) + _minEntryTimestamp;

				for (int i = 0; i < _entriesList.Count; i++)
				{
					var entry = _entriesList[i];

					if (entry.Timestamp < cutoff)
					{
						_entries.Remove(entry);
						_entriesList.RemoveAt(i--);
					}
				}

				_minEntryTimestamp = cutoff;

				if (typeof(TextPaintPool).Log().IsEnabled(LogLevel.Debug))
				{
					typeof(TextPaintPool).Log().Debug($"Cleared pool ({_entries.Count} left)");
				}
			}
		}

		private static TextPaint InnerBuildPaint(FontWeight fontWeight, FontStyle fontStyle, FontFamily fontFamily,  double fontSize, double characterSpacing, Color foreground, Shader shader,  BaseLineAlignment baselineAlignment, TextDecorations textDecorations)
		{
			var paintSpecs = BuildPaintValueSpecs(fontSize, characterSpacing);

<<<<<<< HEAD
			paint.Density = paintSpecs.density;
			paint.TextSize = paintSpecs.textSize;
			paint.UnderlineText = (textDecorations & TextDecorations.Underline) == TextDecorations.Underline;
			paint.StrikeThruText = (textDecorations & TextDecorations.Strikethrough) == TextDecorations.Strikethrough;

			// SetShader and Color doesn't seem to work together on Android.
			if (shader != null)
			{
				paint.SetShader(shader);
			}
			else
			{
				paint.Color = foreground;
			}

			if (baselineAlignment == BaseLineAlignment.Superscript)
			{
				paint.BaselineShift += (int)(paint.Ascent() / 2);
			}

			if (Android.OS.Build.VERSION.SdkInt >= Android.OS.BuildVersionCodes.Lollipop)
			{
				paint.LetterSpacing = paintSpecs.letterSpacing;
			}
			else
			{
				LogCharacterSpacingNotSupported();
			}

			var typefaceStyle = TypefaceStyleHelper.GetTypefaceStyle(fontStyle, fontWeight);
			var typeface = FontHelper.FontFamilyToTypeFace(fontFamily, fontWeight, typefaceStyle);
			paint.SetTypeface(typeface);
=======
			var typefaceStyle = TypefaceStyleHelper.GetTypefaceStyle(fontStyle, fontWeight);
>>>>>>> 0c5eafe4

			return TextPaintPoolNative.BuildPaint(
				paintSpecs.density,
				paintSpecs.textSize,
				paintSpecs.letterSpacing,
				FontHelper.FontFamilyToTypeFace(fontFamily, fontWeight, typefaceStyle),
				(int)((Android.Graphics.Color)foreground),
				(textDecorations & TextDecorations.Underline) == TextDecorations.Underline,
				(textDecorations & TextDecorations.Strikethrough) == TextDecorations.Strikethrough,
				baselineAlignment == BaseLineAlignment.Superscript,
				shader
			);
		}

		internal static (float density, float textSize, float letterSpacing) BuildPaintValueSpecs(double fontSize, double characterSpacing)
		{
			double size = ViewHelper.LogicalToPhysicalPixels(fontSize);
			var letterSpacing = (float)characterSpacing / 1000f; // Android LetterSpacing is in em units
			var rawTextSize = (float)ViewHelper.ApplyDimension(Android.Util.ComplexUnitType.Px, size);

			var density = (float)ViewHelper.Scale;
			var textSize = rawTextSize * (float)FontHelper.GetFontRatio();

			return (density, textSize, letterSpacing);
		}
	}
}<|MERGE_RESOLUTION|>--- conflicted
+++ resolved
@@ -127,42 +127,7 @@
 		{
 			var paintSpecs = BuildPaintValueSpecs(fontSize, characterSpacing);
 
-<<<<<<< HEAD
-			paint.Density = paintSpecs.density;
-			paint.TextSize = paintSpecs.textSize;
-			paint.UnderlineText = (textDecorations & TextDecorations.Underline) == TextDecorations.Underline;
-			paint.StrikeThruText = (textDecorations & TextDecorations.Strikethrough) == TextDecorations.Strikethrough;
-
-			// SetShader and Color doesn't seem to work together on Android.
-			if (shader != null)
-			{
-				paint.SetShader(shader);
-			}
-			else
-			{
-				paint.Color = foreground;
-			}
-
-			if (baselineAlignment == BaseLineAlignment.Superscript)
-			{
-				paint.BaselineShift += (int)(paint.Ascent() / 2);
-			}
-
-			if (Android.OS.Build.VERSION.SdkInt >= Android.OS.BuildVersionCodes.Lollipop)
-			{
-				paint.LetterSpacing = paintSpecs.letterSpacing;
-			}
-			else
-			{
-				LogCharacterSpacingNotSupported();
-			}
-
 			var typefaceStyle = TypefaceStyleHelper.GetTypefaceStyle(fontStyle, fontWeight);
-			var typeface = FontHelper.FontFamilyToTypeFace(fontFamily, fontWeight, typefaceStyle);
-			paint.SetTypeface(typeface);
-=======
-			var typefaceStyle = TypefaceStyleHelper.GetTypefaceStyle(fontStyle, fontWeight);
->>>>>>> 0c5eafe4
 
 			return TextPaintPoolNative.BuildPaint(
 				paintSpecs.density,
