﻿using System;
using System.Collections.Generic;
using System.Linq;
using System.Text;

using Uno.Extensions;
using Uno.UI;
using Windows.Foundation;
using Windows.UI.ViewManagement;
using Microsoft.UI.Xaml.Controls.Primitives;
using Microsoft.UI.Xaml.Media;
using Uno.UI.DataBinding;
using Uno.Foundation.Logging;
using Microsoft.UI.Xaml.Input;
using Uno.Helpers;
using Uno.UI.Xaml.Core;

#if __APPLE_UIKIT__
using UIKit;
#endif

namespace Microsoft.UI.Xaml.Controls.Primitives;

internal partial class PopupPanel : Panel
{
#if UNO_HAS_UIELEMENT_IMPLICIT_PINNING
	private ManagedWeakReference _popup;

	public Popup Popup
	{
		get => _popup?.Target as Popup;
		set
		{
			WeakReferencePool.ReturnWeakReference(this, _popup);
			_popup = WeakReferencePool.RentWeakReference(this, value);
		}
	}
#else
	public Popup Popup { get; }
#endif

	public PopupPanel(Popup popup)
	{
		Popup = popup ?? throw new ArgumentNullException(nameof(popup));
		Visibility = Visibility.Collapsed;
		PointerPressed += OnPointerPressed;
	}

	protected Size _lastMeasuredSize;

	protected override Size MeasureOverride(Size availableSize)
	{
		// Usually this check is achieved by the parent, but as this Panel
		// is injected at the root (it's a subView of the Window), we make sure
		// to enforce it here.
		var isOpen = Visibility != Visibility.Collapsed;
		if (!isOpen)
		{
			availableSize = default; // 0,0
		}

		var child = this.GetChildren().FirstOrDefault();
		if (child == null)
		{
			return availableSize;
		}

		if (!isOpen || Popup.CustomLayouter == null)
		{
			_lastMeasuredSize = MeasureElement(child, availableSize);
		}
		else
		{
			Rect visibleBounds = XamlRoot?.VisualTree.VisibleBounds ?? default;
			visibleBounds.Width = Math.Min(availableSize.Width, visibleBounds.Width);
			visibleBounds.Height = Math.Min(availableSize.Height, visibleBounds.Height);

			_lastMeasuredSize = Popup.CustomLayouter.Measure(availableSize, visibleBounds.Size);
		}

		if (this.Log().IsEnabled(LogLevel.Debug))
		{
			this.Log().LogDebug($"Measured PopupPanel #={GetHashCode()} ({(Popup.CustomLayouter == null ? "" : "**using custom layouter**")}) DC={Popup.DataContext} child={child} offset={Popup.HorizontalOffset},{Popup.VerticalOffset} availableSize={availableSize} measured={_lastMeasuredSize}");
		}

		// Note that we return the availableSize and not the _lastMeasuredSize. This is because this
		// Panel always take the whole screen for the dismiss layer, but it's content will not.
		return availableSize;
	}

	protected override Size ArrangeOverride(Size finalSize)
	{
		// Note: Here finalSize is expected to be the be the size of the window

		var size = _lastMeasuredSize;

		// Usually this check is achieved by the parent, but as this Panel
		// is injected at the root (it's a subView of the Window), we make sure
		// to enforce it here.
		var isOpen = Visibility != Visibility.Collapsed;
		if (!isOpen)
		{
			size = finalSize = default;
		}

		var child = this.GetChildren().FirstOrDefault();
		if (child == null)
		{
			return finalSize;
		}

		if (!isOpen)
		{
			ArrangeElement(child, default);

			if (this.Log().IsEnabled(LogLevel.Debug))
			{
				this.Log().LogDebug($"Arranged PopupPanel #={GetHashCode()} **closed** DC={Popup.DataContext} child={child} finalSize={finalSize}");
			}
		}
		else if (Popup.CustomLayouter == null)
		{
<<<<<<< HEAD
			// TODO: For now, the layouting logic for managed DatePickerFlyout or TimePickerFlyout does not correctly work
			// against the placement target approach.
			var isFlyoutManagedDatePicker =
				(Popup.AssociatedFlyout is DatePickerFlyout || Popup.AssociatedFlyout is TimePickerFlyout)
#if __ANDROID__ || __IOS__
				&& (Popup.AssociatedFlyout is not NativeDatePickerFlyout && Popup.AssociatedFlyout is not NativeTimePickerFlyout)
#endif
				;

			if (!isFlyoutManagedDatePicker &&
				Popup.PlacementTarget is not null
#if __ANDROID__ || __APPLE_UIKIT__
				|| NativeAnchor is not null
#endif
				)
			{
				return PlacementArrangeOverride(Popup, finalSize);
			}

=======
>>>>>>> e7578184
			// Gets the location of the popup (or its Anchor) in the VisualTree, so we will align Top/Left with it
			// Note: we do not prevent overflow of the popup on any side as UWP does not!
			//		 (And actually it also lets the view appear out of the window ...)
			Point anchorLocation = default;
			if (Popup.PlacementTarget is { } anchor)
			{
				anchorLocation = anchor.TransformToVisual(this).TransformPoint(default);
			}
			else
			{
				anchorLocation = Popup.TransformToVisual(null).TransformPoint(default);
			}

#if __ANDROID__
			// for android, the above line returns the absolute coordinates of anchor on the screen
			// because the parent view of this PopupPanel is a PopupWindow and GetLocationInWindow will be (0,0)
			// therefore, we need to make the relative adjustment
			if (this.NativeVisualParent is Android.Views.View view)
			{
				var windowLocation = Point.From(view.GetLocationInWindow);
				var screenLocation = Point.From(view.GetLocationOnScreen);

				if (windowLocation == default)
				{
					anchorLocation -= ViewHelper.PhysicalToLogicalPixels(screenLocation);
				}
			}
#endif

			var finalFrame = new Rect(
				anchorLocation.X + (float)Popup.HorizontalOffset,
				anchorLocation.Y + (float)Popup.VerticalOffset,
				size.Width,
				size.Height);

			// TODO: For now, the layouting logic for managed DatePickerFlyout or TimePickerFlyout does not correctly work
			// against the placement target approach.
			var isFlyoutManagedDatePicker =
					(Popup.AssociatedFlyout is DatePickerFlyout || Popup.AssociatedFlyout is TimePickerFlyout)
#if __ANDROID__ || __IOS__
				&& (Popup.AssociatedFlyout is not NativeDatePickerFlyout && Popup.AssociatedFlyout is not NativeTimePickerFlyout)
#endif
				;

			if ((!isFlyoutManagedDatePicker
#if __ANDROID__ || __IOS__
				 || NativeAnchor is not null
#endif
				 || !MathHelpers.DoesRectContainRect(GetVisibleBounds(), finalFrame) // if the finalFrame spills out of the window, always use PlacementArrangeOverride
				) && Popup.PlacementTarget is not null
			   )
			{
				return PlacementArrangeOverride(Popup, finalSize);
			}

			ArrangeElement(child, finalFrame);

			// Temporary workaround to avoid layout cycle on iOS. This block was added specifically for a bug on Android's
			// MenuFlyout so, for now, we restrict to to only Android
			// This can be re-evaluated and removed after https://github.com/unoplatform/uno/pull/18261 merges
#if !__APPLE_UIKIT__
			var updatedFinalFrame = new Rect(
				anchorLocation.X + (float)Popup.HorizontalOffset,
				anchorLocation.Y + (float)Popup.VerticalOffset,
				size.Width,
				size.Height);

			if (updatedFinalFrame != finalFrame)
			{
				// Workraround:
				// The HorizontalOffset is updated to the correct value in CascadingMenuHelper.OnPresenterSizeChanged
				// This update appears to be happening *during* ArrangeElement which was already passed wrong finalFrame.
				// We re-arrange with the new updated finalFrame.
				// Note: This might be a lifecycle issue, so this workaround needs to be revised in the future and deleted if possible.
				// See MenuFlyoutSubItem_Placement sample.
				ArrangeElement(child, updatedFinalFrame);
			}
#endif

			if (this.Log().IsEnabled(LogLevel.Debug))
			{
				this.Log().LogDebug($"Arranged PopupPanel #={GetHashCode()} DC={Popup.DataContext} child={child} popupLocation={anchorLocation} offset={Popup.HorizontalOffset},{Popup.VerticalOffset} finalSize={finalSize} childFrame={finalFrame}");
			}
		}
		else
		{
			// Defer to the popup owner the responsibility to place the popup (e.g. ComboBox)

			Rect visibleBounds = XamlRoot?.VisualTree.VisibleBounds ?? default;

			visibleBounds.Width = Math.Min(finalSize.Width, visibleBounds.Width);
			visibleBounds.Height = Math.Min(finalSize.Height, visibleBounds.Height);

			Popup.CustomLayouter.Arrange(
				finalSize,
				visibleBounds,
				_lastMeasuredSize
			);

			if (this.Log().IsEnabled(LogLevel.Debug))
			{
				this.Log().LogDebug($"Arranged PopupPanel #={GetHashCode()} **using custom layouter** DC={Popup.DataContext} child={child} finalSize={finalSize}");
			}
		}

		return finalSize;
	}

	private protected override void OnLoaded()
	{
		base.OnLoaded();

		this.XamlRoot.Changed += XamlRootChanged;
	}

	private protected override void OnUnloaded()
	{
		base.OnUnloaded();

		if (XamlRoot is { } xamlRoot)
		{
			xamlRoot.Changed -= XamlRootChanged;
		}
	}

	// TODO: pointer handling should really go on PopupRoot. For now it's easier to put here because PopupRoot doesn't track open popups, and also we
	// need to support native popups on Android that don't use PopupRoot.
	private void OnPointerPressed(object sender, PointerRoutedEventArgs args)
	{
		// Make sure we are the original source.  We do not want to handle PointerPressed on the Popup itself.
		if (args.OriginalSource == this && Popup is { } popup)
		{
			// CommandBars in WinUI don't rely on IsLightDismissEnabled, instead there's IsSticky.
			// Instead of handling it here, CommandBar should handle it using an LTE (look at the comment
			// in AppBar.SetupOverlayState) but we don't have the logic implemented in Uno yet, so we
			// rely on this workaround to close CommandBar's popup.
			if (popup.GetTemplatedParent() is CommandBar cb)
			{
				cb.TryDismissInlineAppBarInternal();
			}
			// The check is here because ContentDialogPopupPanel returns true for IsViewHit() even though light-dismiss is always
			// disabled for ContentDialogs.
			else if (popup.IsLightDismissEnabled)
			{
				OnPointerPressedDismissed(args);
				ClosePopup(popup);
			}
			args.Handled = true;
		}
	}

	private protected virtual void OnPointerPressedDismissed(PointerRoutedEventArgs args) { }

	private static void ClosePopup(Popup popup)
	{
		// Give the popup an opportunity to cancel closing.
		var cancel = false;
		popup.OnClosing(ref cancel);
		if (!cancel)
		{
			popup.IsOpen = false;
		}
	}

	internal override bool IsViewHit()
	{
		// CommandBars in WinUI don't rely on IsLightDismissEnabled, instead there's IsSticky.
		// Instead of handling it here, CommandBar should handle it using an LTE (look at the comment
		// in AppBar.SetupOverlayState) but we don't have the logic implemented in Uno yet, so we
		// rely on this workaround to close CommandBar's popup.
		if (Popup?.GetTemplatedParent() is CommandBar { IsSticky: false })
		{
			return true;
		}

		return Popup?.IsLightDismissEnabled ?? false;
	}
}<|MERGE_RESOLUTION|>--- conflicted
+++ resolved
@@ -120,28 +120,6 @@
 		}
 		else if (Popup.CustomLayouter == null)
 		{
-<<<<<<< HEAD
-			// TODO: For now, the layouting logic for managed DatePickerFlyout or TimePickerFlyout does not correctly work
-			// against the placement target approach.
-			var isFlyoutManagedDatePicker =
-				(Popup.AssociatedFlyout is DatePickerFlyout || Popup.AssociatedFlyout is TimePickerFlyout)
-#if __ANDROID__ || __IOS__
-				&& (Popup.AssociatedFlyout is not NativeDatePickerFlyout && Popup.AssociatedFlyout is not NativeTimePickerFlyout)
-#endif
-				;
-
-			if (!isFlyoutManagedDatePicker &&
-				Popup.PlacementTarget is not null
-#if __ANDROID__ || __APPLE_UIKIT__
-				|| NativeAnchor is not null
-#endif
-				)
-			{
-				return PlacementArrangeOverride(Popup, finalSize);
-			}
-
-=======
->>>>>>> e7578184
 			// Gets the location of the popup (or its Anchor) in the VisualTree, so we will align Top/Left with it
 			// Note: we do not prevent overflow of the popup on any side as UWP does not!
 			//		 (And actually it also lets the view appear out of the window ...)
@@ -187,7 +165,7 @@
 				;
 
 			if ((!isFlyoutManagedDatePicker
-#if __ANDROID__ || __IOS__
+#if __ANDROID__ || __APPLE_UIKIT__
 				 || NativeAnchor is not null
 #endif
 				 || !MathHelpers.DoesRectContainRect(GetVisibleBounds(), finalFrame) // if the finalFrame spills out of the window, always use PlacementArrangeOverride
