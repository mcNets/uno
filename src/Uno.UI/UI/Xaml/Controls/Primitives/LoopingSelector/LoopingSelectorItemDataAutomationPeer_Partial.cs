using System;
using System.Collections.Generic;
using Windows.Foundation;

namespace Windows.UI.Xaml.Automation.Peers
{
	public partial class LoopingSelectorItemDataAutomationPeer
	{
		internal LoopingSelectorItemDataAutomationPeer(
			DependencyObject pItem,
			LoopingSelectorAutomationPeer pOwner)
		{
			_itemIndex = -1;

			InitializeImpl(pItem, pOwner);
		}

		void InitializeImpl(
			DependencyObject pItem,
			LoopingSelectorAutomationPeer pOwner)
		{
			//AutomationPeerFactory spInnerFactory;
			//AutomationPeer spInnerInstance;
			//DependencyObject spInnerInspectable;

			//LoopingSelectorItemDataAutomationPeerGenerated.InitializeImpl(pItem, pOwner);
			//(wf.GetActivationFactory(
			//	wrl_wrappers.Hstring(RuntimeClass_Microsoft_UI_Xaml_Automation_Peers_AutomationPeer),
			//	&spInnerFactory));

			//(spInnerFactory.CreateInstance(
			//	(LoopingSelectorItemDataAutomationPeer)(this),
			//	&spInnerInspectable,
			//	&spInnerInstance));

			//(SetComposableBasePointers(
			//	spInnerInspectable,
			//	spInnerFactory));

			SetParent(pOwner);
			SetItem(pItem);
		}

		void SetParent(LoopingSelectorAutomationPeer pOwner)
		{
			AutomationPeer spThisAsAP;

			//(QueryInterface(
			//	__uuidof(AutomationPeer),
			//	&spThisAsAP));
			spThisAsAP = this;

			//LoopingSelectorAutomationPeer(pOwner).AsWeak(_wrParent);
			_wrParent = new WeakReference<LoopingSelectorAutomationPeer>(pOwner);
			if (pOwner is { })
			{
				AutomationPeer spLSAsAP;
				//pOwner.QueryInterface<AutomationPeer>(spLSAsAP);
				spLSAsAP = pOwner;

				// NOTE: This causes an addmost likely, I think that's a good idea.
				spThisAsAP.SetParent(spLSAsAP);
			}
			else
			{
				spThisAsAP.SetParent(null);
			}
		}

		public void SetItem(DependencyObject pItem)
		{
			_tpItem = pItem;
		}

		internal void
			GetItem(out DependencyObject ppItem)
		{
			ppItem = null;
			//_tpItem.CopyTo(ppItem);
			ppItem = _tpItem;
		}

		public void SetItemIndex(int index)
		{
			_itemIndex = index;
		}

		void ThrowElementNotAvailableException()
		{
			//return UIA_E_INVALIDOPERATION;
			throw new InvalidOperationException();
		}

		void GetContainerAutomationPeer(
			out AutomationPeer ppContainer)
		{
			ppContainer = null;
			LoopingSelectorAutomationPeer spParent = default;
			//_wrParent.As(spParent);
			//spParent = _wrParent;
			//if (spParent is {})
			if (_wrParent?.TryGetTarget(out spParent) ?? false)
			{
				LoopingSelectorItemAutomationPeer spLSIAP;
				spParent.GetContainerAutomationPeerForItem(_tpItem, out spLSIAP);

				if (spLSIAP == null)
				{
					// If the item has not been realized, spLSIAP will be null.
					// Realize the item on demand now and try again
					Realize();
					spParent.GetContainerAutomationPeerForItem(_tpItem, out spLSIAP);
				}

				if (spLSIAP is { })
				{
					//spLSIAP.CopyTo(ppContainer);
					ppContainer = spLSIAP;
				}
			}
		}

<<<<<<< HEAD
=======
		void
			RealizeImpl()
		{
			LoopingSelectorAutomationPeer spParent = default;
			//_wrParent.As(spParent);
			//if (spParent && _tpItem)
			if (_wrParent?.TryGetTarget(out spParent) ?? false)
			{
				spParent.RealizeItemAtIndex(_itemIndex);
			}
		}

>>>>>>> 650ea557
		#region Method forwarders

		protected override object GetPatternCore(PatternInterface patternInterface)
		{
			DependencyObject returnValue = default;
			if (patternInterface == PatternInterface.VirtualizedItem)
			{
				returnValue = (LoopingSelectorItemDataAutomationPeer)this;
				//AddRef();
			}
			else
			{
				AutomationPeer spAutomationPeer;
				GetContainerAutomationPeer(out spAutomationPeer);
				if (spAutomationPeer is { })
				{
					returnValue = spAutomationPeer.GetPattern(patternInterface) as DependencyObject;
				}
				else
				{
					//LoopingSelectorItemDataAutomationPeerGenerated.GetPatternCoreImpl(patternInterface, out returnValue);
				}
			}

			return returnValue;
		}

		protected override string GetAcceleratorKeyCore()
		{
			string returnValue = default;
			AutomationPeer spAutomationPeer;
			GetContainerAutomationPeer(out spAutomationPeer);
			if (spAutomationPeer is { })
			{
				returnValue = spAutomationPeer.GetAcceleratorKey();
			}
			else
			{
				ThrowElementNotAvailableException();
			}

			return returnValue;
		}

		protected override string GetAccessKeyCore()
		{
			string returnValue = default;
			AutomationPeer spAutomationPeer;
			GetContainerAutomationPeer(out spAutomationPeer);
			if (spAutomationPeer is { })
			{
				returnValue = spAutomationPeer.GetAccessKey();
			}
			else
			{
				ThrowElementNotAvailableException();
			}

			return returnValue;
		}

		protected override AutomationControlType GetAutomationControlTypeCore()

		{
			AutomationControlType returnValue;
			AutomationPeer spAutomationPeer;
			GetContainerAutomationPeer(out spAutomationPeer);
			if (spAutomationPeer is { })
			{
				returnValue = spAutomationPeer.GetAutomationControlType();
			}
			else
			{
				returnValue = AutomationControlType.ListItem;
			}

			return returnValue;
		}

		protected override string GetAutomationIdCore()
		{
			string returnValue = default;
			AutomationPeer spAutomationPeer;
			GetContainerAutomationPeer(out spAutomationPeer);
			if (spAutomationPeer is { })
			{
				returnValue = spAutomationPeer.GetAutomationId();
			}
			else
			{
				ThrowElementNotAvailableException();
			}

			return returnValue;
		}

		protected override Rect GetBoundingRectangleCore()
		{
			Rect returnValue = default;
			AutomationPeer spAutomationPeer;
			GetContainerAutomationPeer(out spAutomationPeer);
			if (spAutomationPeer is { })
			{
				returnValue = spAutomationPeer.GetBoundingRectangle();
			}
			else
			{
				ThrowElementNotAvailableException();
			}

			return returnValue;
		}

		protected override IList<AutomationPeer> GetChildrenCore()
		{
			IList<AutomationPeer> returnValue;
			AutomationPeer spAutomationPeer;
			GetContainerAutomationPeer(out spAutomationPeer);
			if (spAutomationPeer is { })
			{
				returnValue = spAutomationPeer.GetChildren();
			}
			else
			{
				returnValue = null;
			}

			return returnValue;
		}

		protected override string GetClassNameCore()
		{
			string returnValue = default;
			AutomationPeer spAutomationPeer;
			GetContainerAutomationPeer(out spAutomationPeer);
			if (spAutomationPeer is { })
			{
				returnValue = spAutomationPeer.GetClassName();
			}
			else
			{
				ThrowElementNotAvailableException();
			}

			return returnValue;
		}

		protected override Point GetClickablePointCore()
		{
			Point returnValue = default;
			AutomationPeer spAutomationPeer;
			GetContainerAutomationPeer(out spAutomationPeer);
			if (spAutomationPeer is { })
			{
				returnValue = spAutomationPeer.GetClickablePoint();
			}
			else
			{
				ThrowElementNotAvailableException();
			}

			return returnValue;
		}

		protected override string GetHelpTextCore()
		{
			string returnValue = default;
			AutomationPeer spAutomationPeer;
			GetContainerAutomationPeer(out spAutomationPeer);
			if (spAutomationPeer is { })
			{
				returnValue = spAutomationPeer.GetHelpText();
			}
			else
			{
				ThrowElementNotAvailableException();
			}

			return returnValue;
		}

		protected override string GetItemStatusCore()
		{
			string returnValue = default;
			AutomationPeer spAutomationPeer;
			GetContainerAutomationPeer(out spAutomationPeer);
			if (spAutomationPeer is { })
			{
				returnValue = spAutomationPeer.GetItemStatus();
			}
			else
			{
				ThrowElementNotAvailableException();
			}

			return returnValue;
		}

		protected override string GetItemTypeCore()
		{
			string returnValue = default;
			AutomationPeer spAutomationPeer;
			GetContainerAutomationPeer(out spAutomationPeer);
			if (spAutomationPeer is { })
			{
				returnValue = spAutomationPeer.GetItemType();
			}
			else
			{
				ThrowElementNotAvailableException();
			}

			return returnValue;
		}

		protected override AutomationPeer GetLabeledByCore()
		{
			AutomationPeer returnValue = default;
			AutomationPeer spAutomationPeer;
			GetContainerAutomationPeer(out spAutomationPeer);
			if (spAutomationPeer is { })
			{
				returnValue = spAutomationPeer.GetLabeledBy();
			}
			else
			{
				ThrowElementNotAvailableException();
			}

			return returnValue;
		}

		protected override string GetLocalizedControlTypeCore()
		{
			string returnValue = default;
			AutomationPeer spAutomationPeer;
			GetContainerAutomationPeer(out spAutomationPeer);
			if (spAutomationPeer is { })
			{
				returnValue = spAutomationPeer.GetLocalizedControlType();
			}
			else
			{
				ThrowElementNotAvailableException();
			}

			return returnValue;
		}

		protected override string GetNameCore()
		{
			string returnValue = default;

			if (_tpItem is { })
			{
				returnValue = AutomationHelper.GetPlainText(_tpItem);
			}

			return returnValue;
		}

		protected override AutomationOrientation GetOrientationCore()
		{
			AutomationOrientation returnValue = default;
			AutomationPeer spAutomationPeer;
			GetContainerAutomationPeer(out spAutomationPeer);
			if (spAutomationPeer is { })
			{
				returnValue = spAutomationPeer.GetOrientation();
			}
			else
			{
				ThrowElementNotAvailableException();
			}

			return returnValue;
		}

		protected override AutomationLiveSetting GetLiveSettingCore()
		{
			AutomationLiveSetting returnValue = default;
			AutomationPeer spAutomationPeer;
			GetContainerAutomationPeer(out spAutomationPeer);
			if (spAutomationPeer is { })
			{
				returnValue = spAutomationPeer.GetLiveSetting();
			}
			else
			{
				ThrowElementNotAvailableException();
			}

			return returnValue;
		}

		protected override IReadOnlyList<AutomationPeer> GetControlledPeersCore()
		{
			IReadOnlyList<AutomationPeer> returnValue;
			returnValue = null;

			return returnValue;
		}

		protected override bool HasKeyboardFocusCore()
		{
			bool returnValue;
			AutomationPeer spAutomationPeer;
			GetContainerAutomationPeer(out spAutomationPeer);
			if (spAutomationPeer is { })
			{
				returnValue = spAutomationPeer.HasKeyboardFocus();
			}
			else
			{
				returnValue = false;
			}

			return returnValue;
		}


		protected override bool IsContentElementCore()
		{
			bool returnValue = default;
			AutomationPeer spAutomationPeer;
			GetContainerAutomationPeer(out spAutomationPeer);
			if (spAutomationPeer is { })
			{
				returnValue = spAutomationPeer.IsContentElement();
			}
			else
			{
				ThrowElementNotAvailableException();
			}

			return returnValue;
		}

		protected override bool IsControlElementCore()
		{
			bool returnValue = default;
			AutomationPeer spAutomationPeer;
			GetContainerAutomationPeer(out spAutomationPeer);
			if (spAutomationPeer is { })
			{
				returnValue = spAutomationPeer.IsControlElement();
			}
			else
			{
				ThrowElementNotAvailableException();
			}

			return returnValue;
		}

		protected override bool IsEnabledCore()
		{
			bool returnValue = default;
			AutomationPeer spAutomationPeer;
			GetContainerAutomationPeer(out spAutomationPeer);
			if (spAutomationPeer is { })
			{
				returnValue = spAutomationPeer.IsEnabled();
			}
			else
			{
				ThrowElementNotAvailableException();
			}

			return returnValue;
		}

		protected override bool IsKeyboardFocusableCore()
		{
			bool returnValue = default;
			AutomationPeer spAutomationPeer;
			GetContainerAutomationPeer(out spAutomationPeer);
			if (spAutomationPeer is { })
			{
				returnValue = spAutomationPeer.IsKeyboardFocusable();
			}
			else
			{
				ThrowElementNotAvailableException();
			}

			return returnValue;
		}

		protected override bool IsOffscreenCore()
		{
			bool returnValue;
			AutomationPeer spAutomationPeer;
			GetContainerAutomationPeer(out spAutomationPeer);
			if (spAutomationPeer is { })
			{
				returnValue = spAutomationPeer.IsOffscreen();
			}
			else
			{
				returnValue = true;
			}

			return returnValue;
		}

		protected override bool IsPasswordCore()
		{
			bool returnValue = default;
			AutomationPeer spAutomationPeer;
			GetContainerAutomationPeer(out spAutomationPeer);
			if (spAutomationPeer is { })
			{
				returnValue = spAutomationPeer.IsPassword();
			}
			else
			{
				ThrowElementNotAvailableException();
			}

			return returnValue;
		}

		protected override bool IsRequiredForFormCore()
		{
			bool returnValue = default;
			AutomationPeer spAutomationPeer;
			GetContainerAutomationPeer(out spAutomationPeer);
			if (spAutomationPeer is { })
			{
				returnValue = spAutomationPeer.IsRequiredForForm();
			}
			else
			{
				ThrowElementNotAvailableException();
			}

			return returnValue;
		}

		protected override void SetFocusCore()
		{
			AutomationPeer spAutomationPeer;
			GetContainerAutomationPeer(out spAutomationPeer);
			if (spAutomationPeer is { })
			{
				spAutomationPeer.SetFocus();
			}
		}

		protected override IList<AutomationPeerAnnotation> GetAnnotationsCore()
		{
			IList<AutomationPeerAnnotation> returnValue = default;
			AutomationPeer spAutomationPeer;
			GetContainerAutomationPeer(out spAutomationPeer);

			if (spAutomationPeer is { })
			{
				returnValue = spAutomationPeer.GetAnnotations();
			}
			else
			{
				ThrowElementNotAvailableException();
			}

			return returnValue;
		}

		protected override int GetPositionInSetCore()
		{
			int returnValue = -1;
			AutomationPeer spAutomationPeer;
			GetContainerAutomationPeer(out spAutomationPeer);

			if (spAutomationPeer is { })
			{
				returnValue = spAutomationPeer.GetPositionInSet();
			}
			else
			{
				ThrowElementNotAvailableException();
			}

			return returnValue;
		}

		protected override int GetSizeOfSetCore()
		{
			int returnValue = default;
			AutomationPeer spAutomationPeer;
			GetContainerAutomationPeer(out spAutomationPeer);

			if (spAutomationPeer is { })
			{
				returnValue = spAutomationPeer.GetSizeOfSet();
			}
			else
			{
				ThrowElementNotAvailableException();
			}

			return returnValue;
		}

		protected override int GetLevelCore()
		{
			int returnValue = default;
			AutomationPeer spAutomationPeer;
			GetContainerAutomationPeer(out spAutomationPeer);

			if (spAutomationPeer is { })
			{
				returnValue = spAutomationPeer.GetLevel();
			}
			else
			{
				ThrowElementNotAvailableException();
			}

			return returnValue;
		}

		protected override AutomationLandmarkType GetLandmarkTypeCore()
		{
			AutomationLandmarkType returnValue = default;
			AutomationPeer spAutomationPeer;
			GetContainerAutomationPeer(out spAutomationPeer);

			if (spAutomationPeer is { })
			{
				returnValue = spAutomationPeer.GetLandmarkType();
			}
			else
			{
				ThrowElementNotAvailableException();
			}

			return returnValue;
		}

		protected override string GetLocalizedLandmarkTypeCore()
		{
			string returnValue = default;
			AutomationPeer spAutomationPeer;
			GetContainerAutomationPeer(out spAutomationPeer);

			if (spAutomationPeer is { })
			{
				returnValue = spAutomationPeer.GetLocalizedLandmarkType();
			}
			else
			{
				ThrowElementNotAvailableException();
			}

			return returnValue;
		}

		#endregion
	}
}<|MERGE_RESOLUTION|>--- conflicted
+++ resolved
@@ -120,21 +120,6 @@
 			}
 		}
 
-<<<<<<< HEAD
-=======
-		void
-			RealizeImpl()
-		{
-			LoopingSelectorAutomationPeer spParent = default;
-			//_wrParent.As(spParent);
-			//if (spParent && _tpItem)
-			if (_wrParent?.TryGetTarget(out spParent) ?? false)
-			{
-				spParent.RealizeItemAtIndex(_itemIndex);
-			}
-		}
-
->>>>>>> 650ea557
 		#region Method forwarders
 
 		protected override object GetPatternCore(PatternInterface patternInterface)
