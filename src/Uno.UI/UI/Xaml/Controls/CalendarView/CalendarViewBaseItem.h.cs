﻿// Copyright (c) Microsoft Corporation. All rights reserved.
// Licensed under the MIT License. See LICENSE in the project root for license information.

using System;
using Windows.Foundation;
using DateTime = Windows.Foundation.WindowsFoundationDateTime;

namespace Microsoft.UI.Xaml.Controls
{
	// UNO ONLY
	// Note: This class is public as sub-class CalendarViewDayItem is public
	//		 All members of this class MUST be internal (or private protected).

	public partial class CalendarViewBaseItem : Control
	{
		internal CalendarViewBaseItem() // Make sure the ctor is not publically visible
		{
			m_pParentCalendarView = null;
#if DEBUG
			m_eraForDebug = 0;
			m_yearForDebug = 0;
			m_monthForDebug = 0;
			m_dayForDebug = 0;
#endif
			// Uno only
			Initialize_CalendarViewBaseItemChrome();
#if !__NETSTD_REFERENCE__
			this.Loaded += (_, _) =>
			{
#if !__SKIA__
				_borderRenderer ??= new(this);
<<<<<<< HEAD
#endif
=======
#if !UNO_HAS_ENHANCED_LIFECYCLE
>>>>>>> cf22fc71
				EnterImpl();
#endif
			};
#endif
		}



		//protected:

		//// this base panel implementation is hidden from IDL
		//private void QueryInterfaceImpl( REFIID iid, out  void* ppObject)
		//{
		//    if (InlineIsEqualGUID(iid, __uuidof(ICalendarViewBaseItem)))
		//    {
		//        ppObject = (ICalendarViewBaseItem)(this);
		//    }
		//    else
		//    {
		//        return CalendarViewBaseItemGenerated.QueryInterfaceImpl(iid, ppObject);
		//    }

		//    AddRefOuter();
		//    return;
		//}

		//// Called when the user presses a pointer down over the
		//// CalendarViewBaseItem.
		//IFACEMETHOD(OnPointerPressed)(
		//     xaml_input.IPointerRoutedEventArgs pArgs)
		//    override;

		//// Called when the user releases a pointer over the
		//// CalendarViewBaseItem.
		//IFACEMETHOD(OnPointerReleased)(
		//     xaml_input.IPointerRoutedEventArgs pArgs)
		//    override;

		//// Called when a pointer enters a CalendarViewBaseItem.
		//IFACEMETHOD(OnPointerEntered)(
		//     xaml_input.IPointerRoutedEventArgs pArgs)
		//    override;

		//// Called when a pointer leaves a CalendarViewBaseItem.
		//IFACEMETHOD(OnPointerExited)(
		//     xaml_input.IPointerRoutedEventArgs pArgs)
		//    override;

		//// Called when the CalendarViewBaseItem or its children lose pointer capture.
		//IFACEMETHOD(OnPointerCaptureLost)(
		//     xaml_input.IPointerRoutedEventArgs pArgs)
		//    override;

		//// Called when the CalendarViewBaseItem receives focus.
		//IFACEMETHOD(OnGotFocus)(
		//     xaml.IRoutedEventArgs pArgs)
		//    override;

		//// Called when the CalendarViewBaseItem loses focus.
		//IFACEMETHOD(OnLostFocus)(
		//     xaml.IRoutedEventArgs pArgs)
		//    override;

		//IFACEMETHOD(OnRightTapped)( xaml_input.IRightTappedRoutedEventArgs pArgs) override;

		//// Called when the IsEnabled property changes.
		//private void OnIsEnabledChanged( DirectUI.IsEnabledChangedEventArgs pArgs) override;

		//// Called when the element enters the tree. Refreshes visual state.
		//private void EnterImpl(
		//     XBOOL bLive,
		//     XBOOL bSkipNameRegistration,
		//     XBOOL bCoercedIsEnabled,
		//     XBOOL bUseLayoutRounding) override sealed;

		//public:

		//void SetParentCalendarView( CalendarView pCalendarView);

		//CalendarView GetParentCalendarView();

		//private void SetIsToday( bool state);
		//private void SetIsKeyboardFocused( bool state);
		//private void SetIsSelected( bool state);
		//private void SetIsBlackout( bool state);
		//private void SetIsHovered( bool state);
		//private void SetIsPressed( bool state);
		//private void SetIsOutOfScope( bool state);

		//private void UpdateText( string mainText,  string labelText,  bool showLabel);
		//private void UpdateMainText( string mainText);
		//private void UpdateLabelText( string labelText);
		//private void ShowLabelText( bool showLabel);
		//private void GetMainText(out HSTRING pMainText);

		// CalendarViewItem and CalendarViewDayItem will override this method.
		internal virtual DateTime DateBase
		{
			get => throw new NotImplementedException();
			set => throw new NotImplementedException(); // For debug purpose only
		}

		//private void FocusSelfOrChild(
		//     xaml.FocusState focusState,
		//    out bool pFocused,
		//     xaml_input.FocusNavigationDirection focusNavigationDirection = xaml_input.FocusNavigationDirection.FocusNavigationDirection_None);

		//// invalidate render to make sure chrome properties (background, border, ...) get updated
		//private void InvalidateRender();

		//private void UpdateTextBlockForeground();

		//private void UpdateTextBlockFontProperties();

		//private void UpdateTextBlockAlignments();

#if DEBUG && false
		// DateTime has an int64 member which is not intutive enough. This method will convert it
		// into numbers that we can easily read.
		private void SetDateForDebug(DateTime value);
#endif

		//protected:
		//    private void ChangeVisualState(bool useTransitions = true) override;

		//private:
		//    private void UpdateVisualStateInternal();


		//private:
		private CalendarView m_pParentCalendarView;
#if DEBUG
		private int m_eraForDebug;
		private int m_yearForDebug;
		private int m_monthForDebug;
		private int m_dayForDebug;
#endif
	}
}<|MERGE_RESOLUTION|>--- conflicted
+++ resolved
@@ -29,11 +29,8 @@
 			{
 #if !__SKIA__
 				_borderRenderer ??= new(this);
-<<<<<<< HEAD
 #endif
-=======
 #if !UNO_HAS_ENHANCED_LIFECYCLE
->>>>>>> cf22fc71
 				EnterImpl();
 #endif
 			};
