﻿using System;
using Uno.UI;
using System.Linq;
using Microsoft.UI.Xaml.Input;
using Microsoft.UI.Xaml.Media;
using Windows.UI.Text;
using Microsoft.UI.Xaml.Markup;
using System.ComponentModel;
using Uno.UI.Xaml;
using Windows.Foundation;
using Uno;
using Uno.UI.Xaml.Core;
using Uno.UI.Xaml.Input;
#if __ANDROID__
using View = Android.Views.View;
using ViewGroup = Android.Views.ViewGroup;
using Font = Android.Graphics.Typeface;
using Android.Graphics;
#elif __IOS__
using View = UIKit.UIView;
using ViewGroup = UIKit.UIView;
using Color = UIKit.UIColor;
using Font = UIKit.UIFont;
using UIKit;
#elif __MACOS__
using View = AppKit.NSView;
using ViewGroup = AppKit.NSView;
using Color = AppKit.NSColor;
using Font = AppKit.NSFont;
using AppKit;
#elif UNO_REFERENCE_API || IS_UNIT_TESTS
using View = Microsoft.UI.Xaml.UIElement;
#endif

namespace Microsoft.UI.Xaml.Controls
{
	public partial class Control : FrameworkElement
	{
		private bool _suspendStateChanges;
		private View _templatedRoot;
		private bool _suppressIsEnabled;

		private void InitializeControl()
		{
			SubscribeToOverridenRoutedEvents();
			OnIsFocusableChanged();

			DefaultStyleKey = typeof(Control);
		}

		// TODO: Should use DefaultStyleKeyProperty DP
		protected object DefaultStyleKey { get; set; }

		protected override bool IsSimpleLayout => true;

		internal override bool IsEnabledOverride() => IsEnabled && base.IsEnabledOverride();

		private protected override Type GetDefaultStyleKey() => DefaultStyleKey as Type;

		protected override void OnBackgroundChanged(DependencyPropertyChangedEventArgs e)
		{
			// this is defined in the FrameworkElement mixin, and must not be used in Control.
			// When setting the background color in a Control, the property is simply used as a placeholder
			// for children controls, applied by inheritance.
		}

		internal virtual void UpdateVisualState(bool useTransitions = true)
		{
			if (!_suspendStateChanges)
			{
				ChangeVisualState(useTransitions);
			}
		}

		private protected virtual void ChangeVisualState(bool useTransitions)
		{
		}

		partial void UnregisterSubView();
		partial void RegisterSubView(View child);

		#region IsEnabled DependencyProperty

		// Note: we keep the event args as a private field for perf consideration: This avoids creating a new instance each time.
		//		 As it's used only internally it's safe to do so.
		[ThreadStatic]
		private static IsEnabledChangedEventArgs _isEnabledChangedEventArgs;

		public event DependencyPropertyChangedEventHandler IsEnabledChanged;

		[GeneratedDependencyProperty(DefaultValue = true, ChangedCallback = true, CoerceCallback = true, Options = FrameworkPropertyMetadataOptions.Inherits | FrameworkPropertyMetadataOptions.KeepCoercedWhenEquals)]
		public static DependencyProperty IsEnabledProperty { get; } = CreateIsEnabledProperty();

		public bool IsEnabled
		{
			get => GetIsEnabledValue();
			set => SetIsEnabledValue(value);
		}

		private void OnIsEnabledChanged(DependencyPropertyChangedEventArgs args)
		{
#if UNO_HAS_MANAGED_POINTERS || __WASM__
			UpdateHitTest();
#endif

			_isEnabledChangedEventArgs ??= new IsEnabledChangedEventArgs();
			_isEnabledChangedEventArgs.SourceEvent = args;

			OnIsEnabledChanged(_isEnabledChangedEventArgs);

#if __ANDROID__
			var newValue = (bool)args.NewValue;
			base.SetNativeIsEnabled(newValue);
			this.Enabled = newValue;
#elif __IOS__
			UserInteractionEnabled = (bool)args.NewValue;
#elif __MACOS__
			// UserInteractionEnabled = (bool)args.NewValue; // UNO-TODO: Set MacOS native equivalent
#endif

			IsEnabledChanged?.Invoke(this, args);

			// TODO: move focus elsewhere if control.FocusState != FocusState.Unfocused
#if __WASM__
			if (FeatureConfiguration.UIElement.AssignDOMXamlProperties)
			{
				UpdateDOMProperties();
			}
#endif
		}
		#endregion

		internal bool IsEnabledSuppressed => _suppressIsEnabled;

		/// <summary>
		/// Provides the ability to disable <see cref="IsEnabled"/> value changes, e.g. in the context of ICommand CanExecute.
		/// </summary>
		/// <param name="suppress">If true, <see cref="IsEnabled"/> will always be false</param>
		private protected void SuppressIsEnabled(bool suppress)
		{
			if (_suppressIsEnabled != suppress)
			{
				_suppressIsEnabled = suppress;
				this.CoerceValue(IsEnabledProperty);
			}
		}

		private protected virtual object CoerceIsEnabled(object baseValue, DependencyPropertyValuePrecedences precedence)
		{
			if (_suppressIsEnabled)
			{
				return false;
			}

			// The baseValue hasn't been set inside PropertyDetails yet, so we need to make sure we're not
			// reading soon-to-be-outdated values

			var parentValue = precedence == DependencyPropertyValuePrecedences.Inheritance ?
				baseValue :
				this.GetValue(IsEnabledProperty, DependencyPropertyValuePrecedences.Inheritance);

			// If the parent is disabled, this control must be disabled as well
			if (parentValue is false)
			{
				return false;
			}

			// otherwise use the more local value
			var (localValue, localPrecedence) = this.GetValueUnderPrecedence(IsEnabledProperty, DependencyPropertyValuePrecedences.Coercion);

			if (localPrecedence >= precedence) // > means weaker precedence
			{
				// The baseValue hasn't been set inside PropertyDetails yet, so we need to make sure we're not
				// using the old weaker value when a new stronger value is being set
				localValue = baseValue;
			}

			return localValue;
		}


		#region Template DependencyProperty

		public ControlTemplate Template
		{
			get { return (ControlTemplate)GetValue(TemplateProperty); }
			set { SetValue(TemplateProperty, value); }
		}

		public static DependencyProperty TemplateProperty { get; } =
<<<<<<< HEAD
			DependencyProperty.Register("Template", typeof(ControlTemplate), typeof(Control), new FrameworkPropertyMetadata(null, FrameworkPropertyMetadataOptions.ValueDoesNotInheritDataContext | FrameworkPropertyMetadataOptions.AffectsMeasure, (s, e) => ((Control)s)?.OnTemplateChanged(e)));
=======
			DependencyProperty.Register(
				nameof(Template),
				typeof(ControlTemplate),
				typeof(Control),
				new FrameworkPropertyMetadata(
					null,
					FrameworkPropertyMetadataOptions.ValueDoesNotInheritDataContext, // WinUI also has AffectsMeasure here, but we only do this conditionally in SetUpdateControlTemplate.
					(s, e) => ((Control)s)?.OnTemplateChanged(e)));
>>>>>>> 05b4e32d

		private protected virtual void OnTemplateChanged(DependencyPropertyChangedEventArgs e)
		{
#if !UNO_HAS_ENHANCED_LIFECYCLE
			_updateTemplate = true;
			SetUpdateControlTemplate();
#endif
		}

		#endregion

		/// <summary>
		/// Represents the single child that is the result of the control template application.
		/// </summary>
		internal View TemplatedRoot
		{
			get { return _templatedRoot; }
			set
			{
				if (_templatedRoot == value)
				{
					return;
				}

				CleanupView(_templatedRoot);

#if !UNO_HAS_ENHANCED_LIFECYCLE
				UnregisterSubView();
#endif

				_templatedRoot = value;
#if !UNO_HAS_ENHANCED_LIFECYCLE
				if (value != null)
				{
					RegisterSubView(value);

					if (_templatedRoot != null)
					{
						RegisterContentTemplateRoot();

						if (
							!IsLoaded && FeatureConfiguration.Control.UseDeferredOnApplyTemplate)
						{
							// It's too soon the call the ".OnApplyTemplate" method: it should be invoked after the "Loading" event.

							// Note: we however still allow if already 'IsLoading':
							//
							// If this child is added to its parent while this parent is 'IsLoading' itself (eg. loading its template),
							// the parent will invoke the Loading on this child element (and the PostLoading which will "dequeue" the _applyTemplateShouldBeInvoked),
							// which will set the 'IsLoading' flag.
							//
							// The parent will then apply its own style, which might set/change the template of this element (if data-bound or set using VisualState),
							// which would end here and set this _applyTemplateShouldBeInvoked flag (if IsLoaded were not allowed!).
							//
							// The parent will then invoke the Loading on all its children, but as this child has already been flagged as 'IsLoading',
							// it will be ignored and the 'PostLoading' won't be invokes a second time, driving the control to never "dequeue" the _applyTemplateShouldBeInvoked.
							_applyTemplateShouldBeInvoked = true;
						}
						else
						{
							_applyTemplateShouldBeInvoked = false;
							OnApplyTemplate();
						}
					}
				}
#endif
			}
		}

#if __ANDROID__ || __IOS__ || __MACOS__ || IS_UNIT_TESTS
		private protected override void OnPostLoading()
		{
			base.OnPostLoading();

			TryCallOnApplyTemplate();

			// Update bindings to ensure resources defined
			// in visual parents get applied.
			this.UpdateResourceBindings();
		}
#endif

		private void SubscribeToOverridenRoutedEvents()
		{
			// Overridden Events are registered from constructor to ensure they are
			// registered first in event handlers.
			// https://docs.microsoft.com/en-us/uwp/api/windows.ui.xaml.controls.control.onpointerpressed#remarks

			var implementedEvents = GetImplementedRoutedEventsForType(GetType());

			if (HasFlag(implementedEvents, RoutedEventFlag.PointerPressed))
			{
				PointerPressed += OnPointerPressedHandler;
			}

			if (HasFlag(implementedEvents, RoutedEventFlag.PointerReleased))
			{
				PointerReleased += OnPointerReleasedHandler;
			}

			if (HasFlag(implementedEvents, RoutedEventFlag.PointerMoved))
			{
				PointerMoved += OnPointerMovedHandler;
			}

			if (HasFlag(implementedEvents, RoutedEventFlag.PointerEntered))
			{
				PointerEntered += OnPointerEnteredHandler;
			}

			if (HasFlag(implementedEvents, RoutedEventFlag.PointerExited))
			{
				PointerExited += OnPointerExitedHandler;
			}

			if (HasFlag(implementedEvents, RoutedEventFlag.PointerCanceled))
			{
				PointerCanceled += OnPointerCanceledHandler;
			}

			if (HasFlag(implementedEvents, RoutedEventFlag.PointerCaptureLost))
			{
				PointerCaptureLost += OnPointerCaptureLostHandler;
			}

			if (HasFlag(implementedEvents, RoutedEventFlag.PointerWheelChanged))
			{
				PointerWheelChanged += OnPointerWheelChangedHandler;
			}

			if (HasFlag(implementedEvents, RoutedEventFlag.ManipulationStarting))
			{
				ManipulationStarting += OnManipulationStartingHandler;
			}

			if (HasFlag(implementedEvents, RoutedEventFlag.ManipulationStarted))
			{
				ManipulationStarted += OnManipulationStartedHandler;
			}

			if (HasFlag(implementedEvents, RoutedEventFlag.ManipulationDelta))
			{
				ManipulationDelta += OnManipulationDeltaHandler;
			}

			if (HasFlag(implementedEvents, RoutedEventFlag.ManipulationInertiaStarting))
			{
				ManipulationInertiaStarting += OnManipulationInertiaStartingHandler;
			}

			if (HasFlag(implementedEvents, RoutedEventFlag.ManipulationCompleted))
			{
				ManipulationCompleted += OnManipulationCompletedHandler;
			}

			if (HasFlag(implementedEvents, RoutedEventFlag.Tapped))
			{
				Tapped += OnTappedHandler;
			}

			if (HasFlag(implementedEvents, RoutedEventFlag.DoubleTapped))
			{
				DoubleTapped += OnDoubleTappedHandler;
			}

			if (HasFlag(implementedEvents, RoutedEventFlag.RightTapped))
			{
				RightTapped += OnRightTappedHandler;
			}

			if (HasFlag(implementedEvents, RoutedEventFlag.DragEnter))
			{
				DragEnter += OnDragEnterHandler;
			}

			if (HasFlag(implementedEvents, RoutedEventFlag.DragOver))
			{
				DragOver += OnDragOverHandler;
			}

			if (HasFlag(implementedEvents, RoutedEventFlag.DragLeave))
			{
				DragLeave += OnDragLeaveHandler;
			}

			if (HasFlag(implementedEvents, RoutedEventFlag.Drop))
			{
				Drop += OnDropHandler;
			}

			if (HasFlag(implementedEvents, RoutedEventFlag.Holding))
			{
				Holding += OnHoldingHandler;
			}

			if (HasFlag(implementedEvents, RoutedEventFlag.KeyDown))
			{
				KeyDown += OnKeyDownHandler;
			}

			if (HasFlag(implementedEvents, RoutedEventFlag.KeyUp))
			{
				KeyUp += OnKeyUpHandler;
			}

			if (HasFlag(implementedEvents, RoutedEventFlag.GotFocus))
			{
				GotFocus += OnGotFocusHandler;
			}

			if (HasFlag(implementedEvents, RoutedEventFlag.LostFocus))
			{
				LostFocus += OnLostFocusHandler;
			}

			bool HasFlag(RoutedEventFlag implementedEvents, RoutedEventFlag flag) => (implementedEvents & flag) != 0;
		}

		private protected override void OnLoaded()
		{
#if !UNO_HAS_ENHANCED_LIFECYCLE
			SetUpdateControlTemplate();
#endif

			base.OnLoaded();
		}

		protected override Size MeasureOverride(Size availableSize)
		{
			var child = this.FindFirstChild();
			if (child is not null)
			{
				var measuredSize = MeasureElement(child, availableSize);
				if (child is UIElement childAsUIElement)
				{
					childAsUIElement.EnsureLayoutStorage();
				}

				return measuredSize;
			}

			return new Size(0, 0);
		}

		protected override Size ArrangeOverride(Size finalSize)
			=> ArrangeFirstChild(finalSize);

#if UNO_HAS_ENHANCED_LIFECYCLE
		/// <summary>
		/// Loads the relevant control template so that its parts can be referenced.
		/// </summary>
		/// <returns>A value that indicates whether the visual tree was rebuilt by this call. True if the tree was rebuilt; false if the previous visual tree was retained.</returns>
		public bool ApplyTemplate()
		{
			InvokeApplyTemplate(out var addedVisuals);
			return addedVisuals;
		}
#endif

		private protected override FrameworkTemplate GetTemplate() => Template;

		/// <summary>
		/// Applies default Style and implicit/explicit Style if not applied already, and materializes template.
		/// </summary>
		internal void EnsureTemplate()
		{
			ApplyStyles();
			ApplyTemplate();
		}

		/// <summary>
		/// Finds a realized element in the control template.
		/// </summary>
		/// <param name="childName">The name of the template part.</param>
		/// <returns>The first template part of the specified name; otherwise, null.</returns>
		public DependencyObject GetTemplateChild(string childName)
		{
			return FindNameInScope(TemplatedRoot as IFrameworkElement, childName) as DependencyObject
				?? FindName(childName) as DependencyObject;
		}

		/// <summary>
		/// Finds a realized element in the control template of the specified type.
		/// </summary>
		/// <typeparam name="T">The type of the template part.</typeparam>
		/// <param name="childName">The name of the template part.</param>
		/// <returns>The first template part of the specified name; otherwise, null.</returns>
		internal T GetTemplateChild<T>(string childName) where T : class, DependencyObject
		{
			return FindNameInScope(TemplatedRoot as IFrameworkElement, childName) as T ?? FindName(childName) as T;
		}

		private static object FindNameInScope(IFrameworkElement root, string name)
		{
			return root != null
				&& name != null
				&& NameScope.GetNameScope(root) is INameScope nameScope
				&& nameScope.FindName(name) is DependencyObject element
				// Doesn't currently support ElementStub (fallbacks to other FindName implementation)
				&& !(element is ElementStub)
					? element
					: null;
		}

		private void CleanupView(View view)
		{
			if (view is IDependencyObjectStoreProvider provider)
			{
				provider.Store.Parent = null;
			}
		}

		/// <summary>
		/// Allows to bypass the validation of the presence of a parent.
		/// </summary>
		/// <remarks>
		/// Setting to true property allows the ContentControl to create its children even if
		/// no parent view has been set. This is used for the ListView control (and other virtualizing controls)
		/// to measure items properly. These controls set the size of the view based on the size reported
		/// immediately after the BaseAdapter.GetView method returns, but the parent still has not been set.
		///
		/// The Content control uses this delayed creation as an optimization technique for layout creation, when controls
		/// are created but not yet used.
		/// </remarks>
		protected virtual bool CanCreateTemplateWithoutParent { get; }

		protected override void OnVisibilityChanged(Visibility oldValue, Visibility newValue)
		{
			base.OnVisibilityChanged(oldValue, newValue);

#if !UNO_HAS_ENHANCED_LIFECYCLE
			if (oldValue == Visibility.Collapsed && newValue == Visibility.Visible)
			{
				SetUpdateControlTemplate();
			}
#endif

			OnIsFocusableChanged();
		}

		partial void RegisterContentTemplateRoot();

		#region Foreground Dependency Property

		public
#if __ANDROID__
		new
#endif
		Brush Foreground
		{
			get { return (Brush)this.GetValue(ForegroundProperty); }
			set { this.SetValue(ForegroundProperty, value); }
		}

		public static DependencyProperty ForegroundProperty { get; } =
			DependencyProperty.Register(
				"Foreground",
				typeof(Brush),
				typeof(Control),
				new FrameworkPropertyMetadata(
					SolidColorBrushHelper.Black,
					FrameworkPropertyMetadataOptions.Inherits,
					propertyChangedCallback: (s, e) => ((Control)s)?.OnForegroundColorChanged(e.OldValue as Brush, e.NewValue as Brush)
				)
			);

		#endregion

		#region FontWeight

		public FontWeight FontWeight
		{
			get { return (FontWeight)this.GetValue(FontWeightProperty); }
			set { this.SetValue(FontWeightProperty, value); }
		}

		public static DependencyProperty FontWeightProperty { get; } =
			DependencyProperty.Register(
				nameof(FontWeight),
				typeof(FontWeight),
				typeof(Control),
				new FrameworkPropertyMetadata(
					FontWeights.Normal,
					FrameworkPropertyMetadataOptions.Inherits | FrameworkPropertyMetadataOptions.AffectsMeasure,
					(s, e) => ((Control)s)?.OnFontWeightChanged((FontWeight)e.OldValue, (FontWeight)e.NewValue)
				)
			);

		#endregion

		#region FontSize

		public double FontSize
		{
			get { return (double)this.GetValue(FontSizeProperty); }
			set { this.SetValue(FontSizeProperty, value); }
		}

		public static DependencyProperty FontSizeProperty { get; } =
			DependencyProperty.Register(
				nameof(FontSize),
				typeof(double),
				typeof(Control),
				new FrameworkPropertyMetadata(
					14.0,
					FrameworkPropertyMetadataOptions.Inherits | FrameworkPropertyMetadataOptions.AffectsMeasure,
					(s, e) => ((Control)s)?.OnFontSizeChanged((double)e.OldValue, (double)e.NewValue)
				)
			);

		#endregion

		#region FontFamily

		public FontFamily FontFamily
		{
			get { return (FontFamily)this.GetValue(FontFamilyProperty); }
			set { this.SetValue(FontFamilyProperty, value); }
		}

		public static DependencyProperty FontFamilyProperty { get; } =
			DependencyProperty.Register(
				nameof(FontFamily),
				typeof(FontFamily),
				typeof(Control),
				new FrameworkPropertyMetadata(
					FontFamily.Default,
					FrameworkPropertyMetadataOptions.Inherits | FrameworkPropertyMetadataOptions.AffectsMeasure,
					(s, e) => ((Control)s)?.OnFontFamilyChanged(e.OldValue as FontFamily, e.NewValue as FontFamily)
				)
			);
		#endregion

		#region FontStyle

		public FontStyle FontStyle
		{
			get { return (FontStyle)this.GetValue(FontStyleProperty); }
			set { this.SetValue(FontStyleProperty, value); }
		}

		public static DependencyProperty FontStyleProperty { get; } =
			DependencyProperty.Register(
				nameof(FontStyle),
				typeof(FontStyle),
				typeof(Control),
				new FrameworkPropertyMetadata(
					FontStyle.Normal,
					FrameworkPropertyMetadataOptions.Inherits | FrameworkPropertyMetadataOptions.AffectsMeasure,
					(s, e) => ((Control)s)?.OnFontStyleChanged((FontStyle)e.OldValue, (FontStyle)e.NewValue)
				)
			);
		#endregion

		#region FontStretch

		public FontStretch FontStretch
		{
			get => GetFontStretchValue();
			set => SetFontStretchValue(value);
		}

		[GeneratedDependencyProperty(ChangedCallbackName = nameof(OnFontStretchChanged), DefaultValue = FontStretch.Normal, Options = FrameworkPropertyMetadataOptions.Inherits)]
		public static DependencyProperty FontStretchProperty { get; } = CreateFontStretchProperty();
		#endregion

		#region Padding DependencyProperty

		public Thickness Padding
		{
			get { return (Thickness)GetValue(PaddingProperty); }
			set { SetValue(PaddingProperty, value); }
		}

		// Using a DependencyProperty as the backing store for Padding.  This enables animation, styling, binding, etc...
		public static DependencyProperty PaddingProperty { get; } =
			DependencyProperty.Register(
				nameof(Padding),
				typeof(Thickness),
				typeof(Control),
				new FrameworkPropertyMetadata(
					Thickness.Empty,
					FrameworkPropertyMetadataOptions.AffectsMeasure,
					(s, e) => ((Control)s)?.OnPaddingChanged((Thickness)e.OldValue, (Thickness)e.NewValue)
				)
			);

		#endregion

		#region BorderThickness DependencyProperty

		public Thickness BorderThickness
		{
			get { return (Thickness)GetValue(BorderThicknessProperty); }
			set { SetValue(BorderThicknessProperty, value); }
		}

		// Using a DependencyProperty as the backing store for BorderThickness.  This enables animation, styling, binding, etc...
		public static DependencyProperty BorderThicknessProperty { get; } =
			DependencyProperty.Register(
				nameof(BorderThickness),
				typeof(Thickness),
				typeof(Control),
				new FrameworkPropertyMetadata(
					Thickness.Empty,
					FrameworkPropertyMetadataOptions.AffectsMeasure,
					(s, e) => ((Control)s)?.OnBorderThicknessChanged((Thickness)e.OldValue, (Thickness)e.NewValue)
				)
			);

		#endregion

		#region BorderBrush Dependency Property

#if __ANDROID__
		//This field is never accessed. It just exists to create a reference, because the DP causes issues with ImageBrush of the backing bitmap being prematurely garbage-collected. (Bug with ConditionalWeakTable? https://bugzilla.xamarin.com/show_bug.cgi?id=21620)
		private Brush _borderBrushStrongReference;
#endif

		public Brush BorderBrush
		{
			get { return (Brush)this.GetValue(BorderBrushProperty); }
			set
			{
				this.SetValue(BorderBrushProperty, value);

#if __ANDROID__
				_borderBrushStrongReference = value;
#endif
			}
		}

		// Using a DependencyProperty as the backing store for BorderBrush.  This enables animation, styling, binding, etc...
		public static DependencyProperty BorderBrushProperty { get; } =
			DependencyProperty.Register(
				"BorderBrush",
				typeof(Brush),
				typeof(Control),
				new FrameworkPropertyMetadata(
					SolidColorBrushHelper.Transparent,
					FrameworkPropertyMetadataOptions.None,
					propertyChangedCallback: (s, e) => ((Control)s).OnBorderBrushChanged((Brush)e.OldValue, (Brush)e.NewValue)
				)
			);

		public CornerRadius CornerRadius
		{
			get => GetCornerRadiusValue();
			set => SetCornerRadiusValue(value);
		}

		public static CornerRadius GetCornerRadiusDefaultValue() => default(CornerRadius);

		[GeneratedDependencyProperty(ChangedCallbackName = nameof(OnCornerRadiusChanged))]
		public static DependencyProperty CornerRadiusProperty { get; } = CreateCornerRadiusProperty();

		private protected virtual void OnCornerRadiusChanged(DependencyPropertyChangedEventArgs args)
		{
		}


		#endregion

#if HAS_UNO_WINUI
		private protected override void OnIsTabStopChanged(bool oldValue, bool newValue)
		{
			OnIsFocusableChanged();
		}
#endif

		#region TabNavigation DependencyProperty

		public KeyboardNavigationMode TabNavigation
		{
			get => TabFocusNavigation;
			set => TabFocusNavigation = value;
		}

		public static DependencyProperty TabNavigationProperty => UIElement.TabFocusNavigationProperty;

		#endregion

		public static bool GetIsTemplateFocusTarget(FrameworkElement element) =>
			GetIsTemplateFocusTargetValue(element);

		public static void SetIsTemplateFocusTarget(FrameworkElement element, bool value) =>
			SetIsTemplateFocusTargetValue(element, value);

		[GeneratedDependencyProperty(DefaultValue = false, AttachedBackingFieldOwner = typeof(Control), Attached = true)]
		public static DependencyProperty IsTemplateFocusTargetProperty { get; } = CreateIsTemplateFocusTargetProperty();

		/// <summary>
		/// Get or sets a value that indicates whether focus is constrained
		/// within the control boundaries (for game pad/remote interaction).
		/// </summary>
		public bool IsFocusEngaged
		{
			get => GetIsFocusEngagedValue();
			set => SetIsFocusEngagedValue(value);
		}

		/// <summary>
		/// Identifies the IsFocusEngaged dependency property.
		/// </summary>
		[GeneratedDependencyProperty(DefaultValue = false, ChangedCallback = true)]
		public static DependencyProperty IsFocusEngagedProperty { get; } = CreateIsFocusEngagedProperty();

		private void OnIsFocusEngagedChanged(bool oldValue, bool newValue) => SetFocusEngagement();

		/// <summary>
		/// Get or sets a value that indicates whether focus can be constrained within
		/// the control boundaries (for game pad/remote interaction).
		/// </summary>
		public bool IsFocusEngagementEnabled
		{
			get => GetIsFocusEngagementEnabledValue();
			set => SetIsFocusEngagementEnabledValue(value);
		}

		/// <summary>
		/// Identifies the IsFocusEngagementEnabled dependency property.
		/// </summary>
		[GeneratedDependencyProperty(DefaultValue = false)]
		public static DependencyProperty IsFocusEngagementEnabledProperty { get; } = CreateIsFocusEngagementEnabledProperty();

		private void OnIsFocusEngagementEnabledChanged(bool oldValue, bool newValue) => RemoveFocusEngagement();

		internal protected override void OnDataContextChanged(DependencyPropertyChangedEventArgs e)
		{
			base.OnDataContextChanged(e);
			OnDataContextChanged();
		}

		[EditorBrowsable(EditorBrowsableState.Never)]
		protected virtual void OnDataContextChanged()
		{
		}

		private protected virtual void OnIsEnabledChanged(IsEnabledChangedEventArgs e)
		{
			OnIsFocusableChanged();

			// Part of logic from MUX Control.cpp Enabled method.
			var focusManager = VisualTree.GetFocusManagerForElement(this);
			if (focusManager == null)
			{
				return;
			}

			// Set focus if this control is the first focusable control in case of
			// no having focus yet
			if (IsFocusable)
			{
				if (focusManager.FocusedElement == null)
				{
					// No focused control here, so try to check the control is
					// the first focusable control
					var focusable = focusManager.GetFirstFocusableElement();
					if (this == focusable)
					{
						// If we are trying to set focus in a changing focus event handler, we will end up leaving focus on the disabled control.
						// As a result, we fail fast here. This is being tracked by Bug 9840123
						Focus(FocusState.Programmatic, animateIfBringIntoView: false);
					}
				}
			}

			// TODO Uno specific: Adding check for IsEnabledSuppressed here
			// as we need to make sure that when a Command is executing, the control
			// should not lose focus
			bool shouldReevaluateFocus =
				!(IsEnabled || IsEnabledSuppressed) && //!pControl->ParserOwnsParent()
				!AllowFocusWhenDisabled &&
				// We just disabled this control, find if this control
				//or one of its children had focus.
				FocusProperties.HasFocusedElement(this);

			if (shouldReevaluateFocus)
			{
				// Set the focus on the next focusable control.
				focusManager.SetFocusOnNextFocusableElement(focusManager.GetRealFocusStateForFocusedElement(), true);
			}
		}

		partial void OnIsFocusableChanged();

		public event TypedEventHandler<Control, FocusDisengagedEventArgs> FocusDisengaged;

		public event TypedEventHandler<Control, FocusEngagedEventArgs> FocusEngaged;

		protected virtual void OnForegroundColorChanged(Brush oldValue, Brush newValue)
		{
			OnForegroundColorChangedPartial(oldValue, newValue);
		}

		partial void OnForegroundColorChangedPartial(Brush oldValue, Brush newValue);

		protected virtual void OnFontWeightChanged(FontWeight oldValue, FontWeight newValue)
		{
			OnFontWeightChangedPartial(oldValue, newValue);
		}

		partial void OnFontWeightChangedPartial(FontWeight oldValue, FontWeight newValue);

		protected virtual void OnFontFamilyChanged(FontFamily oldValue, FontFamily newValue)
		{
			OnFontFamilyChangedPartial(oldValue, newValue);
		}

		partial void OnFontFamilyChangedPartial(FontFamily oldValue, FontFamily newValue);

		protected virtual void OnFontSizeChanged(double oldValue, double newValue)
		{
			OnFontSizeChangedPartial(oldValue, newValue);
		}

		partial void OnFontSizeChangedPartial(double oldValue, double newValue);

		protected virtual void OnFontStyleChanged(FontStyle oldValue, FontStyle newValue)
		{
			OnFontStyleChangedPartial(oldValue, newValue);
		}

		partial void OnFontStyleChangedPartial(FontStyle oldValue, FontStyle newValue);

		private protected virtual void OnFontStretchChanged(FontStretch oldValue, FontStretch newValue)
		{
			OnFontStretchChangedPartial(oldValue, newValue);
		}

		partial void OnFontStretchChangedPartial(FontStretch oldValue, FontStretch newValue);

		protected virtual void OnPaddingChanged(Thickness oldValue, Thickness newValue)
		{
			OnPaddingChangedPartial(oldValue, newValue);
		}

		partial void OnPaddingChangedPartial(Thickness oldValue, Thickness newValue);

		protected virtual void OnBorderThicknessChanged(Thickness oldValue, Thickness newValue)
		{
			OnBorderThicknessChangedPartial(oldValue, newValue);
		}

		partial void OnBorderThicknessChangedPartial(Thickness oldValue, Thickness newValue);

		protected virtual void OnBorderBrushChanged(Brush oldValue, Brush newValue)
		{
			OnBorderBrushChangedPartial(oldValue, newValue);
		}

		partial void OnBorderBrushChangedPartial(Brush oldValue, Brush newValue);

		protected virtual void OnPointerPressed(PointerRoutedEventArgs e) { }
		protected virtual void OnPointerReleased(PointerRoutedEventArgs e) { }
		protected virtual void OnPointerEntered(PointerRoutedEventArgs e) { }
		protected virtual void OnPointerExited(PointerRoutedEventArgs e) { }
		protected virtual void OnPointerMoved(PointerRoutedEventArgs e) { }
		protected virtual void OnPointerCanceled(PointerRoutedEventArgs e) { }
		protected virtual void OnPointerCaptureLost(PointerRoutedEventArgs e) { }
#if !__WASM__
		[global::Uno.NotImplemented]
#endif
		protected virtual void OnPointerWheelChanged(PointerRoutedEventArgs e) { }
		protected virtual void OnManipulationStarting(ManipulationStartingRoutedEventArgs e) { }
		protected virtual void OnManipulationStarted(ManipulationStartedRoutedEventArgs e) { }
		protected virtual void OnManipulationDelta(ManipulationDeltaRoutedEventArgs e) { }
		protected virtual void OnManipulationInertiaStarting(ManipulationInertiaStartingRoutedEventArgs e) { }
		protected virtual void OnManipulationCompleted(ManipulationCompletedRoutedEventArgs e) { }
		protected virtual void OnTapped(TappedRoutedEventArgs e) { }
		protected virtual void OnDoubleTapped(DoubleTappedRoutedEventArgs e) { }
		protected virtual void OnRightTapped(RightTappedRoutedEventArgs e) { }
		[NotImplemented] // For WinUI code compatibility, not implemented yet
		private protected virtual void OnRightTappedUnhandled(RightTappedRoutedEventArgs e) { }
		protected virtual void OnHolding(HoldingRoutedEventArgs e) { }
		protected virtual void OnDragEnter(global::Microsoft.UI.Xaml.DragEventArgs e) { }
		protected virtual void OnDragOver(global::Microsoft.UI.Xaml.DragEventArgs e) { }
		protected virtual void OnDragLeave(global::Microsoft.UI.Xaml.DragEventArgs e) { }
		protected virtual void OnDrop(global::Microsoft.UI.Xaml.DragEventArgs e) { }
#if __WASM__ || __SKIA__
		protected virtual void OnPreviewKeyDown(KeyRoutedEventArgs e) { }
		protected virtual void OnPreviewKeyUp(KeyRoutedEventArgs e) { }
#endif
		protected virtual void OnKeyDown(KeyRoutedEventArgs e) { }
		protected virtual void OnKeyUp(KeyRoutedEventArgs e) { }
		protected virtual void OnGotFocus(RoutedEventArgs e) { }
		protected virtual void OnLostFocus(RoutedEventArgs e) { }

		private static readonly PointerEventHandler OnPointerPressedHandler =
			(object sender, PointerRoutedEventArgs args) => ((Control)sender).OnPointerPressed(args);

		private static readonly PointerEventHandler OnPointerReleasedHandler =
			(object sender, PointerRoutedEventArgs args) => ((Control)sender).OnPointerReleased(args);

		private static readonly PointerEventHandler OnPointerEnteredHandler =
			(object sender, PointerRoutedEventArgs args) => ((Control)sender).OnPointerEntered(args);

		private static readonly PointerEventHandler OnPointerExitedHandler =
			(object sender, PointerRoutedEventArgs args) => ((Control)sender).OnPointerExited(args);

		private static readonly PointerEventHandler OnPointerMovedHandler =
			(object sender, PointerRoutedEventArgs args) => ((Control)sender).OnPointerMoved(args);

		private static readonly PointerEventHandler OnPointerCanceledHandler =
			(object sender, PointerRoutedEventArgs args) => ((Control)sender).OnPointerCanceled(args);

		private static readonly PointerEventHandler OnPointerCaptureLostHandler =
			(object sender, PointerRoutedEventArgs args) => ((Control)sender).OnPointerCaptureLost(args);

		private static readonly PointerEventHandler OnPointerWheelChangedHandler =
			(object sender, PointerRoutedEventArgs args) => ((Control)sender).OnPointerWheelChanged(args);

		private static readonly ManipulationStartingEventHandler OnManipulationStartingHandler =
			(object sender, ManipulationStartingRoutedEventArgs args) => ((Control)sender).OnManipulationStarting(args);

		private static readonly ManipulationStartedEventHandler OnManipulationStartedHandler =
			(object sender, ManipulationStartedRoutedEventArgs args) => ((Control)sender).OnManipulationStarted(args);

		private static readonly ManipulationDeltaEventHandler OnManipulationDeltaHandler =
			(object sender, ManipulationDeltaRoutedEventArgs args) => ((Control)sender).OnManipulationDelta(args);

		private static readonly ManipulationInertiaStartingEventHandler OnManipulationInertiaStartingHandler =
			(object sender, ManipulationInertiaStartingRoutedEventArgs args) => ((Control)sender).OnManipulationInertiaStarting(args);

		private static readonly ManipulationCompletedEventHandler OnManipulationCompletedHandler =
			(object sender, ManipulationCompletedRoutedEventArgs args) => ((Control)sender).OnManipulationCompleted(args);

		private static readonly TappedEventHandler OnTappedHandler =
			(object sender, TappedRoutedEventArgs args) => ((Control)sender).OnTapped(args);

		private static readonly DoubleTappedEventHandler OnDoubleTappedHandler =
			(object sender, DoubleTappedRoutedEventArgs args) => ((Control)sender).OnDoubleTapped(args);

		private static readonly RightTappedEventHandler OnRightTappedHandler =
			(object sender, RightTappedRoutedEventArgs args) => ((Control)sender).OnRightTapped(args);

		private static readonly HoldingEventHandler OnHoldingHandler =
			(object sender, HoldingRoutedEventArgs args) => ((Control)sender).OnHolding(args);

		private static readonly DragEventHandler OnDragEnterHandler =
			(object sender, global::Microsoft.UI.Xaml.DragEventArgs args) => ((Control)sender).OnDragEnter(args);

		private static readonly DragEventHandler OnDragOverHandler =
			(object sender, global::Microsoft.UI.Xaml.DragEventArgs args) => ((Control)sender).OnDragOver(args);

		private static readonly DragEventHandler OnDragLeaveHandler =
			(object sender, global::Microsoft.UI.Xaml.DragEventArgs args) => ((Control)sender).OnDragLeave(args);

		private static readonly DragEventHandler OnDropHandler =
			(object sender, global::Microsoft.UI.Xaml.DragEventArgs args) => ((Control)sender).OnDrop(args);
#if __WASM__ || __SKIA__
		private static readonly KeyEventHandler OnPreviewKeyDownHandler =
			(object sender, KeyRoutedEventArgs args) => ((Control)sender).OnPreviewKeyDown(args);

		private static readonly KeyEventHandler OnPreviewKeyUpHandler =
			(object sender, KeyRoutedEventArgs args) => ((Control)sender).OnPreviewKeyUp(args);
#endif

		private static readonly KeyEventHandler OnKeyDownHandler =
			(object sender, KeyRoutedEventArgs args) =>
			{
				var senderAsControl = (Control)sender;
				// ToolTipService.CloseToolTipInternal(args); TODO:MZ:KA
				ProcessAcceleratorsIfApplicable(args, senderAsControl);
				if (!args.Handled)
				{
					senderAsControl.OnKeyDown(args);
				}
			};

		private static readonly KeyEventHandler OnKeyUpHandler =
			(object sender, KeyRoutedEventArgs args) => ((Control)sender).OnKeyUp(args);

		private static readonly RoutedEventHandler OnGotFocusHandler =
			(object sender, RoutedEventArgs args) => ((Control)sender).OnGotFocus(args);

		private static readonly RoutedEventHandler OnLostFocusHandler =
			(object sender, RoutedEventArgs args) => ((Control)sender).OnLostFocus(args);

		private static readonly Type[] _pointerArgsType = new[] { typeof(PointerRoutedEventArgs) };
		private static readonly Type[] _tappedArgsType = new[] { typeof(TappedRoutedEventArgs) };
		private static readonly Type[] _doubleTappedArgsType = new[] { typeof(DoubleTappedRoutedEventArgs) };
		private static readonly Type[] _rightTappedArgsType = new[] { typeof(RightTappedRoutedEventArgs) };
		private static readonly Type[] _holdingArgsType = new[] { typeof(HoldingRoutedEventArgs) };
		private static readonly Type[] _dragArgsType = new[] { typeof(global::Microsoft.UI.Xaml.DragEventArgs) };
		private static readonly Type[] _keyArgsType = new[] { typeof(KeyRoutedEventArgs) };
		private static readonly Type[] _routedArgsType = new[] { typeof(RoutedEventArgs) };
		private static readonly Type[] _manipStartingArgsType = new[] { typeof(ManipulationStartingRoutedEventArgs) };
		private static readonly Type[] _manipStartedArgsType = new[] { typeof(ManipulationStartedRoutedEventArgs) };
		private static readonly Type[] _manipDeltaArgsType = new[] { typeof(ManipulationDeltaRoutedEventArgs) };
		private static readonly Type[] _manipInertiaArgsType = new[] { typeof(ManipulationInertiaStartingRoutedEventArgs) };
		private static readonly Type[] _manipCompletedArgsType = new[] { typeof(ManipulationCompletedRoutedEventArgs) };

		internal static RoutedEventFlag EvaluateImplementedControlRoutedEvents(Type type)
		{
			var result = RoutedEventFlag.None;

			if (GetIsEventOverrideImplemented(type, nameof(OnPointerPressed), _pointerArgsType))
			{
				result |= RoutedEventFlag.PointerPressed;
			}

			if (GetIsEventOverrideImplemented(type, nameof(OnPointerReleased), _pointerArgsType))
			{
				result |= RoutedEventFlag.PointerReleased;
			}

			if (GetIsEventOverrideImplemented(type, nameof(OnPointerEntered), _pointerArgsType))
			{
				result |= RoutedEventFlag.PointerEntered;
			}

			if (GetIsEventOverrideImplemented(type, nameof(OnPointerExited), _pointerArgsType))
			{
				result |= RoutedEventFlag.PointerExited;
			}

			if (GetIsEventOverrideImplemented(type, nameof(OnPointerMoved), _pointerArgsType))
			{
				result |= RoutedEventFlag.PointerMoved;
			}

			if (GetIsEventOverrideImplemented(type, nameof(OnPointerCanceled), _pointerArgsType))
			{
				result |= RoutedEventFlag.PointerCanceled;
			}

			if (GetIsEventOverrideImplemented(type, nameof(OnPointerCaptureLost), _pointerArgsType))
			{
				result |= RoutedEventFlag.PointerCaptureLost;
			}

			if (GetIsEventOverrideImplemented(type, nameof(OnPointerWheelChanged), _pointerArgsType))
			{
				result |= RoutedEventFlag.PointerWheelChanged;
			}

			if (GetIsEventOverrideImplemented(type, nameof(OnManipulationStarting), _manipStartingArgsType))
			{
				result |= RoutedEventFlag.ManipulationStarting;
			}

			if (GetIsEventOverrideImplemented(type, nameof(OnManipulationStarted), _manipStartedArgsType))
			{
				result |= RoutedEventFlag.ManipulationStarted;
			}

			if (GetIsEventOverrideImplemented(type, nameof(OnManipulationDelta), _manipDeltaArgsType))
			{
				result |= RoutedEventFlag.ManipulationDelta;
			}

			if (GetIsEventOverrideImplemented(type, nameof(OnManipulationInertiaStarting), _manipInertiaArgsType))
			{
				result |= RoutedEventFlag.ManipulationInertiaStarting;
			}

			if (GetIsEventOverrideImplemented(type, nameof(OnManipulationCompleted), _manipCompletedArgsType))
			{
				result |= RoutedEventFlag.ManipulationCompleted;
			}

			if (GetIsEventOverrideImplemented(type, nameof(OnTapped), _tappedArgsType))
			{
				result |= RoutedEventFlag.Tapped;
			}

			if (GetIsEventOverrideImplemented(type, nameof(OnDoubleTapped), _doubleTappedArgsType))
			{
				result |= RoutedEventFlag.DoubleTapped;
			}

			if (GetIsEventOverrideImplemented(type, nameof(OnRightTapped), _rightTappedArgsType))
			{
				result |= RoutedEventFlag.RightTapped;
			}

			if (GetIsEventOverrideImplemented(type, nameof(OnHolding), _holdingArgsType))
			{
				result |= RoutedEventFlag.Holding;
			}

			if (GetIsEventOverrideImplemented(type, nameof(OnDragEnter), _dragArgsType))
			{
				result |= RoutedEventFlag.DragEnter;
			}

			if (GetIsEventOverrideImplemented(type, nameof(OnDragOver), _dragArgsType))
			{
				result |= RoutedEventFlag.DragOver;
			}

			if (GetIsEventOverrideImplemented(type, nameof(OnDragLeave), _dragArgsType))
			{
				result |= RoutedEventFlag.DragLeave;
			}

			if (GetIsEventOverrideImplemented(type, nameof(OnDrop), _dragArgsType))
			{
				result |= RoutedEventFlag.Drop;
			}
#if __WASM__ || __SKIA__
			if (GetIsEventOverrideImplemented(type, nameof(OnPreviewKeyDown), _keyArgsType))
			{
				result |= RoutedEventFlag.PreviewKeyDown;
			}

			if (GetIsEventOverrideImplemented(type, nameof(OnPreviewKeyUp), _keyArgsType))
			{
				result |= RoutedEventFlag.PreviewKeyUp;
			}
#endif
			if (GetIsEventOverrideImplemented(type, nameof(OnKeyDown), _keyArgsType))
			{
				result |= RoutedEventFlag.KeyDown;
			}

			if (GetIsEventOverrideImplemented(type, nameof(OnKeyUp), _keyArgsType))
			{
				result |= RoutedEventFlag.KeyUp;
			}

			if (GetIsEventOverrideImplemented(type, nameof(OnLostFocus), _routedArgsType))
			{
				result |= RoutedEventFlag.LostFocus;
			}

			if (GetIsEventOverrideImplemented(type, nameof(OnGotFocus), _routedArgsType))
			{
				result |= RoutedEventFlag.GotFocus;
			}

			return result;
		}

		/// <summary>
		/// Duplicates the SetDefaultStyleKey() helper method from WinUI code.
		/// </summary>
		/// <remarks>
		/// Note: Although this is usually called as 'SetDefaultStyleKey(this)' (per WinUI C++ code), we actually only use the compile-time
		///  TDerived type and ignore the runtime derivedControl parameter, preserving the expected behaviour that DefaultStyleKey is 'fixed'
		/// under inheritance unless explicitly changed by an inheriting type.
		/// </remarks>
		private protected void SetDefaultStyleKey<TDerived>(TDerived derivedControl) where TDerived : Control
			=> DefaultStyleKey = typeof(TDerived);

		private protected bool GoToState(bool useTransitions, string stateName) => VisualStateManager.GoToState(this, stateName, useTransitions);

		// This is a method to support code from WinUI
		private protected void GoToState(bool useTransitions, string stateName, out bool b)
		{
			b = VisualStateManager.GoToState(this, stateName, useTransitions);
		}

#if DEBUG
#if !__IOS__
		public VisualStateGroup[] VisualStateGroups => VisualStateManager.GetVisualStateGroups(GetTemplateRoot()).ToArray();
#endif

		public string[] VisualStateGroupNames => VisualStateGroups.Select(vsg => vsg.Name).ToArray();

		public string[] CurrentVisualStates => VisualStateGroups.Select(vsg => vsg.CurrentState?.Name).ToArray();
#endif

		// This is a method to support code from WinUI
		internal void ConditionallyGetTemplatePartAndUpdateVisibility<T>(
			string strName,
			bool visible,
			ref T element) where T : UIElement
		{
			if (element == null && (visible /*|| !DXamlCore::GetCurrent()->GetHandle()->GetDeferredElementIfExists(strName, GetHandle(), Jupiter::NameScoping::NameScopeType::TemplateNameScope))*/))
			{
				// If element should be visible or is not deferred, then fetch it.
				element = GetTemplateChild(strName) as T;
			}

			// If element was found then set its Visibility - this is behavior consistent with pre-Threshold releases.
			if (element != null)
			{
				var spElementAsUIE = element as UIElement;

				if (spElementAsUIE != null)
				{
					spElementAsUIE.Visibility = visible ? Visibility.Visible : Visibility.Collapsed;
				}
			}
		}

		internal override bool CanHaveChildren() => true;
	}
}<|MERGE_RESOLUTION|>--- conflicted
+++ resolved
@@ -188,9 +188,6 @@
 		}
 
 		public static DependencyProperty TemplateProperty { get; } =
-<<<<<<< HEAD
-			DependencyProperty.Register("Template", typeof(ControlTemplate), typeof(Control), new FrameworkPropertyMetadata(null, FrameworkPropertyMetadataOptions.ValueDoesNotInheritDataContext | FrameworkPropertyMetadataOptions.AffectsMeasure, (s, e) => ((Control)s)?.OnTemplateChanged(e)));
-=======
 			DependencyProperty.Register(
 				nameof(Template),
 				typeof(ControlTemplate),
@@ -199,7 +196,6 @@
 					null,
 					FrameworkPropertyMetadataOptions.ValueDoesNotInheritDataContext, // WinUI also has AffectsMeasure here, but we only do this conditionally in SetUpdateControlTemplate.
 					(s, e) => ((Control)s)?.OnTemplateChanged(e)));
->>>>>>> 05b4e32d
 
 		private protected virtual void OnTemplateChanged(DependencyPropertyChangedEventArgs e)
 		{
