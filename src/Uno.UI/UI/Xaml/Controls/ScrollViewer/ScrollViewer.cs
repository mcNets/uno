--- conflicted
+++ resolved
@@ -751,20 +751,7 @@
 			}
 			else if (Content is FrameworkElement fe)
 			{
-<<<<<<< HEAD
 				double CalculateExtent(double @explicit, double actual, double desired, bool isStretchAlign, double margin)
-=======
-				var explicitHeight = fe.Height;
-				var extentHeight = 0d;
-				var extentWidth = 0d;
-				var marginWidthAlreadyIncluded = false;
-				var marginHeightAlreadyIncluded = false;
-				if (explicitHeight.IsFinite())
-				{
-					extentHeight = explicitHeight;
-				}
-				else
->>>>>>> c916fa3a
 				{
 					var shouldIncludeMargin = true;
 					var extent = default(double);
@@ -786,7 +773,6 @@
 						}
 					}
 
-<<<<<<< HEAD
 					return shouldIncludeMargin ? (extent + margin) : extent;
 				}
 
@@ -817,61 +803,6 @@
 					fe.Margin.Left
 #endif
 				);
-=======
-					extentHeight = canUseActualHeightAsExtent ? LayoutRoundIfNeeded(fe, fe.ActualHeight) : fe.DesiredSize.Height;
-
-					// DesiredSize already includes margins.
-					marginHeightAlreadyIncluded = !canUseActualHeightAsExtent;
-				}
-
-				if (marginHeightAlreadyIncluded)
-				{
-					ExtentHeight = extentHeight;
-				}
-				else
-				{
-#if __WASM__
-					// Issue needs to be fixed first for WASM for Bottom Margin missing
-					// Details here: https://github.com/unoplatform/uno/issues/7000
-					ExtentHeight = extentHeight + fe.Margin.Top;
-#else
-					ExtentHeight = extentHeight + fe.Margin.Top + fe.Margin.Bottom;
-#endif
-				}
-
-
-				var explicitWidth = fe.Width;
-				if (explicitWidth.IsFinite())
-				{
-					extentWidth = explicitWidth;
-				}
-				else
-				{
-					var canUseActualWidthAsExtent =
-						fe.ActualWidth > 0 &&
-						fe.HorizontalAlignment == HorizontalAlignment.Stretch;
-
-					extentWidth = canUseActualWidthAsExtent ? LayoutRoundIfNeeded(fe, fe.ActualWidth) : fe.DesiredSize.Width;
-
-					// DesiredSize already includes margins.
-					marginWidthAlreadyIncluded = !canUseActualWidthAsExtent;
-				}
-
-				if (marginWidthAlreadyIncluded)
-				{
-					ExtentWidth = extentWidth;
-				}
-				else
-				{
-#if __WASM__
-					// Issue needs to be fixed first for WASM for Right Margin missing
-					// Details here: https://github.com/unoplatform/uno/issues/7000
-					ExtentWidth = extentWidth + fe.Margin.Left;
-#else
-					ExtentWidth = extentWidth + fe.Margin.Left + fe.Margin.Right;
-#endif
-				}
->>>>>>> c916fa3a
 			}
 			else
 			{
