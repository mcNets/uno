--- conflicted
+++ resolved
@@ -288,27 +288,21 @@
 		{
 			if (focusState != FocusState.Unfocused)
 			{
-<<<<<<< HEAD
+				CaretMode = CaretDisplayMode.ThumblessCaretShowing;
 				_showCaret = true;
 				_timer.Start();
 				_textBoxNotificationsSingleton?.OnFocused(this);
-=======
-				CaretMode = CaretDisplayMode.ThumblessCaretShowing;
->>>>>>> 969e990d
 			}
 			else
 			{
 				TrySetCurrentlyTyping(false);
-<<<<<<< HEAD
+				CaretMode = CaretDisplayMode.ThumblessCaretHidden;
 				_showCaret = false;
 				_timer.Stop();
 				if (!initial)
 				{
 					_textBoxNotificationsSingleton?.OnUnfocused(this);
 				}
-=======
-				CaretMode = CaretDisplayMode.ThumblessCaretHidden;
->>>>>>> 969e990d
 			}
 			UpdateDisplaySelection();
 		}
@@ -333,7 +327,6 @@
 			_selection.selectionEndsAtTheStart = false;
 			_caretXOffset = (float)(DisplayBlockInlines?.GetRectForIndex(start + length).Left ?? 0);
 		}
-<<<<<<< HEAD
 		_selection = (start, length);
 
 		// Even when using Skia TextBox, we may need to call Select,
@@ -341,16 +334,6 @@
 		TextBoxView?.Select(start, length);
 
 		if (_isSkiaTextBox)
-=======
-
-		_selection = (start, length, _selection.selectionEndsAtTheStart);
-
-		if (!_isSkiaTextBox)
-		{
-			TextBoxView?.Select(start, length);
-		}
-		else
->>>>>>> 969e990d
 		{
 			if (length == 0 && CaretMode == CaretDisplayMode.CaretWithThumbsBothEndsShowing)
 			{
@@ -910,7 +893,110 @@
 		{
 			CaretMode = CaretDisplayMode.ThumblessCaretShowing;
 		}
-<<<<<<< HEAD
+		else if (CaretMode == CaretDisplayMode.ThumblessCaretShowing)
+		{
+			CaretMode = CaretDisplayMode.ThumblessCaretHidden;
+		}
+		UpdateDisplaySelection();
+	}
+
+	protected override void OnPointerMoved(PointerRoutedEventArgs e)
+	{
+		base.OnPointerMoved(e);
+		e.Handled = true;
+
+		if (_isSkiaTextBox && _isPressed)
+		{
+			var displayBlock = TextBoxView.DisplayBlock;
+			var point = e.GetCurrentPoint(displayBlock);
+			var index = Math.Max(0, displayBlock.Inlines.GetIndexAt(point.Position, false, true));
+			if (_multiTapChunk is { } mtc)
+			{
+				(int start, int length) chunk;
+				if (mtc.tripleTap)
+				{
+					chunk = (StartOfLine(index), EndOfLine(index) + 1 - StartOfLine(index));
+				}
+				else
+				{
+					chunk = FindChunkAt(index, true);
+				}
+
+				if (chunk.start < mtc.start)
+				{
+					var start = mtc.start + mtc.length;
+					var end = chunk.start;
+					SelectInternal(start, end - start);
+				}
+				else if (chunk.start + chunk.length >= mtc.start + mtc.length)
+				{
+					var start = mtc.start;
+					var end = chunk.start + chunk.length;
+					SelectInternal(start, end - start);
+				}
+			}
+			else
+			{
+				var selectionInternalStart = _selectionEndsAtTheStart ? _selection.start + _selection.length : _selection.start;
+				SelectInternal(selectionInternalStart, index - selectionInternalStart);
+			}
+		}
+	}
+
+	// TODO: remove this context menu when TextCommandBarFlyout is implemented
+	protected override void OnRightTapped(RightTappedRoutedEventArgs e)
+	{
+		base.OnRightTapped(e);
+		e.Handled = true;
+
+		if (_isSkiaTextBox)
+		{
+			if (_contextMenu is null)
+			{
+				_contextMenu = new MenuFlyout();
+				_contextMenu.Opened += (_, _) => UpdateDisplaySelection();
+
+				_flyoutItems.Add(ContextMenuItem.Cut, new MenuFlyoutItem { Text = ResourceAccessor.GetLocalizedStringResource("TEXT_CONTEXT_MENU_CUT"), Command = new StandardUICommand(StandardUICommandKind.Cut) { Command = new TextBoxCommand(CutSelectionToClipboard) } });
+				_flyoutItems.Add(ContextMenuItem.Copy, new MenuFlyoutItem { Text = ResourceAccessor.GetLocalizedStringResource("TEXT_CONTEXT_MENU_COPY"), Command = new StandardUICommand(StandardUICommandKind.Copy) { Command = new TextBoxCommand(CopySelectionToClipboard) } });
+				_flyoutItems.Add(ContextMenuItem.Paste, new MenuFlyoutItem { Text = ResourceAccessor.GetLocalizedStringResource("TEXT_CONTEXT_MENU_PASTE"), Command = new StandardUICommand(StandardUICommandKind.Paste) { Command = new TextBoxCommand(PasteFromClipboard) } });
+				_flyoutItems.Add(ContextMenuItem.Undo, new MenuFlyoutItem { Text = ResourceAccessor.GetLocalizedStringResource("TEXT_CONTEXT_MENU_UNDO"), Command = new StandardUICommand(StandardUICommandKind.Undo) { Command = new TextBoxCommand(Undo) } });
+				_flyoutItems.Add(ContextMenuItem.Redo, new MenuFlyoutItem { Text = ResourceAccessor.GetLocalizedStringResource("TEXT_CONTEXT_MENU_REDO"), Command = new StandardUICommand(StandardUICommandKind.Redo) { Command = new TextBoxCommand(Redo) } });
+				_flyoutItems.Add(ContextMenuItem.SelectAll, new MenuFlyoutItem { Text = ResourceAccessor.GetLocalizedStringResource("TEXT_CONTEXT_MENU_SELECT_ALL"), Command = new StandardUICommand(StandardUICommandKind.SelectAll) { Command = new TextBoxCommand(SelectAll) } });
+			}
+
+			_contextMenu.Items.Clear();
+
+			if (_selection.length == 0)
+			{
+				_contextMenu.Items.Add(_flyoutItems[ContextMenuItem.Paste]);
+				if (CanUndo)
+				{
+					_contextMenu.Items.Add(_flyoutItems[ContextMenuItem.Undo]);
+				}
+				if (CanRedo)
+				{
+					_contextMenu.Items.Add(_flyoutItems[ContextMenuItem.Redo]);
+				}
+				_contextMenu.Items.Add(_flyoutItems[ContextMenuItem.SelectAll]);
+			}
+			else
+			{
+				_contextMenu.Items.Add(_flyoutItems[ContextMenuItem.Cut]);
+				_contextMenu.Items.Add(_flyoutItems[ContextMenuItem.Copy]);
+				_contextMenu.Items.Add(_flyoutItems[ContextMenuItem.Paste]);
+				if (CanUndo)
+				{
+					_contextMenu.Items.Add(_flyoutItems[ContextMenuItem.Undo]);
+				}
+				if (CanRedo)
+				{
+					_contextMenu.Items.Add(_flyoutItems[ContextMenuItem.Redo]);
+				}
+				_contextMenu.Items.Add(_flyoutItems[ContextMenuItem.SelectAll]);
+			}
+
+			_contextMenu.ShowAt(this, e.GetPosition(this));
+		}
 	}
 
 	private protected override void EnterImpl(bool live)
@@ -950,13 +1036,57 @@
 		if (_isSkiaTextBox
 			&& args.GetCurrentPoint(null) is var currentPoint
 			&& (!currentPoint.Properties.IsRightButtonPressed || SelectionLength == 0))
-=======
-		else if (CaretMode == CaretDisplayMode.ThumblessCaretShowing)
->>>>>>> 969e990d
-		{
-			CaretMode = CaretDisplayMode.ThumblessCaretHidden;
-		}
-		UpdateDisplaySelection();
+		{
+			if (currentPoint.Properties.IsLeftButtonPressed
+				&& _lastPointerDown.point is { } p
+				&& IsMultiTapGesture((p.PointerId, p.Timestamp, p.Position), currentPoint))
+			{
+				// multiple left presses
+
+				var displayBlock = TextBoxView.DisplayBlock;
+				var index = Math.Max(0, displayBlock.Inlines.GetIndexAt(args.GetCurrentPoint(displayBlock).Position, false, true));
+
+				if (_lastPointerDown.repeatedPresses == 1)
+				{
+					// triple tap
+
+					var startOfLine = StartOfLine(index);
+					Select(startOfLine, EndOfLine(index) + 1 - startOfLine);
+					_multiTapChunk = (SelectionStart, SelectionLength, true);
+					_lastPointerDown = (currentPoint, 2);
+				}
+				else // _lastPointerDown.repeatedPresses == 0 or 2
+				{
+					// double tap
+					var chunk = FindChunkAt(index, true);
+					Select(chunk.start, chunk.length);
+					_multiTapChunk = (chunk.start, chunk.length, false);
+					_lastPointerDown = (currentPoint, 1);
+				}
+			}
+			else
+			{
+				// single click
+				var displayBlock = TextBoxView.DisplayBlock;
+				var index = Math.Max(0, displayBlock.Inlines.GetIndexAt(args.GetCurrentPoint(displayBlock).Position, true, true));
+				Select(index, 0);
+				_lastPointerDown = (currentPoint, 0);
+			}
+
+			_isPressed = currentPoint.Properties.IsLeftButtonPressed;
+		}
+	}
+
+	partial void OnPointerReleasedPartial(PointerRoutedEventArgs args)
+	{
+		_isPressed = false;
+		_multiTapChunk = null;
+	}
+
+	protected override void OnDoubleTapped(DoubleTappedRoutedEventArgs args)
+	{
+		base.OnDoubleTapped(args);
+		args.Handled = true;
 	}
 
 	/// <summary>
@@ -1354,18 +1484,8 @@
 		UpdateCanUndoRedo();
 	}
 
-<<<<<<< HEAD
 	internal override bool IsDelegatingFocusToTemplateChild()
 		=> OperatingSystem.IsBrowser();
-=======
-	private enum CaretDisplayMode
-	{
-		ThumblessCaretHidden,
-		ThumblessCaretShowing,
-		CaretWithThumbsOnlyEndShowing,
-		CaretWithThumbsBothEndsShowing
-	}
->>>>>>> 969e990d
 
 	private record struct HistoryRecord(TextBoxAction Action, int SelectionStart, int SelectionLength, bool SelectionEndsAtTheStart);
 
