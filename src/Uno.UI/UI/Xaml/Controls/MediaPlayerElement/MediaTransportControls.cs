--- conflicted
+++ resolved
@@ -762,11 +762,6 @@
 			});
 		}
 
-<<<<<<< HEAD
-			_timelineContainer = this.GetTemplateChild(TimelineContainerName) as Border;
-			_timelineContainer?.SetBinding(Border.VisibilityProperty, new Binding { Path = "IsSeekBarVisible", Source = this, Mode = BindingMode.OneWay, FallbackValue = Visibility.Collapsed, Converter = trueToVisible });
-			_progressSlider?.SetBinding(Control.IsEnabledProperty, new Binding { Path = "IsSeekEnabled", Source = this, Mode = BindingMode.OneWay, FallbackValue = true });
-=======
 		private void OnControlsBoundsChanged()
 		{
 			if (m_tpControlPanelGrid is { } &&
@@ -780,7 +775,6 @@
 					_isShowingControls ? m_tpControlPanelGrid.ActualHeight : 0
 				);
 				var transportBounds = TransformToVisual(root).TransformBounds(bounds);
->>>>>>> 03c86c15
 
 				_mediaPlayer.SetTransportControlBounds(transportBounds);
 			}
