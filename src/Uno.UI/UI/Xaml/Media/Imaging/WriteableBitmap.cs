--- conflicted
+++ resolved
@@ -1,9 +1,4 @@
 using System;
-<<<<<<< HEAD
-=======
-using System.IO;
-using Windows.Foundation;
->>>>>>> e1448bc7
 using Windows.Storage.Streams;
 using UwpBuffer = Windows.Storage.Streams.Buffer;
 
@@ -14,21 +9,11 @@
 	{
 		internal event EventHandler Invalidated;
 
-<<<<<<< HEAD
-		public IBuffer PixelBuffer { get; private set; }
+		public IBuffer PixelBuffer { get; }
 
 		public WriteableBitmap(int pixelWidth, int pixelHeight) : base()
 		{
 			PixelBuffer = new UwpBuffer((uint)(pixelWidth * pixelHeight * 4));
-=======
-		private InMemoryBuffer _buffer;
-
-		public IBuffer PixelBuffer => _buffer;
-
-		public WriteableBitmap(int pixelWidth, int pixelHeight) : base()
-		{
-			_buffer = new InMemoryBuffer(pixelWidth * pixelHeight * 4);
->>>>>>> e1448bc7
 
 			PixelWidth = pixelWidth;
 			PixelHeight = pixelHeight;
