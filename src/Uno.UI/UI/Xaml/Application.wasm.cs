--- conflicted
+++ resolved
@@ -104,14 +104,6 @@
 			}
 		}
 
-<<<<<<< HEAD
-		partial void ObserveSystemThemeChanges()
-		{
-			NativeMethods.ObserveSystemTheme();
-		}
-
-=======
->>>>>>> 69095eb1
 		private void Initialize()
 		{
 			using (WritePhaseEventTrace(TraceProvider.LauchedStart, TraceProvider.LauchedStop))
