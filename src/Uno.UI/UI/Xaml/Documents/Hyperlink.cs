﻿using System;
using System.Collections.Generic;
using System.Text;
using DirectUI;
using Uno.UI;
using Uno.UI.Xaml;
using Uno.UI.Xaml.Core;
using Uno.UI.Xaml.Input;
using Windows.Foundation;
using Windows.System;
using Windows.UI;
using Windows.UI.Input;
using Windows.UI.Xaml.Controls;
using Windows.UI.Xaml.Input;
using Windows.UI.Xaml.Media;

namespace Windows.UI.Xaml.Documents
{
	public sealed partial class Hyperlink : Span
	{
#pragma warning disable CS0649 // error CS0649: Field '_focusableHelper' is never assigned to, and will always have its default value null
		private readonly IFocusable _focusableHelper;
#pragma warning restore CS0649 // error CS0649: Field '_focusableHelper' is never assigned to, and will always have its default value null

#if !__WASM__
		#region Static
		private static Brush _defaultForeground;
		private static Brush DefaultForeground
		{
			get
			{
				if (_defaultForeground == null)
				{
#if __IOS__ || __MACOS__ || __ANDROID__ || __SKIA__
					_defaultForeground = GetDefaultForeground();
#else
					_defaultForeground = null;
#endif
				}

				return _defaultForeground;
			}
		}

<<<<<<< HEAD
#endregion
#endif
=======
		#endregion
>>>>>>> 650ea557

		public
#if __WASM__
			new
#endif
			bool Focus(FocusState value)
		{
			//If the App tries to call Focus with an Unfocused state, throw:
			if (FocusState.Unfocused == value)
			{
				throw new ArgumentOutOfRangeException(nameof(value), "Focus method does not allow FocusState.Unfocused");
			}

			var valueNative = value;

			Hyperlink coreHyperlink = this;
			if (coreHyperlink == null)
			{
				// Focus may be called on a disconnected element (when the framework
				// peer has been disassociated from its core peer).  If the core peer
				// has already been disassociated, return 'unfocusable'.
				return false;
			}

			DependencyObject spFocusTarget = null;

			var pFocusManager = VisualTree.GetFocusManagerForElement(this);
			if (pFocusManager == null)
			{
				return false;
			}

			if (coreHyperlink.IsFocusable())
			{
				spFocusTarget = coreHyperlink;
			}

			var result = pFocusManager.SetFocusedElement(
				new FocusMovement(
					spFocusTarget,
					FocusNavigationDirection.None,
					valueNative));
			return result.WasMoved;
		}

		public event TypedEventHandler<Hyperlink, HyperlinkClickEventArgs> Click;

		public
#if __WASM__
			new
#endif
			event RoutedEventHandler GotFocus;

		internal void OnGotFocus(RoutedEventArgs args) => GotFocus?.Invoke(this, args);

		public
#if __WASM__
			new
#endif
			event RoutedEventHandler LostFocus;

		internal void OnLostFocus(RoutedEventArgs args) => LostFocus?.Invoke(this, args);

#if !__WASM__
		public Hyperlink()
		{
			OnUnderlineStyleChanged();
			Foreground = DefaultForeground;
			_focusableHelper = new FocusableHelper(this);
		}
#endif

		#region NavigateUri

		public Uri NavigateUri
		{
			get => (Uri)this.GetValue(NavigateUriProperty);
			set => this.SetValue(NavigateUriProperty, value);
		}

		public static DependencyProperty NavigateUriProperty { get; } =
			DependencyProperty.Register(
				"NavigateUri",
				typeof(Uri),
				typeof(Hyperlink),
				new FrameworkPropertyMetadata(
					defaultValue: default(Uri),
					options: FrameworkPropertyMetadataOptions.Inherits,
					propertyChangedCallback: (s, e) => ((Hyperlink)s).OnNavigateUriChangedPartial((Uri)e.NewValue)
				)
			);
		partial void OnNavigateUriChangedPartial(Uri newNavigateUri);

		#endregion

		#region UnderlineStyle

		public UnderlineStyle UnderlineStyle
		{
			get => (UnderlineStyle)this.GetValue(UnderlineStyleProperty);
			set => this.SetValue(UnderlineStyleProperty, value);
		}

		internal static DependencyProperty UnderlineStyleProperty { get; } =
			DependencyProperty.Register(
				"UnderlineStyle",
				typeof(UnderlineStyle),
				typeof(Hyperlink),
				new FrameworkPropertyMetadata(
					defaultValue: UnderlineStyle.Single,
					options: FrameworkPropertyMetadataOptions.Inherits,
					propertyChangedCallback: (s, e) => ((Hyperlink)s).OnUnderlineStyleChanged()
				)
			);

		private void OnUnderlineStyleChanged()
		{
			TextDecorations = UnderlineStyle == UnderlineStyle.Single
				? Windows.UI.Text.TextDecorations.Underline
				: Windows.UI.Text.TextDecorations.None;
		}

		#endregion

		#region Click
		private Pointer _pressedPointer;
		internal void SetPointerPressed(Pointer pointer)
		{
			_pressedPointer = pointer;
			this.SetValue(ForegroundProperty, GetPressedForeground(), DependencyPropertyValuePrecedences.Animations);
		}

		internal bool ReleasePointerPressed(Pointer pointer)
		{
			if (_pressedPointer?.Equals(pointer) ?? false)
			{
				OnClick();

				_pressedPointer = null;
				this.ClearValue(ForegroundProperty, DependencyPropertyValuePrecedences.Animations);
				return true;
			}
			else
			{
				return false;
			}
		}

		internal bool AbortPointerPressed(Pointer pointer)
		{
			if (_pressedPointer?.Equals(pointer) ?? false)
			{
				_pressedPointer = null;
				this.ClearValue(ForegroundProperty, DependencyPropertyValuePrecedences.Animations);
				return true;
			}
			else
			{
				return false;
			}
		}

		internal void AbortAllPointerPressed()
		{
			this.ClearValue(ForegroundProperty, DependencyPropertyValuePrecedences.Animations);
		}

		internal void OnClick()
		{
			Click?.Invoke(this, new HyperlinkClickEventArgs { OriginalSource = this });

#if !__WASM__  // handled natively in WASM/Html
			if (NavigateUri != null)
			{
				Launcher.LaunchUriAsync(NavigateUri);
			}
#endif
		}

		private Brush GetPressedForeground()
		{
#if XAMARIN
			var normalColor = Brush.GetColorWithOpacity(Foreground, Colors.Transparent).Value;
			var pressedColor = Color.FromArgb((byte)(normalColor.A / 2), normalColor.R, normalColor.G, normalColor.B);
			return new SolidColorBrush(pressedColor);
#else
			return null;
#endif
		}
		#endregion

#if !__WASM__
		public FocusState FocusState
		{
			get => GetFocusStateValue();
			set => SetFocusStateValue(value);
		}

		[GeneratedDependencyProperty(DefaultValue = default(FocusState))]
		public static DependencyProperty FocusStateProperty { get; } = CreateFocusStateProperty();

		public bool IsTabStop
		{
			get { return (bool)GetValue(IsTabStopProperty); }
			set { SetValue(IsTabStopProperty, value); }
		}

		public static DependencyProperty IsTabStopProperty { get; } =
			DependencyProperty.Register(
				nameof(IsTabStop),
				typeof(bool),
				typeof(Hyperlink),
				new FrameworkPropertyMetadata(defaultValue: (bool)true)
			);

		public int TabIndex
		{
			get => GetTabIndexValue();
			set => SetTabIndexValue(value);
		}

		[GeneratedDependencyProperty(DefaultValue = int.MaxValue)]
		public static DependencyProperty TabIndexProperty { get; } = CreateTabIndexProperty();

		public DependencyObject XYFocusUp
		{
			get => GetXYFocusUpValue();
			set => SetXYFocusUpValue(value);
		}

		[GeneratedDependencyProperty(DefaultValue = default(DependencyObject))]
		public static DependencyProperty XYFocusUpProperty { get; } = CreateXYFocusUpProperty();

		public DependencyObject XYFocusDown
		{
			get => GetXYFocusDownValue();
			set => SetXYFocusDownValue(value);
		}

		[GeneratedDependencyProperty(DefaultValue = default(DependencyObject))]
		public static DependencyProperty XYFocusDownProperty { get; } = CreateXYFocusDownProperty();

		public DependencyObject XYFocusLeft
		{
			get => GetXYFocusLeftValue();
			set => SetXYFocusLeftValue(value);
		}

		[GeneratedDependencyProperty(DefaultValue = default(DependencyObject))]
		public static DependencyProperty XYFocusLeftProperty { get; } = CreateXYFocusLeftProperty();

		public DependencyObject XYFocusRight
		{
			get => GetXYFocusRightValue();
			set => SetXYFocusRightValue(value);
		}

		[GeneratedDependencyProperty(DefaultValue = default(DependencyObject))]
		public static DependencyProperty XYFocusRightProperty { get; } = CreateXYFocusRightProperty();

		public XYFocusNavigationStrategy XYFocusDownNavigationStrategy
		{
			get => GetXYFocusDownNavigationStrategyValue();
			set => SetXYFocusDownNavigationStrategyValue(value);
		}

		[GeneratedDependencyProperty(DefaultValue = default(XYFocusNavigationStrategy))]
		public static DependencyProperty XYFocusDownNavigationStrategyProperty { get; } = CreateXYFocusDownNavigationStrategyProperty();

		public XYFocusNavigationStrategy XYFocusLeftNavigationStrategy
		{
			get => GetXYFocusLeftNavigationStrategyValue();
			set => SetXYFocusLeftNavigationStrategyValue(value);
		}

		[GeneratedDependencyProperty(DefaultValue = default(XYFocusNavigationStrategy))]
		public static DependencyProperty XYFocusLeftNavigationStrategyProperty { get; } = CreateXYFocusLeftNavigationStrategyProperty();

		public XYFocusNavigationStrategy XYFocusRightNavigationStrategy
		{
			get => GetXYFocusRightNavigationStrategyValue();
			set => SetXYFocusRightNavigationStrategyValue(value);
		}

		[GeneratedDependencyProperty(DefaultValue = default(XYFocusNavigationStrategy))]
		public static DependencyProperty XYFocusRightNavigationStrategyProperty { get; } = CreateXYFocusRightNavigationStrategyProperty();

		public XYFocusNavigationStrategy XYFocusUpNavigationStrategy
		{
			get => GetXYFocusUpNavigationStrategyValue();
			set => SetXYFocusUpNavigationStrategyValue(value);
		}

		[GeneratedDependencyProperty(DefaultValue = default(XYFocusNavigationStrategy))]
		public static DependencyProperty XYFocusUpNavigationStrategyProperty { get; } = CreateXYFocusUpNavigationStrategyProperty();
#else
		// The properties below have moved to UIElement in WinUI, but Hyperlink does not inherit from UIElement and does in Wasm.
		// This makes the properties move down incorrectly.
		// This section places those properties at the same location as the reference implementation.
		public new FocusState FocusState
		{
			get => base.FocusState;
			set => base.FocusState = value;
		}

		public static new DependencyProperty FocusStateProperty { get; } = UIElement.FocusStateProperty;

		public new bool IsTabStop
		{
			get => base.IsTabStop;
			set => base.IsTabStop = value;
		}

		public static new DependencyProperty IsTabStopProperty { get; } = UIElement.IsTabStopProperty;

		public new int TabIndex
		{
			get => base.TabIndex;
			set => base.TabIndex = value;
		}

		public new static DependencyProperty TabIndexProperty { get; } = UIElement.TabIndexProperty;

		public new DependencyObject XYFocusUp
		{
			get => base.XYFocusUp;
			set => base.XYFocusUp = value;
		}

		public new static DependencyProperty XYFocusUpProperty { get; } = UIElement.XYFocusUpProperty;

		public new DependencyObject XYFocusDown
		{
			get => base.XYFocusDown;
			set => base.XYFocusDown = value;
		}

		public new static DependencyProperty XYFocusDownProperty { get; } = UIElement.XYFocusDownProperty;

		public new DependencyObject XYFocusLeft
		{
			get => base.XYFocusLeft;
			set => base.XYFocusLeft = value;
		}

		public new static DependencyProperty XYFocusLeftProperty { get; } = UIElement.XYFocusLeftProperty;

		public new DependencyObject XYFocusRight
		{
			get => base.XYFocusRight;
			set => base.XYFocusRight = value;
		}

		public new static DependencyProperty XYFocusRightProperty { get; } = UIElement.XYFocusRightProperty;

		public new XYFocusNavigationStrategy XYFocusDownNavigationStrategy
		{
			get => base.XYFocusDownNavigationStrategy;
			set => base.XYFocusDownNavigationStrategy = value;
		}

		public new static DependencyProperty XYFocusDownNavigationStrategyProperty { get; } = UIElement.XYFocusDownNavigationStrategyProperty;

		public new XYFocusNavigationStrategy XYFocusLeftNavigationStrategy
		{
			get => base.XYFocusLeftNavigationStrategy;
			set => base.XYFocusLeftNavigationStrategy = value;
		}

		public new static DependencyProperty XYFocusLeftNavigationStrategyProperty { get; } = UIElement.XYFocusLeftNavigationStrategyProperty;

		public new XYFocusNavigationStrategy XYFocusRightNavigationStrategy
		{
			get => base.XYFocusRightNavigationStrategy;
			set => base.XYFocusRightNavigationStrategy = value;
		}

		public new static DependencyProperty XYFocusRightNavigationStrategyProperty { get; } = UIElement.XYFocusRightNavigationStrategyProperty;

		public new XYFocusNavigationStrategy XYFocusUpNavigationStrategy
		{
			get => base.XYFocusUpNavigationStrategy;
			set => base.XYFocusUpNavigationStrategy = value;
		}

		public new static DependencyProperty XYFocusUpNavigationStrategyProperty { get; } = UIElement.XYFocusUpNavigationStrategyProperty;
#endif
	}
}<|MERGE_RESOLUTION|>--- conflicted
+++ resolved
@@ -42,12 +42,8 @@
 			}
 		}
 
-<<<<<<< HEAD
-#endregion
-#endif
-=======
 		#endregion
->>>>>>> 650ea557
+#endif
 
 		public
 #if __WASM__
