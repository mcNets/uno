﻿using System;
using System.Collections.Generic;
using System.Text;
using Android.OS;
using Android.Views;
using Uno.Extensions;
using Uno.UI;
using Uno.UI.Xaml.Extensions;
using Windows.Foundation;
using Windows.System;
using Uno.UI.Xaml.Core;
using Uno.UI.Xaml.Input;

#if HAS_UNO_WINUI
using Microsoft.UI.Input;
#else
using Windows.UI.Input;
using Windows.Devices.Input;
#endif

namespace Microsoft.UI.Xaml.Input
{
	partial class PointerRoutedEventArgs
	{
		/// <summary>
		/// The stylus is pressed while holding the barrel button
		/// </summary>
		internal const MotionEventActions StylusWithBarrelDown = PointerHelpers.StylusWithBarrelDown;
		/// <summary>
		/// The stylus is moved after having been pressed while holding the barrel button
		/// </summary>
		internal const MotionEventActions StylusWithBarrelMove = PointerHelpers.StylusWithBarrelMove;
		/// <summary>
		/// The stylus is released after having been pressed while holding the barrel button
		/// </summary>
		internal const MotionEventActions StylusWithBarrelUp = PointerHelpers.StylusWithBarrelUp;

		private const int _pointerIdsCount = (int)MotionEventActions.PointerIndexMask >> (int)MotionEventActions.PointerIndexShift; // 0xff
		private const int _pointerIdsShift = 31 - (int)MotionEventActions.PointerIndexShift; // 23

		// _lastNativeEvent.lastArgs is not necessary equal to LastPointerEvent. _lastNativeEvent.lastArgs is
		// the last PointerRoutedEventArgs that was created as part of the native bubbling of _lastNativeEvent.nativeEvent.
		// In other words, if a PointerRoutedEventArgs was created in managed (using the parameterless constructor),
		// then _lastNativeEvent.lastArgs and LastPointerEvent will diverge.
		private static (MotionEvent nativeEvent, PointerRoutedEventArgs lastArgs)? _lastNativeEvent;

		private readonly int _pointerIndex;
		private readonly ulong _timestamp;
		private readonly float _x;
		private readonly float _y;
		private readonly UIElement _receiver;
		private readonly PointerPointProperties _properties;

		internal bool HasPressedButton => _properties.HasPressedButton;

		internal PointerRoutedEventArgs(MotionEvent nativeEvent, int pointerIndex, UIElement originalSource, UIElement receiver) : this()
		{
			_pointerIndex = pointerIndex;
			_receiver = receiver;

			// NOTE: do not keep a reference to nativeEvent, which will be reused by android's native event bubbling and will be mutated as it
			// goes up through the visual tree. Instead, get whatever values you need here and keep them in fields.
			_timestamp = ToTimeStamp(nativeEvent.EventTime);
			_x = nativeEvent.GetX(pointerIndex);
			_y = nativeEvent.GetY(pointerIndex);

			// Here we assume that usually pointerId is 'PointerIndexShift' bits long (8 bits / 255 ids),
			// and that usually the deviceId is [0, something_not_too_big_hopefully_less_than_0x00ffffff].
			// If deviceId is greater than 0x00ffffff, we might have a conflict but only in case of multi touch
			// and with a high variation of deviceId. We assume that's safe enough.
			// Note: Make sure to use the GetPointerId in order to make sure to keep the same id while: down_1 / down_2 / up_1 / up_2
			//		 otherwise up_2 will be with the id of 1
			var pointerId = ((uint)nativeEvent.GetPointerId(pointerIndex) & _pointerIdsCount) << _pointerIdsShift | (uint)nativeEvent.DeviceId;
			var nativePointerAction = nativeEvent.Action;
			var nativePointerButtons = nativeEvent.ButtonState;
			var nativePointerType = nativeEvent.GetToolType(_pointerIndex);
			var pointerType = nativePointerType.ToPointerDeviceType();
			var basePointerType = (PointerDeviceType)pointerType;
			var isInContact = PointerHelpers.IsInContact(nativeEvent, pointerType, nativePointerAction, nativePointerButtons);
			var keys = nativeEvent.MetaState.ToVirtualKeyModifiers();

			FrameId = (uint)nativeEvent.EventTime;
			Pointer = new Pointer(pointerId, basePointerType, isInContact, isInRange: true);
			KeyModifiers = keys;
			OriginalSource = originalSource;

			// On platforms with managed pointers, we reuse the same PointerRoutedEventArgs instance
			// as we bubble up the event in the visual tree. On Android, the event bubbling is done
			// natively and we create a corresponding (new) managed PointerRoutedEventArgs instance
			// for each element up the tree. This means that parents won't see modifications in the
			// PointerRoutedEventArgs instance that were done by the children. We have to detect
			// this and copy the relevant fields ourselves.
			if (_lastNativeEvent?.nativeEvent == nativeEvent)
			{
				GestureEventsAlreadyRaised = _lastNativeEvent.Value.lastArgs.GestureEventsAlreadyRaised;
			}
			_lastNativeEvent = (nativeEvent, this);

			var inputManager = VisualTree.GetContentRootForElement(originalSource)?.InputManager;
			if (inputManager is not null)
			{
				inputManager.LastInputDeviceType = basePointerType switch
				{
					PointerDeviceType.Mouse => InputDeviceType.Mouse,
					PointerDeviceType.Pen => InputDeviceType.Pen,
					_ => InputDeviceType.Touch
				};
			}

<<<<<<< HEAD
			_properties = new(PointerHelpers.GetProperties(nativeEvent, pointerIndex, nativePointerType, nativePointerAction, nativePointerButtons, isInRange: true, isInContact)); // Last: we need the Pointer property to be set!
=======
			_properties = GetProperties(nativeEvent, nativePointerType, nativePointerAction, nativePointerButtons); // Last: we need the Pointer property to be set!
>>>>>>> dabd0a64
		}

		public PointerPoint GetCurrentPoint(UIElement relativeTo)
		{
			var device = global::Windows.Devices.Input.PointerDevice.For((global::Windows.Devices.Input.PointerDeviceType)Pointer.PointerDeviceType);
			var (rawPosition, position) = GetPositions(relativeTo);

			return new PointerPoint(FrameId, _timestamp, device, Pointer.PointerId, rawPosition, position, Pointer.IsInContact, _properties);
		}

		private (Point raw, Point relative) GetPositions(UIElement relativeTo)
		{
			Point raw, relative;
			if (relativeTo == null) // Relative to the window
			{
				var windowToReceiver = new int[2];
				_receiver.GetLocationInWindow(windowToReceiver);

				relative = new Point(_x + windowToReceiver[0], _y + windowToReceiver[1]).PhysicalToLogicalPixels();
			}
			else if (relativeTo == _receiver) // Fast path
			{
				relative = new Point(_x, _y).PhysicalToLogicalPixels();
			}
			else
			{
				var posRelToReceiver = new Point(_x, _y).PhysicalToLogicalPixels();
				var posRelToTarget = UIElement.GetTransform(from: _receiver, to: relativeTo).Transform(posRelToReceiver);

				relative = posRelToTarget;
			}

			// Raw coordinates are relative to the screen (easier for the gesture recognizer to track fingers for manipulations)
			// if (ANDROID > 10)
			// {
			//		var raw = new Point(_nativeEvent.getRawX(_pointerIndex), _nativeEvent.getRawY(_pointerIndex)).PhysicalToLogicalPixels();
			// }
			// else
			{
				var screenToReceiver = new int[2];
				_receiver.GetLocationOnScreen(screenToReceiver);

				raw = new Point(_x + screenToReceiver[0], _y + screenToReceiver[1]).PhysicalToLogicalPixels();
			}

			return (raw, relative);
		}

<<<<<<< HEAD
=======
		private PointerPointProperties GetProperties(MotionEvent nativeEvent, MotionEventToolType type, MotionEventActions action, MotionEventButtonState buttons)
		{
			var props = new PointerPointProperties
			{
				IsPrimary = true,
				IsInRange = Pointer.IsInRange
			};

			var isDown = action == /* 0 = */ MotionEventActions.Down || action.HasFlag(MotionEventActions.PointerDown);
			var isUp = action.HasFlag(MotionEventActions.Up) || action.HasFlag(MotionEventActions.PointerUp);
			var updates = _none;
			switch (type)
			{
				case MotionEventToolType.Finger:
				case MotionEventToolType.Unknown: // used by Xamarin.UITest
					props.IsLeftButtonPressed = Pointer.IsInContact;
					updates = isDown ? _fingerDownUpdates : isUp ? _fingerUpUpdates : _none;
					// Pressure = .5f => Keeps default as UWP returns .5 for fingers.
					break;

				case MotionEventToolType.Mouse:
					props.IsLeftButtonPressed = buttons.HasFlag(MotionEventButtonState.Primary);
					props.IsMiddleButtonPressed = buttons.HasFlag(MotionEventButtonState.Tertiary);
					props.IsRightButtonPressed = buttons.HasFlag(MotionEventButtonState.Secondary);
					updates = isDown ? _mouseDownUpdates : isUp ? _mouseUpUpdates : _none;
					// Pressure = .5f => Keeps default as UWP returns .5 for Mouse no matter is button is pressed or not (Android return 1.0 while pressing a button, but 0 otherwise).
					break;

				// Note: On UWP, if you touch screen while already holding the barrel button, you will get a right + barrel,
				//		 ** BUT ** if you touch screen and THEN press the barrel button props will be left + barrel until released.
				//		 On Android this distinction seems to be flagged by the "1101 ****" action flag (i.e. "StylusWithBarrel***" actions),
				//		 so here we set the Is<Left|Right>ButtonPressed based on the action and we don't try to link it to the barrel button state.
				case MotionEventToolType.Stylus when action == StylusWithBarrelDown:
				case MotionEventToolType.Stylus when action == StylusWithBarrelMove:
				case MotionEventToolType.Stylus when action == StylusWithBarrelUp:
					// Note: We still validate the "IsButtonPressed(StylusPrimary)" as the user might release the button while pressed.
					//		 In that case we will still receive moves and up with the "StylusWithBarrel***" actions.
					props.IsBarrelButtonPressed = buttons.HasFlag(MotionEventButtonState.StylusPrimary);
					props.IsRightButtonPressed = Pointer.IsInContact;
					props.Pressure = Math.Min(1f, nativeEvent.GetPressure(_pointerIndex)); // Might exceed 1.0 on Android
					break;
				case MotionEventToolType.Stylus:
					props.IsBarrelButtonPressed = buttons.HasFlag(MotionEventButtonState.StylusPrimary);
					props.IsLeftButtonPressed = Pointer.IsInContact;
					props.Pressure = Math.Min(1f, nativeEvent.GetPressure(_pointerIndex)); // Might exceed 1.0 on Android
					break;
				case MotionEventToolType.Eraser:
					props.IsEraser = true;
					props.Pressure = Math.Min(1f, nativeEvent.GetPressure(_pointerIndex)); // Might exceed 1.0 on Android
					break;

				default:
					break;
			}

			if (Android.OS.Build.VERSION.SdkInt >= BuildVersionCodes.M // ActionButton was introduced with API 23 (https://developer.android.com/reference/android/view/MotionEvent.html#getActionButton())
				&& updates.TryGetValue(nativeEvent.ActionButton, out var update))
			{
				props.PointerUpdateKind = update;
			}

			return props;
		}

>>>>>>> dabd0a64
		#region Misc static helpers

		private static readonly ulong _unixEpochMs = (ulong)(new DateTime(1970, 1, 1, 0, 0, 0, DateTimeKind.Utc) - new DateTime()).TotalMilliseconds;

		private static ulong ToTimeStamp(long uptimeMillis)
		{
			if (FeatureConfiguration.PointerRoutedEventArgs.AllowRelativeTimeStamp)
			{
				return (ulong)(TimeSpan.TicksPerMillisecond * uptimeMillis);
			}
			else
			{
				// We cannot cache the "bootTime" as the "uptimeMillis" is frozen while in deep sleep
				// (cf. https://developer.android.com/reference/android/os/SystemClock)

				var sleepTime = Android.OS.SystemClock.ElapsedRealtime() - Android.OS.SystemClock.UptimeMillis();
				var realUptime = (ulong)(uptimeMillis + sleepTime);
				var timestamp = TimeSpan.TicksPerMillisecond * (_unixEpochMs + realUptime);

				return timestamp;
			}
		}
		#endregion
	}
}<|MERGE_RESOLUTION|>--- conflicted
+++ resolved
@@ -107,11 +107,7 @@
 				};
 			}
 
-<<<<<<< HEAD
 			_properties = new(PointerHelpers.GetProperties(nativeEvent, pointerIndex, nativePointerType, nativePointerAction, nativePointerButtons, isInRange: true, isInContact)); // Last: we need the Pointer property to be set!
-=======
-			_properties = GetProperties(nativeEvent, nativePointerType, nativePointerAction, nativePointerButtons); // Last: we need the Pointer property to be set!
->>>>>>> dabd0a64
 		}
 
 		public PointerPoint GetCurrentPoint(UIElement relativeTo)
@@ -160,8 +156,6 @@
 			return (raw, relative);
 		}
 
-<<<<<<< HEAD
-=======
 		private PointerPointProperties GetProperties(MotionEvent nativeEvent, MotionEventToolType type, MotionEventActions action, MotionEventButtonState buttons)
 		{
 			var props = new PointerPointProperties
@@ -226,7 +220,6 @@
 			return props;
 		}
 
->>>>>>> dabd0a64
 		#region Misc static helpers
 
 		private static readonly ulong _unixEpochMs = (ulong)(new DateTime(1970, 1, 1, 0, 0, 0, DateTimeKind.Utc) - new DateTime()).TotalMilliseconds;
