﻿using System;
using System.Collections.Generic;
using System.Diagnostics;
using System.Linq;
using System.Runtime.CompilerServices;
using System.Text;
using System.Threading;
using Microsoft.UI.Xaml;
using Microsoft.UI.Xaml.Controls;
using Microsoft.UI.Xaml.Controls.Primitives;
using Microsoft.UI.Xaml.Documents;
using Microsoft.UI.Xaml.Media;
using Microsoft.UI.Xaml.Media.Animation;
using Microsoft.UI.Xaml.Shapes;
using Uno;
using Uno.Extensions;
using Uno.UI;
using Uno.UI.Dispatching;
using Uno.UI.Helpers;
using Uno.UI.Xaml.Media;

#if __ANDROID__
using _View = Android.Views.View;
#elif __IOS__
using _View = UIKit.UIView;
#else
using _View = Microsoft.UI.Xaml.UIElement;
#endif

namespace Microsoft.UI.Xaml
{
	/// <summary>
	/// Defines a dependency property for a <see cref="DependencyObject"/>.
	/// </summary>
	/// <remarks>The properties are attached to the <see cref="IDependencyObject"/> marker interface.</remarks>
	[DebuggerDisplay("Name={Name}, Type={Type.FullName}, Owner={OwnerType.FullName}")]
	public sealed partial class DependencyProperty
	{
		private readonly static DependencyPropertyRegistry _registry = DependencyPropertyRegistry.Instance;

		private readonly static NameToPropertyDictionary _getPropertyCache = new NameToPropertyDictionary();
		private static object DefaultThemeAnimationDurationBox = new Duration(FeatureConfiguration.ThemeAnimation.DefaultThemeAnimationDuration);

		/// <summary>
		/// A static <see cref="PropertyCacheEntry"/> used for lookups and avoid creating new instances. This assumes that uses are non-reentrant.
		/// </summary>
		private readonly static PropertyCacheEntry _searchPropertyCacheEntry = new();


		private readonly static FrameworkPropertiesForTypeDictionary _getInheritedPropertiesForType = new FrameworkPropertiesForTypeDictionary();

		private readonly PropertyMetadata _ownerTypeMetadata; // For perf consideration, we keep direct ref the metadata for the owner type

		private readonly Flags _flags;
		private string _name;
		private Type _propertyType;
		private Type _ownerType;
		private readonly int _uniqueId;

		private static int _globalId = -1;

		private DependencyProperty(string name, Type propertyType, Type ownerType, PropertyMetadata defaultMetadata, bool attached)
		{
			_name = name;
			_propertyType = propertyType;
			_ownerType = ownerType;

			_flags |= attached ? Flags.IsAttached : Flags.None;
			_flags |= typeof(DependencyObjectCollection).IsAssignableFrom(propertyType) ? Flags.IsDependencyObjectCollection : Flags.None;
			_flags |= GetIsTypeNullable(propertyType) ? Flags.IsTypeNullable : Flags.None;
			if (defaultMetadata is FrameworkPropertyMetadata frameworkMetadata)
			{
				_flags |= frameworkMetadata.Options.HasWeakStorage() ? Flags.HasWeakStorage : Flags.None;
				_flags |= frameworkMetadata.Options.HasInherits() ? Flags.IsInherited : Flags.None;
			}

			_flags |= ownerType.Assembly.Equals(typeof(DependencyProperty).Assembly) ? Flags.IsUnoType : Flags.None;

			if (ownerType == typeof(FrameworkElement))
			{
				if (name is
					nameof(FrameworkElement.MaxHeight) or
					nameof(FrameworkElement.MinHeight) or
					nameof(FrameworkElement.MinWidth) or
					nameof(FrameworkElement.MaxWidth))
				{
					_flags |= Flags.ValidateNotNegativeAndNotNaN;
				}
			}

			_uniqueId = Interlocked.Increment(ref _globalId);

			_ownerTypeMetadata = defaultMetadata ?? new FrameworkPropertyMetadata(null);
		}

		// This is our equivalent of WinUI's ValidateXXX methods in PropertySystem.cpp, e.g, CDependencyObject::ValidateFloatValue
		internal void ValidateValue(object value)
		{
			if ((_flags & Flags.ValidateNotNegativeAndNotNaN) != 0)
			{
				if (value is double doubleValue)
				{
					//negative values and NaN are not allowed for these properties
					if (double.IsNaN(doubleValue) || doubleValue < 0)
					{
						throw new ArgumentException($"Property '{_name}' cannot be set to {doubleValue}. It must not be NaN or negative.");
					}
				}
			}
		}

		/// <summary>
		/// Provides a unique identifier for the dependency property lookup
		/// </summary>
		internal int UniqueId => _uniqueId;

		internal PropertyMetadata Metadata => _ownerTypeMetadata;

		/// <summary>
		/// Determines if the property storage should be backed by a <see cref="Uno.UI.DataBinding.ManagedWeakReference"/>
		/// </summary>
		internal bool HasWeakStorage
			=> (_flags & Flags.HasWeakStorage) != 0;

		/// <summary>
		/// Determines if the property type inherits from <see cref="DependencyObjectCollection"/>
		/// </summary>
		internal bool IsDependencyObjectCollection
			=> (_flags & Flags.IsDependencyObjectCollection) != 0;

		/// <summary>
		/// Registers a dependency property on the specified <paramref name="ownerType"/>.
		/// </summary>
		/// <param name="name">The name of the property.</param>
		/// <param name="propertyType">The type of the property</param>
		/// <param name="ownerType">The owner type of the property</param>
		/// <param name="typeMetadata">The metadata to use when creating the property</param>
		/// <returns>A dependency property instance</returns>
		/// <exception cref="InvalidOperationException">A property with the same name has already been declared for the ownerType</exception>
		public static DependencyProperty Register(string name, Type propertyType, Type ownerType, PropertyMetadata typeMetadata)
		{
			typeMetadata = FixMetadataIfNeeded(propertyType, typeMetadata);

			var newProperty = new DependencyProperty(name, propertyType, ownerType, typeMetadata, attached: false);

			try
			{
				RegisterProperty(ownerType, name, newProperty);
			}
			catch (ArgumentException e)
			{
				throw new InvalidOperationException(
					"The dependency property {0} already exists in type {1}".InvariantCultureFormat(name, ownerType),
					e
				);
			}

			return newProperty;
		}

		private static PropertyMetadata FixMetadataIfNeeded(Type propertyType, PropertyMetadata metadata)
		{
			if (metadata is null)
			{
				var defaultValue = propertyType.IsNullable() ? null : RuntimeHelpers.GetUninitializedObject(propertyType);
				return new PropertyMetadata(defaultValue);
			}
			else if (!propertyType.IsNullable() && metadata.DefaultValue is null)
			{
				return metadata.CloneWithOverwrittenDefaultValue(RuntimeHelpers.GetUninitializedObject(propertyType));
			}

			return metadata;
		}

		/// <summary>
		/// Registers a dependency property on the specified <paramref name="ownerType"/>.
		/// </summary>
		/// <param name="name">The name of the property.</param>
		/// <param name="propertyType">The type of the property</param>
		/// <param name="ownerType">The owner type of the property</param>
		/// <param name="typeMetadata">The metadata to use when creating the property</param>
		/// <returns>A dependency property instance</returns>
		/// <exception cref="InvalidOperationException">A property with the same name has already been declared for the ownerType</exception>
		/// <remarks>
		/// This method is to ensure that all uno controls defined dependency properties are using <see cref="FrameworkPropertyMetadata"/>.
		/// This is achieved by banning the other public overload in Uno.UI directory.
		/// </remarks>
		internal static DependencyProperty Register(string name, Type propertyType, Type ownerType, FrameworkPropertyMetadata typeMetadata)
#pragma warning disable RS0030 // Do not used banned APIs
			=> Register(name, propertyType, ownerType, (PropertyMetadata)typeMetadata);
#pragma warning restore RS0030 // Do not used banned APIs

		/// <summary>
		/// Registers a attachable dependency property on the specified <paramref name="ownerType"/>.
		/// </summary>
		/// <param name="name">The name of the property.</param>
		/// <param name="propertyType">The type of the property</param>
		/// <param name="ownerType">The owner type of the property</param>
		/// <param name="defaultMetadata">The metadata to use when creating the property</param>
		/// <returns>A dependency property instance</returns>
		/// <exception cref="InvalidOperationException">A property with the same name has already been declared for the ownerType</exception>
		public static DependencyProperty RegisterAttached(string name, Type propertyType, Type ownerType, PropertyMetadata defaultMetadata)
		{
			defaultMetadata = FixMetadataIfNeeded(propertyType, defaultMetadata);

			var newProperty = new DependencyProperty(name, propertyType, ownerType, defaultMetadata, attached: true);

			try
			{
				RegisterProperty(ownerType, name, newProperty);
			}
			catch (ArgumentException e)
			{
				throw new InvalidOperationException(
					"The dependency property {0} already exists in type {1}".InvariantCultureFormat(name, ownerType),
					e
				);
			}

			return newProperty;
		}

		/// <summary>
		/// Registers a attachable dependency property on the specified <paramref name="ownerType"/>.
		/// </summary>
		/// <param name="name">The name of the property.</param>
		/// <param name="propertyType">The type of the property</param>
		/// <param name="ownerType">The owner type of the property</param>
		/// <param name="typeMetadata">The metadata to use when creating the property</param>
		/// <returns>A dependency property instance</returns>
		/// <exception cref="InvalidOperationException">A property with the same name has already been declared for the ownerType</exception>
		/// <remarks>
		/// This method is to ensure that all uno controls defined dependency properties are using <see cref="FrameworkPropertyMetadata"/>.
		/// This is achieved by banning the other public overload in Uno.UI directory.
		/// </remarks>
		internal static DependencyProperty RegisterAttached(string name, Type propertyType, Type ownerType, FrameworkPropertyMetadata typeMetadata)
#pragma warning disable RS0030 // Do not used banned APIs
			=> RegisterAttached(name, propertyType, ownerType, (PropertyMetadata)typeMetadata);
#pragma warning restore RS0030 // Do not used banned APIs

		/// <summary>
		/// A cached value of the hash code, which can only be defined once
		/// in the entire lifetime of the application.
		/// </summary>
		internal int CachedHashCode
		{
			[MethodImpl(MethodImplOptions.AggressiveInlining)]
			get => _uniqueId;
		}

		/// <summary>
		/// Specifies a static value that is used by the dependency property system rather than null to indicate that
		/// the property exists, but does not have its value set by the dependency property system.
		/// </summary>
		public static object UnsetValue { get; } = Microsoft.UI.Xaml.UnsetValue.Instance;

		/// <summary>
		/// Retrieves the property metadata value for the dependency property as registered to a type. You specify the type you want info from as a type reference.
		/// </summary>
		/// <param name="forType">The name of the specific type from which to retrieve the dependency property metadata, as a type reference</param>
		/// <returns>A property metadata object.</returns>
		public PropertyMetadata GetMetadata(Type forType)
		{
			// NOTE: WinUI always allocates a and returns fresh PropertyMetadata and only sets DefaultValue on the returned instance, and nothing else.
			// For now, we have internal usages that requires the full info to be returned, so we return the complete info and even the same instance.

			if (forType == _ownerType)
			{
				return _ownerTypeMetadata;
			}

			var defaultValueForType = GetDefaultValue(null, forType);

			if (!DependencyObjectStore.AreDifferent(_ownerTypeMetadata.DefaultValue, defaultValueForType))
			{
				return _ownerTypeMetadata;
			}

			return _ownerTypeMetadata.CloneWithOverwrittenDefaultValue(defaultValueForType);
		}

		internal Type OwnerType
		{
			get { return _ownerType; }
		}

		internal Type Type
		{
			get { return _propertyType; }
		}

		/// <summary>
		/// Determines if the Type of the property is a ValueType
		/// </summary>
		internal bool IsTypeNullable
			=> (_flags & Flags.IsTypeNullable) != 0;

		internal string Name
		{
			get { return _name; }
		}

		/// <summary>
		/// Determines if the property is an attached property
		/// </summary>
		internal bool IsAttached
			=> (_flags & Flags.IsAttached) != 0;

		/// <summary>
		/// Determines if the property is an inherited property
		/// </summary>
		internal bool IsInherited
			=> (_flags & Flags.IsInherited) != 0;

		/// <summary>
		/// Determines if the owner type is declared by Uno.UI
		/// </summary>
		internal bool IsUnoType
			=> (_flags & Flags.IsUnoType) != 0;

		/// <summary>
		/// Get the specified dependency property on the specified owner type.
		/// </summary>
		/// <param name="type">The type that owns the dependency property</param>
		/// <param name="name">The name of the dependency property</param>
		/// <returns>A <see cref="DependencyProperty"/> instance, otherwise null it not found.</returns>
		internal static DependencyProperty GetProperty(Type type, string name)
		{
			if (!FeatureConfiguration.DependencyProperty.DisableThreadingCheck && !NativeDispatcher.Main.HasThreadAccess)
			{
				throw new InvalidOperationException("The dependency property system should not be accessed from non UI thread.");
			}

			_searchPropertyCacheEntry.Update(type, name);

			if (!_getPropertyCache.TryGetValue(_searchPropertyCacheEntry, out var result))
			{
				_getPropertyCache.Add(_searchPropertyCacheEntry.Clone(), result = InternalGetProperty(type, name));
			}

			return result;
		}

		private static void ResetGetPropertyCache(Type ownerType, string name)
		{
			if (_getPropertyCache.Count != 0)
			{
				_searchPropertyCacheEntry.Update(ownerType, name);

				_getPropertyCache.Remove(_searchPropertyCacheEntry);
			}
		}

		private static DependencyProperty InternalGetProperty(Type type, string name)
		{
			ForceInitializeTypeConstructor(type);

			var propertyInfo = DependencyPropertyDescriptor.Parse(name);

			if (propertyInfo != null)
			{
				type = propertyInfo.OwnerType;
				name = propertyInfo.Name;
			}

			do
			{
				if (_registry.TryGetValue(type, name, out var result))
				{
					return result;
				}

				// Dependency properties are inherited
				type = type.BaseType;
			}
			while (type != typeof(object) && type != null);

			return null;
		}

		/// <summary>
		/// Gets the dependencies properties for the specified type with specific Framework metadata options
		/// </summary>
		/// <param name="type">A dependency object</param>
		/// <param name="options">A set of flags that must be set</param>
		/// <returns>An array of Dependency Properties.</returns>
		internal static DependencyProperty[] GetInheritedPropertiesForType(Type type)
		{
			DependencyProperty[] result = null;

			if (!_getInheritedPropertiesForType.TryGetValue(type, out result))
			{
				_getInheritedPropertiesForType.Add(type, result = InternalGetInheritedPropertiesForType(type));
			}

			return result;
		}

<<<<<<< HEAD
		/// <summary>
		/// Clears all the property registrations, when used in unit tests.
		/// </summary>
		internal static void ClearRegistry()
		{
			_registry.Clear();
			_getPropertyCache.Clear();
			_getInheritedPropertiesForType.Clear();
		}

=======
>>>>>>> 6afa5b72
		private static void RegisterProperty(Type ownerType, string name, DependencyProperty newProperty)
		{
			ResetGetPropertyCache(ownerType, name);

			_registry.Add(ownerType, name, newProperty);
		}

		/// <summary>
		/// Forces the invocation of the cctor of a type and its base types that may contain DependencyProperty registrations.
		/// </summary>
		/// <remarks>
		/// This is required because of the lazy initialization nature of the classes that do not contain
		/// an explicit type ctor, but contain statically initialized fields. DependencyProperty.Register may not be called as a
		/// result, if none of the DependencyProperty fields are accessed prior to the enumeration of the fields via reflection.
		///
		/// This method avoids requiring controls to include an explicit type constructor to function properly.
		///
		/// See: http://stackoverflow.com/questions/6729841/why-did-the-beforefieldinit-behavior-change-in-net-4
		/// </remarks>
		internal static void ForceInitializeTypeConstructor(Type type)
		{
			do
			{
				global::System.Runtime.CompilerServices.RuntimeHelpers.RunClassConstructor(type.TypeHandle);

				type = type.BaseType;
			}
			while (type != null);
		}

		private static DependencyProperty[] InternalGetInheritedPropertiesForType(Type type)
		{
			ForceInitializeTypeConstructor(type);

			var results = new List<DependencyProperty>();

			do
			{
				_registry.AppendInheritedPropertiesForType(type, results);

				// Dependency properties are inherited
				type = type.BaseType;
			}
			while (type != typeof(object) && type != null);

			var array = results.ToArray();

			// Produce a pre-sorted list, aligned with the initial behavior of DependencyPropertyDetailsCollection
			Array.Sort(array, (l, r) => l.UniqueId - r.UniqueId);

			return array;
		}

		private bool TryGetDefaultInheritedPropertyValue(out object defaultValue)
		{
			if (this == TextElement.ForegroundProperty ||
				this == TextBlock.ForegroundProperty ||
				this == Control.ForegroundProperty ||
				this == RichTextBlock.ForegroundProperty ||
				this == ContentPresenter.ForegroundProperty ||
				this == IconElement.ForegroundProperty)
			{
				defaultValue = DefaultBrushes.TextForegroundBrush;
				return true;
			}

			defaultValue = null;
			return false;
		}

		internal object GetDefaultValue(DependencyObject referenceObject, Type forType)
		{
			if ((referenceObject as UIElement)?.GetDefaultValue2(this, out var defaultValue) == true)
			{
				return defaultValue;
			}

			if (IsInherited && TryGetDefaultInheritedPropertyValue(out var value))
			{
				return value;
			}

			if (this == FrameworkElement.FocusVisualPrimaryBrushProperty &&
				ResourceResolver.TryStaticRetrieval("SystemControlFocusVisualPrimaryBrush", null, out var primaryBrush))
			{
				return primaryBrush;
			}
			else if (this == FrameworkElement.FocusVisualSecondaryBrushProperty &&
				ResourceResolver.TryStaticRetrieval("SystemControlFocusVisualSecondaryBrush", null, out var secondaryBrush))
			{
				return secondaryBrush;
			}

			if (this == UIElement.IsTabStopProperty)
			{
				if (forType.IsAssignableTo(typeof(UserControl)))
				{
					return Boxes.BooleanBoxes.BoxedFalse;
				}
				else if (forType.IsAssignableTo(typeof(Control)))
				{
					return Boxes.BooleanBoxes.BoxedTrue;
				}

				return Boxes.BooleanBoxes.BoxedFalse;
			}

			if (this == Shape.StretchProperty)
			{
				if (forType == typeof(Rectangle) || forType == typeof(Ellipse))
				{
					return Boxes.StretchBoxes.Fill;
				}
			}

			if (this == Timeline.DurationProperty)
			{
				if (referenceObject is FadeInThemeAnimation or FadeOutThemeAnimation)
				{
					if (((Duration)DefaultThemeAnimationDurationBox).TimeSpan == FeatureConfiguration.ThemeAnimation.DefaultThemeAnimationDuration)
					{
						// Our box is valid, so we can re-use it.
						return DefaultThemeAnimationDurationBox;
					}

					// Rare code path, it will be hit only once per change in the feature configuration.
					// The cached box is not valid. So we create a new box update the cached box.
					DefaultThemeAnimationDurationBox = new Duration(FeatureConfiguration.ThemeAnimation.DefaultThemeAnimationDuration);
					return DefaultThemeAnimationDurationBox;
				}
			}

			if (this == Storyboard.TargetPropertyProperty)
			{
				if (referenceObject is FadeInThemeAnimation or FadeOutThemeAnimation)
				{
					return "Opacity";
				}
			}

			if (this == DoubleAnimation.ToProperty)
			{
				if (referenceObject is FadeInThemeAnimation)
				{
					return Uno.UI.Helpers.Boxes.NullableDoubleBoxes.One;
				}
				else if (referenceObject is FadeOutThemeAnimation)
				{
					return Uno.UI.Helpers.Boxes.NullableDoubleBoxes.Zero;
				}
			}

			if (_ownerTypeMetadata.CreateDefaultValueCallback != null)
			{
				return _ownerTypeMetadata.CreateDefaultValueCallback();
			}

			return _ownerTypeMetadata.DefaultValue;
		}

		public override int GetHashCode() => CachedHashCode;

		[Flags]
		private enum Flags
		{
			/// <summary>
			/// No flag
			/// </summary>
			None = 0,

			/// <summary>
			/// Set when the property is an attached property
			/// </summary>
			IsAttached = (1 << 0),

			/// <summary>
			/// Set when the <see cref="_propertyType"/> is nullable
			/// </summary>
			IsTypeNullable = (1 << 1),

			/// <summary>
			/// Set when the <see cref="_propertyType"/> is a <see cref="DependencyObjectCollection"/>
			/// </summary>
			IsDependencyObjectCollection = (1 << 2),

			/// <summary>
			/// Set when the internal storage for the property is using weak references
			/// </summary>
			HasWeakStorage = (1 << 3),

			/// <summary>
			/// Set when the property type is declared in Uno.UI
			/// </summary>
			IsUnoType = (1 << 4),

			ValidateNotNegativeAndNotNaN = (1 << 5),

			/// <summary>
			/// Set when the property is an inherited property
			/// </summary>
			IsInherited = (1 << 6),
		}
	}
}<|MERGE_RESOLUTION|>--- conflicted
+++ resolved
@@ -397,19 +397,6 @@
 			return result;
 		}
 
-<<<<<<< HEAD
-		/// <summary>
-		/// Clears all the property registrations, when used in unit tests.
-		/// </summary>
-		internal static void ClearRegistry()
-		{
-			_registry.Clear();
-			_getPropertyCache.Clear();
-			_getInheritedPropertiesForType.Clear();
-		}
-
-=======
->>>>>>> 6afa5b72
 		private static void RegisterProperty(Type ownerType, string name, DependencyProperty newProperty)
 		{
 			ResetGetPropertyCache(ownerType, name);
