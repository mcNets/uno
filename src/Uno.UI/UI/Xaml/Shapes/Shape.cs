﻿#if !__IOS__ && !__MACOS__ && !__SKIA__ && !__ANDROID__
#define LEGACY_SHAPE_MEASURE
#endif

using System;
using System.Collections.Generic;
using Uno.Disposables;
using System.Text;
using Windows.Foundation;
using Uno.Extensions;
using Windows.UI.Xaml.Controls;
using Windows.UI.Xaml.Media;
using Uno.Foundation.Logging;

namespace Windows.UI.Xaml.Shapes
{
	public abstract partial class Shape : FrameworkElement
	{
		private const double DefaultStrokeThicknessWhenNoStrokeDefined = 0.0;

		private readonly SerialDisposable _brushChanged = new SerialDisposable();
		private readonly SerialDisposable _strokeBrushChanged = new SerialDisposable();

		/// <summary>
		/// Returns 0.0 if Stroke is <c>null</c>, otherwise, StrokeThickness
		/// </summary>
		/// <remarks>Path does not need to define a stroke, in that case StrokeThickness should just return 0.
		/// Other shapes like Ellipse and Polygon will not draw if Stroke is null so returning 0 will have no effect
		///</remarks>
		private protected double ActualStrokeThickness => Stroke == null
			? DefaultStrokeThicknessWhenNoStrokeDefined
			: LayoutRound(StrokeThickness);

		#region Fill Dependency Property
		//This field is never accessed. It just exists to create a reference, because the DP causes issues with ImageBrush of the backing bitmap being prematurely garbage-collected. (Bug with ConditionalWeakTable? https://bugzilla.xamarin.com/show_bug.cgi?id=21620)
		private Brush _fillStrongref;
		public Brush Fill
		{
			get => (Brush)this.GetValue(FillProperty);
			set
			{
				this.SetValue(FillProperty, value);
				_fillStrongref = value;
			}
		}

		public static DependencyProperty FillProperty { get; } = DependencyProperty.Register(
			"Fill",
			typeof(Brush),
			typeof(Shape),
			new FrameworkPropertyMetadata(
				defaultValue: SolidColorBrushHelper.Transparent,
#if LEGACY_SHAPE_MEASURE
				options: FrameworkPropertyMetadataOptions.ValueInheritsDataContext,
				propertyChangedCallback: (s, e) => ((Shape)s).OnFillChanged((Brush)e.NewValue)
#else
				options: FrameworkPropertyMetadataOptions.ValueInheritsDataContext | FrameworkPropertyMetadataOptions.LogicalChild,
				propertyChangedCallback: (s, e) => ((Shape)s)._brushChanged.Disposable = Brush.AssignAndObserveBrush((Brush)e.NewValue, _ => ((Shape)s).InvalidateForBrushChanged(), imageBrushCallback: () => ((Shape)s).InvalidateForBrushChanged())
#endif
			)
		);
		#endregion

#if !LEGACY_SHAPE_MEASURE
		private void InvalidateForBrushChanged()
		{
			// The try-catch here is primarily for the benefit of Android. This callback is raised when (say) the brush color changes,
			// which may happen when the system theme changes from light to dark. For app-level resources, a large number of views may
			// be subscribed to changes on the brush, including potentially some that have been removed from the visual tree, collected
			// on the native side, but not yet collected on the managed side (for Xamarin targets).

			// On Android, in practice this could result in ObjectDisposedExceptions when calling RequestLayout(). The try/catch is to
			// ensure that callbacks are correctly raised for remaining views referencing the brush which *are* still live in the visual tree.
#if !HAS_EXPENSIVE_TRYFINALLY
			try
#endif
			{
#if __ANDROID__
				Invalidate();
#elif __IOS__ || __MACOS__ || __SKIA__
				UpdateRender();
#endif
			}
#if !HAS_EXPENSIVE_TRYFINALLY
			catch (Exception e)
			{
				if (this.Log().IsEnabled(LogLevel.Debug))
				{
					this.Log().LogDebug($"Failed to invalidate for brush changed: {e}");
				}
			}
#endif
<<<<<<< HEAD
			}
#endif
=======
		}
>>>>>>> 650ea557

		#region Stroke Dependency Property
		public Brush Stroke
		{
			get => (Brush)this.GetValue(StrokeProperty);
			set => this.SetValue(StrokeProperty, value);
		}

		public static DependencyProperty StrokeProperty { get; } = DependencyProperty.Register(
			"Stroke",
			typeof(Brush),
			typeof(Shape),
			new FrameworkPropertyMetadata(
				defaultValue: null,
#if LEGACY_SHAPE_MEASURE
				propertyChangedCallback: (s, e) => ((Shape)s).OnStrokeUpdated((Brush)e.NewValue)
#else
				options: FrameworkPropertyMetadataOptions.AffectsArrange,
				propertyChangedCallback: (s, e) => ((Shape)s)._strokeBrushChanged.Disposable = Brush.AssignAndObserveBrush((Brush)e.NewValue, _ => ((Shape)s).InvalidateForBrushChanged(), imageBrushCallback: () => ((Shape)s).InvalidateForBrushChanged())
#endif
			)
		);
		#endregion

		#region StrokeThickness Dependency Property
		public double StrokeThickness
		{
			get => (double)this.GetValue(StrokeThicknessProperty);
			set => this.SetValue(StrokeThicknessProperty, value);
		}

		public static DependencyProperty StrokeThicknessProperty { get; } = DependencyProperty.Register(
			nameof(StrokeThickness),
			typeof(double),
			typeof(Shape),
			new FrameworkPropertyMetadata(
				defaultValue: 1.0d,
				options: FrameworkPropertyMetadataOptions.AffectsMeasure
#if LEGACY_SHAPE_MEASURE
				, propertyChangedCallback: (s, e) => ((Shape)s).OnStrokeThicknessUpdated((double)e.NewValue)
#endif
			)
		);
		#endregion

		#region Stretch Dependency Property
		public Stretch Stretch
		{
			get => (Stretch)this.GetValue(StretchProperty);
			set => this.SetValue(StretchProperty, value);
		}

		public static DependencyProperty StretchProperty { get; } = DependencyProperty.Register(
			"Stretch",
			typeof(Stretch),
			typeof(Shape),
			new FrameworkPropertyMetadata(
				defaultValue: Stretch.None, // Note: this is overriden in ctor for Rectangle and Ellipse
#if LEGACY_SHAPE_MEASURE
				propertyChangedCallback: (s, e) => ((Shape)s).OnStretchUpdated((Stretch)e.NewValue)
#else
				options: FrameworkPropertyMetadataOptions.AffectsMeasure
#endif
			)
		);
		#endregion

		#region StrokeDashArray Dependency Property
		public DoubleCollection StrokeDashArray
		{
			get => (DoubleCollection)this.GetValue(StrokeDashArrayProperty);
			set => this.SetValue(StrokeDashArrayProperty, value);
		}

		public static DependencyProperty StrokeDashArrayProperty { get; } = DependencyProperty.Register(
			"StrokeDashArray",
			typeof(DoubleCollection),
			typeof(Shape),
			new FrameworkPropertyMetadata(
				defaultValue: null,
#if LEGACY_SHAPE_MEASURE
				propertyChangedCallback: (s, e) => ((Shape)s).OnStrokeDashArrayUpdated((DoubleCollection)e.NewValue)
#else
				options: FrameworkPropertyMetadataOptions.AffectsArrange
#endif
			)
		);
		#endregion

#if LEGACY_SHAPE_MEASURE
		protected virtual void OnFillChanged(Brush newValue)
		{
			_brushChanged.Disposable = null;
			if (newValue?.SupportsAssignAndObserveBrush ?? false)
			{
				_brushChanged.Disposable = Brush.AssignAndObserveBrush(newValue, _ =>
#if __WASM__
					OnFillUpdatedPartial()
#else
					RefreshShape(true)
#endif
				);
			}

			OnFillUpdated(newValue);
		}

		protected virtual void OnFillUpdated(Brush newValue)
		{
			OnFillUpdatedPartial();
			RefreshShape();
		}
		partial void OnFillUpdatedPartial();

		protected virtual void OnStrokeUpdated(Brush newValue)
		{
			_strokeBrushChanged.Disposable = null;
			if (newValue?.SupportsAssignAndObserveBrush ?? false)
			{

				_strokeBrushChanged.Disposable = Brush.AssignAndObserveBrush(newValue, _ =>
#if __WASM__
					OnStrokeUpdatedPartial()
#else
					RefreshShape(true)
#endif
				);
			}

			OnStrokeUpdatedPartial();
			RefreshShape();
		}
		partial void OnStrokeUpdatedPartial();

		protected virtual void OnStrokeThicknessUpdated(double newValue)
		{
			OnStrokeThicknessUpdatedPartial();
			RefreshShape();
		}
		partial void OnStrokeThicknessUpdatedPartial();

		protected virtual void OnStrokeDashArrayUpdated(DoubleCollection newValue)
		{
			OnStrokeDashArrayUpdatedPartial();
			RefreshShape();
		}
		partial void OnStrokeDashArrayUpdatedPartial();

		protected virtual void OnStretchUpdated(Stretch newValue)
		{
			OnStretchUpdatedPartial();
			RefreshShape();
		}
		partial void OnStretchUpdatedPartial();

		protected virtual void RefreshShape(bool forceRefresh = false) { }
#endif

		internal override bool IsViewHit()
			=> Fill != null; // Do not invoke base.IsViewHit(): We don't have to have de FrameworkElement.Background to be hit testable!
	}
}<|MERGE_RESOLUTION|>--- conflicted
+++ resolved
@@ -90,12 +90,8 @@
 				}
 			}
 #endif
-<<<<<<< HEAD
-			}
-#endif
-=======
-		}
->>>>>>> 650ea557
+		}
+#endif
 
 		#region Stroke Dependency Property
 		public Brush Stroke
