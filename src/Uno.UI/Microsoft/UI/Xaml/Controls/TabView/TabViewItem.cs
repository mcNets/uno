﻿// Copyright (c) Microsoft Corporation. All rights reserved.
// Licensed under the MIT License. See LICENSE in the project root for license information.
// MUX Reference: TabViewItem.cpp, commit 27052f7

using System.Numerics;
using Microsoft.UI.Xaml.Automation.Peers;
using Uno.UI.Helpers.WinUI;
using Windows.System;
using Windows.UI.Core;
using Windows.UI.Xaml;
using Windows.UI.Xaml.Automation;
using Windows.UI.Xaml.Controls;
using Windows.UI.Xaml.Controls.Primitives;
using Windows.UI.Xaml.Input;
using Windows.UI.Xaml.Media;

#if HAS_UNO_WINUI
using Microsoft.UI.Input;
#else
using Windows.UI.Xaml.Automation.Peers;
using Windows.Devices.Input;
using Windows.UI.Input;
#endif

namespace Microsoft.UI.Xaml.Controls
{
	/// <summary>
	/// Represents a single tab within a TabView.
	/// </summary>
	public partial class TabViewItem : ListViewItem
	{
		private const string c_overlayCornerRadiusKey = "OverlayCornerRadius";

		/// <summary>
		/// Initializes a new instance of the TabViewItem class.
		/// </summary>
		public TabViewItem()
		{
			//__RP_Marker_ClassById(RuntimeProfiler.ProfId_TabViewItem);

			DefaultStyleKey = typeof(TabViewItem);

			SetValue(TabViewTemplateSettingsProperty, new TabViewItemTemplateSettings());

			Loaded += OnLoaded;

			RegisterPropertyChangedCallback(SelectorItem.IsSelectedProperty, OnIsSelectedPropertyChanged);
			RegisterPropertyChangedCallback(Control.ForegroundProperty, OnForegroundPropertyChanged);
		}

		protected override void OnApplyTemplate()
		{
			var popupRadius = (CornerRadius)ResourceAccessor.ResourceLookup(this, c_overlayCornerRadiusKey);

			m_headerContentPresenter = GetTemplateChild<ContentPresenter>("ContentPresenter");

			var tabView = SharedHelpers.GetAncestorOfType<TabView>(VisualTreeHelper.GetParent(this));
			var internalTabView = tabView ?? null;

			Button GetCloseButton(TabView internalTabView)
			{
				var closeButton = (Button)GetTemplateChild("CloseButton");
				if (closeButton != null)
				{
					// Do localization for the close button automation name
					if (string.IsNullOrEmpty(AutomationProperties.GetName(closeButton)))
					{
						var closeButtonName = ResourceAccessor.GetLocalizedStringResource(ResourceAccessor.SR_TabViewCloseButtonName);
						AutomationProperties.SetName(closeButton, closeButtonName);
					}

					if (internalTabView != null)
					{
						// Setup the tooltip for the close button
						var tooltip = new ToolTip();
						tooltip.Content = internalTabView.GetTabCloseButtonTooltipText();
						ToolTipService.SetToolTip(closeButton, tooltip);
					}

					closeButton.Click += OnCloseButtonClick;
				}
				return closeButton;
			}
			m_closeButton = GetCloseButton(internalTabView);

			OnHeaderChanged();
			OnIconSourceChanged();

			if (tabView != null)
			{
				if (SharedHelpers.IsThemeShadowAvailable())
				{
					if (internalTabView != null)
					{
						var shadow = new ThemeShadow();
						if (!SharedHelpers.Is21H1OrHigher())
						{
							if (internalTabView.GetShadowReceiver() is { } shadowReceiver)
							{
								shadow.Receivers.Add(shadowReceiver);
							}
						}
						m_shadow = shadow;

						double shadowDepth = (double)SharedHelpers.FindInApplicationResources(TabView.c_tabViewShadowDepthName, TabView.c_tabShadowDepth);

						var currentTranslation = Translation;
						var translation = new Vector3(currentTranslation.X, currentTranslation.Y, (float)shadowDepth);
						Translation = translation;

						UpdateShadow();
					}
				}

				tabView.TabDragStarting += OnTabDragStarting;
				tabView.TabDragCompleted += OnTabDragCompleted;
			}

			UpdateCloseButton();
			UpdateForeground();
			UpdateWidthModeVisualState();
		}

		private void OnLoaded(object sender, RoutedEventArgs args)
		{
			if (GetParentTabView() is TabView tabView)
			{
				var internalTabView = tabView;
				var index = internalTabView.IndexFromContainer(this);
				internalTabView.SetTabSeparatorOpacity(index);
			}
		}

		private void OnIsSelectedPropertyChanged(DependencyObject sender, DependencyProperty args)
		{
			var peer = FrameworkElementAutomationPeer.CreatePeerForElement(this);
			if (peer != null)
			{
				peer.RaiseAutomationEvent(AutomationEvents.SelectionItemPatternOnElementSelected);
			}

			if (IsSelected)
			{
				SetValue(Canvas.ZIndexProperty, 20);
				StartBringIntoView();
			}
			else
			{
				SetValue(Canvas.ZIndexProperty, 0);
			}

			UpdateShadow();
			UpdateWidthModeVisualState();

			UpdateCloseButton();
			UpdateForeground();
		}

		private void OnForegroundPropertyChanged(DependencyObject sender, DependencyProperty property)
		{
			UpdateForeground();
		}

		private void UpdateForeground()
		{
			// We only need to set the foreground state when the TabViewItem is in rest state and not selected.
			if (!IsSelected && !m_isPointerOver)
			{
				// If Foreground is set, then change icon and header foreground to match.
				VisualStateManager.GoToState(
					this,
					ReadLocalValue(ForegroundProperty) == DependencyProperty.UnsetValue ? "ForegroundNotSet" : "ForegroundSet",
					false /*useTransitions*/);
			}
		}

		private void UpdateShadow()
		{
			if (SharedHelpers.IsThemeShadowAvailable())
			// TODO Uno: Can't access XamlControlsResources from Uno.UI
			//&& !Microsoft.UI.Xaml.Controls.XamlControlsResources.IsUsingControlsResourcesVersion2)
			{
				if (IsSelected && !m_isDragging)
				{
					Shadow = (ThemeShadow)m_shadow;
				}
				else
				{
					Shadow = null;
				}
			}
		}

		private void OnTabDragStarting(object sender, TabViewTabDragStartingEventArgs args)
		{
			m_isDragging = true;
			UpdateShadow();
		}

		private void OnTabDragCompleted(object sender, TabViewTabDragCompletedEventArgs args)
		{
			m_isDragging = false;
			UpdateShadow();
			UpdateForeground();
		}

		protected override AutomationPeer OnCreateAutomationPeer()
		{
			return new TabViewItemAutomationPeer(this);
		}

		internal void OnCloseButtonOverlayModeChanged(TabViewCloseButtonOverlayMode mode)
		{
			m_closeButtonOverlayMode = mode;
			UpdateCloseButton();
		}

		internal TabView GetParentTabView()
		{
			return m_parentTabView;
		}

		internal void SetParentTabView(TabView tabView)
		{
			m_parentTabView = tabView;
		}

		internal void OnTabViewWidthModeChanged(TabViewWidthMode mode)
		{
			m_tabViewWidthMode = mode;
			UpdateWidthModeVisualState();
		}


		private void UpdateCloseButton()
		{
			if (!IsClosable)
			{
				VisualStateManager.GoToState(this, "CloseButtonCollapsed", false);
			}
			else
			{
				switch (m_closeButtonOverlayMode)
				{
					case TabViewCloseButtonOverlayMode.OnPointerOver:
						{
							// If we only want to show the button on hover, we also show it when we are selected, otherwise hide it
							if (IsSelected || m_isPointerOver)
							{
								VisualStateManager.GoToState(this, "CloseButtonVisible", false);
							}
							else
							{
								VisualStateManager.GoToState(this, "CloseButtonCollapsed", false);
							}
							break;
						}
					default:
						{
							// Default, use "Auto"
							VisualStateManager.GoToState(this, "CloseButtonVisible", false);
							break;
						}
				}
			}
		}

		private void UpdateWidthModeVisualState()
		{
			// Handling compact/non compact width mode
			if (!IsSelected && m_tabViewWidthMode == TabViewWidthMode.Compact)
			{
				VisualStateManager.GoToState(this, "Compact", false);
			}
			else
			{
				VisualStateManager.GoToState(this, "StandardWidth", false);
			}
		}

		private void RequestClose()
		{
			var tabView = SharedHelpers.GetAncestorOfType<TabView>(VisualTreeHelper.GetParent(this));
			if (tabView != null)
			{
				var internalTabView = tabView;
				if (internalTabView != null)
				{
					internalTabView.RequestCloseTab(this, false);
				}
			}
		}

		internal void RaiseRequestClose(TabViewTabCloseRequestedEventArgs args)
		{
			// This should only be called from TabView, to ensure that both this event and the TabView TabRequestedClose event are raised
			CloseRequested?.Invoke(this, args);
		}

		private void OnCloseButtonClick(object sender, RoutedEventArgs args)
		{
			RequestClose();
		}

		private void OnIsClosablePropertyChanged(DependencyPropertyChangedEventArgs args)
		{
			UpdateCloseButton();
		}


		private void OnHeaderPropertyChanged(DependencyPropertyChangedEventArgs args)
		{
			OnHeaderChanged();
		}

		private void OnHeaderChanged()
		{
			if (m_headerContentPresenter is { } headerContentPresenter)
			{
				headerContentPresenter.Content = Header;
			}

			if (m_firstTimeSettingToolTip)
			{
				m_firstTimeSettingToolTip = false;

				if (ToolTipService.GetToolTip(this) == null)
				{
					// App author has not specified a tooltip; use our own
					ToolTip CreateToolTip()
					{
						var toolTip = new ToolTip();
						toolTip.Placement = PlacementMode.Mouse;
						ToolTipService.SetToolTip(this, toolTip);
						return toolTip;
					}

					m_toolTip = CreateToolTip();
				}
			}

			var toolTip = m_toolTip;
			if (toolTip != null)
			{
				// Update tooltip text to new header text
				var headerContent = Header;
<<<<<<< HEAD
				var potentialString = headerContent;

				if (potentialString != null && potentialString is string)
=======

				// Only show tooltip if header is a non-empty string.
				if (headerContent is string headerString && !string.IsNullOrEmpty(headerString))
>>>>>>> a2b6c072
				{
					toolTip.Content = headerString;
					toolTip.IsEnabled = true;
				}
				else
				{
					toolTip.Content = null;
					toolTip.IsEnabled = false;
				}
			}
		}

		protected override void OnPointerPressed(PointerRoutedEventArgs args)
		{
			if (IsSelected && (PointerDeviceType)args.Pointer.PointerDeviceType == PointerDeviceType.Mouse)
			{
				var pointerPoint = args.GetCurrentPoint(this);
				if (pointerPoint.Properties.IsLeftButtonPressed)
				{
					var isCtrlDown = (Windows.UI.Xaml.Window.Current.CoreWindow.GetKeyState(VirtualKey.Control) & CoreVirtualKeyStates.Down) == CoreVirtualKeyStates.Down;
					if (isCtrlDown)
					{
						// Return here so the base class will not pick it up, but let it remain unhandled so someone else could handle it.
						return;
					}
				}
			}

			base.OnPointerPressed(args);

			if (args.GetCurrentPoint(null).Properties.PointerUpdateKind == PointerUpdateKind.MiddleButtonPressed)
			{
				if (CapturePointer(args.Pointer))
				{
					m_hasPointerCapture = true;
					m_isMiddlePointerButtonPressed = true;
				}
			}
		}

		protected override void OnPointerReleased(PointerRoutedEventArgs args)
		{
			base.OnPointerReleased(args);

			if (m_hasPointerCapture)
			{
				if (args.GetCurrentPoint(null).Properties.PointerUpdateKind == PointerUpdateKind.MiddleButtonReleased)
				{
					bool wasPressed = m_isMiddlePointerButtonPressed;
					m_isMiddlePointerButtonPressed = false;
					ReleasePointerCapture(args.Pointer);

					if (wasPressed)
					{
						if (IsClosable)
						{
							RequestClose();
						}
					}
				}
			}
		}

		private void HideLeftAdjacentTabSeparator()
		{
			if (GetParentTabView() is TabView tabView)
			{
				var internalTabView = tabView;
				var index = internalTabView.IndexFromContainer(this);
				internalTabView.SetTabSeparatorOpacity(index - 1, 0);
			}
		}

		private void RestoreLeftAdjacentTabSeparatorVisibility()
		{
			if (GetParentTabView() is TabView tabView)
			{
				var internalTabView = tabView;
				var index = internalTabView.IndexFromContainer(this);
				internalTabView.SetTabSeparatorOpacity(index - 1);
			}
		}

		protected override void OnPointerEntered(PointerRoutedEventArgs args)
		{
			base.OnPointerEntered(args);

			m_isPointerOver = true;

			if (m_hasPointerCapture)
			{
				m_isMiddlePointerButtonPressed = true;
			}

			UpdateCloseButton();
			HideLeftAdjacentTabSeparator();
		}

		protected override void OnPointerExited(PointerRoutedEventArgs args)
		{
			base.OnPointerExited(args);

			m_isPointerOver = false;
			m_isMiddlePointerButtonPressed = false;

			UpdateCloseButton();
			UpdateForeground();
			RestoreLeftAdjacentTabSeparatorVisibility();
		}

		protected override void OnPointerCanceled(PointerRoutedEventArgs args)
		{
			base.OnPointerCanceled(args);

			if (m_hasPointerCapture)
			{
				ReleasePointerCapture(args.Pointer);
				m_isMiddlePointerButtonPressed = false;
			}
			RestoreLeftAdjacentTabSeparatorVisibility();
		}

		protected override void OnPointerCaptureLost(PointerRoutedEventArgs args)
		{
			base.OnPointerCaptureLost(args);

			m_hasPointerCapture = false;
			m_isMiddlePointerButtonPressed = false;
			RestoreLeftAdjacentTabSeparatorVisibility();
		}

		private void OnIconSourcePropertyChanged(DependencyPropertyChangedEventArgs args)
		{
			OnIconSourceChanged();
		}

		private void OnIconSourceChanged()
		{
			var templateSettings = TabViewTemplateSettings;
			var source = this.IconSource;
			if (source != null)
			{
				templateSettings.IconElement = SharedHelpers.MakeIconElementFrom(source);
				VisualStateManager.GoToState(this, "Icon", false);
			}

			else
			{
				templateSettings.IconElement = null;
				VisualStateManager.GoToState(this, "NoIcon", false);
			}
		}
	}
}<|MERGE_RESOLUTION|>--- conflicted
+++ resolved
@@ -344,15 +344,9 @@
 			{
 				// Update tooltip text to new header text
 				var headerContent = Header;
-<<<<<<< HEAD
-				var potentialString = headerContent;
-
-				if (potentialString != null && potentialString is string)
-=======
 
 				// Only show tooltip if header is a non-empty string.
 				if (headerContent is string headerString && !string.IsNullOrEmpty(headerString))
->>>>>>> a2b6c072
 				{
 					toolTip.Content = headerString;
 					toolTip.IsEnabled = true;
