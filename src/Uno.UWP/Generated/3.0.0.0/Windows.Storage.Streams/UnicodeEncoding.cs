#pragma warning disable 108 // new keyword hiding
#pragma warning disable 114 // new keyword hiding
namespace Windows.Storage.Streams
{
<<<<<<< HEAD
	#if false || false || false || false || false
	#if false || false || false || false || false
=======
	#if false
	#if false
>>>>>>> fbb5a776
	[global::Uno.NotImplemented]
	#endif
	public   enum UnicodeEncoding 
	{
<<<<<<< HEAD
		#if false || false || false || false || false
		Utf8,
		#endif
		#if false || false || false || false || false
		Utf16LE,
		#endif
		#if false || false || false || false || false
=======
		#if false
		Utf8,
		#endif
		#if false
		Utf16LE,
		#endif
		#if false
>>>>>>> fbb5a776
		Utf16BE,
		#endif
	}
	#endif
}<|MERGE_RESOLUTION|>--- conflicted
+++ resolved
@@ -2,26 +2,12 @@
 #pragma warning disable 114 // new keyword hiding
 namespace Windows.Storage.Streams
 {
-<<<<<<< HEAD
-	#if false || false || false || false || false
-	#if false || false || false || false || false
-=======
 	#if false
 	#if false
->>>>>>> fbb5a776
 	[global::Uno.NotImplemented]
 	#endif
 	public   enum UnicodeEncoding 
 	{
-<<<<<<< HEAD
-		#if false || false || false || false || false
-		Utf8,
-		#endif
-		#if false || false || false || false || false
-		Utf16LE,
-		#endif
-		#if false || false || false || false || false
-=======
 		#if false
 		Utf8,
 		#endif
@@ -29,7 +15,6 @@
 		Utf16LE,
 		#endif
 		#if false
->>>>>>> fbb5a776
 		Utf16BE,
 		#endif
 	}
