#pragma warning disable 108 // new keyword hiding
#pragma warning disable 114 // new keyword hiding
namespace Windows.Devices.Enumeration
{
<<<<<<< HEAD
	#if false || false || false || false || false
=======
	#if __ANDROID__ || __IOS__ || NET461 || __WASM__ || __SKIA__ || __NETSTD_REFERENCE__ || __MACOS__
>>>>>>> fe8f8a76
	[global::Uno.NotImplemented]
	#endif
	public  partial class DeviceInformation

	{
		#if __ANDROID__ || __IOS__ || NET461 || __WASM__ || __SKIA__ || __NETSTD_REFERENCE__ || __MACOS__
		[global::Uno.NotImplemented("__ANDROID__", "__IOS__", "NET461", "__WASM__", "__SKIA__", "__NETSTD_REFERENCE__", "__MACOS__")]
		public  global::Windows.Devices.Enumeration.EnclosureLocation EnclosureLocation
		{
			get
			{
				throw new global::System.NotImplementedException("The member EnclosureLocation DeviceInformation.EnclosureLocation is not implemented in Uno.");
			}
		}
		#endif
<<<<<<< HEAD
		#if false || false || false || false || false
		[global::Uno.NotImplemented]
=======
		#if __ANDROID__ || __IOS__ || NET461 || __WASM__ || __SKIA__ || __NETSTD_REFERENCE__ || __MACOS__
		[global::Uno.NotImplemented("__ANDROID__", "__IOS__", "NET461", "__WASM__", "__SKIA__", "__NETSTD_REFERENCE__", "__MACOS__")]
>>>>>>> fe8f8a76
		public  string Id
		{
			get
			{
				throw new global::System.NotImplementedException("The member string DeviceInformation.Id is not implemented in Uno.");
			}
		}
		#endif
<<<<<<< HEAD
		#if false || false || false || false || false
		[global::Uno.NotImplemented]
=======
		#if __ANDROID__ || __IOS__ || NET461 || __WASM__ || __SKIA__ || __NETSTD_REFERENCE__ || __MACOS__
		[global::Uno.NotImplemented("__ANDROID__", "__IOS__", "NET461", "__WASM__", "__SKIA__", "__NETSTD_REFERENCE__", "__MACOS__")]
>>>>>>> fe8f8a76
		public  bool IsDefault
		{
			get
			{
				throw new global::System.NotImplementedException("The member bool DeviceInformation.IsDefault is not implemented in Uno.");
			}
		}
		#endif
<<<<<<< HEAD
		#if false || false || false || false || false
		[global::Uno.NotImplemented]
=======
		#if __ANDROID__ || __IOS__ || NET461 || __WASM__ || __SKIA__ || __NETSTD_REFERENCE__ || __MACOS__
		[global::Uno.NotImplemented("__ANDROID__", "__IOS__", "NET461", "__WASM__", "__SKIA__", "__NETSTD_REFERENCE__", "__MACOS__")]
>>>>>>> fe8f8a76
		public  bool IsEnabled
		{
			get
			{
				throw new global::System.NotImplementedException("The member bool DeviceInformation.IsEnabled is not implemented in Uno.");
			}
		}
		#endif
<<<<<<< HEAD
		#if false || false || false || false || false
		[global::Uno.NotImplemented]
=======
		#if __ANDROID__ || __IOS__ || NET461 || __WASM__ || __SKIA__ || __NETSTD_REFERENCE__ || __MACOS__
		[global::Uno.NotImplemented("__ANDROID__", "__IOS__", "NET461", "__WASM__", "__SKIA__", "__NETSTD_REFERENCE__", "__MACOS__")]
>>>>>>> fe8f8a76
		public  string Name
		{
			get
			{
				throw new global::System.NotImplementedException("The member string DeviceInformation.Name is not implemented in Uno.");
			}
		}
		#endif
<<<<<<< HEAD
		#if false || false || false || false || false
		[global::Uno.NotImplemented]
=======
		#if __ANDROID__ || __IOS__ || NET461 || __WASM__ || __SKIA__ || __NETSTD_REFERENCE__ || __MACOS__
		[global::Uno.NotImplemented("__ANDROID__", "__IOS__", "NET461", "__WASM__", "__SKIA__", "__NETSTD_REFERENCE__", "__MACOS__")]
>>>>>>> fe8f8a76
		public  global::System.Collections.Generic.IReadOnlyDictionary<string, object> Properties
		{
			get
			{
				throw new global::System.NotImplementedException("The member IReadOnlyDictionary<string, object> DeviceInformation.Properties is not implemented in Uno.");
			}
		}
		#endif
		#if __ANDROID__ || __IOS__ || NET461 || __WASM__ || __SKIA__ || __NETSTD_REFERENCE__ || __MACOS__
		[global::Uno.NotImplemented("__ANDROID__", "__IOS__", "NET461", "__WASM__", "__SKIA__", "__NETSTD_REFERENCE__", "__MACOS__")]
		public  global::Windows.Devices.Enumeration.DeviceInformationKind Kind
		{
			get
			{
				throw new global::System.NotImplementedException("The member DeviceInformationKind DeviceInformation.Kind is not implemented in Uno.");
			}
		}
		#endif
		#if __ANDROID__ || __IOS__ || NET461 || __WASM__ || __SKIA__ || __NETSTD_REFERENCE__ || __MACOS__
		[global::Uno.NotImplemented("__ANDROID__", "__IOS__", "NET461", "__WASM__", "__SKIA__", "__NETSTD_REFERENCE__", "__MACOS__")]
		public  global::Windows.Devices.Enumeration.DeviceInformationPairing Pairing
		{
			get
			{
				throw new global::System.NotImplementedException("The member DeviceInformationPairing DeviceInformation.Pairing is not implemented in Uno.");
			}
		}
		#endif
		// Forced skipping of method Windows.Devices.Enumeration.DeviceInformation.Id.get
		// Forced skipping of method Windows.Devices.Enumeration.DeviceInformation.Name.get
		// Forced skipping of method Windows.Devices.Enumeration.DeviceInformation.IsEnabled.get
		// Forced skipping of method Windows.Devices.Enumeration.DeviceInformation.IsDefault.get
		// Forced skipping of method Windows.Devices.Enumeration.DeviceInformation.EnclosureLocation.get
		// Forced skipping of method Windows.Devices.Enumeration.DeviceInformation.Properties.get
		#if __ANDROID__ || __IOS__ || NET461 || __WASM__ || __SKIA__ || __NETSTD_REFERENCE__ || __MACOS__
		[global::Uno.NotImplemented("__ANDROID__", "__IOS__", "NET461", "__WASM__", "__SKIA__", "__NETSTD_REFERENCE__", "__MACOS__")]
		public  void Update( global::Windows.Devices.Enumeration.DeviceInformationUpdate updateInfo)
		{
			global::Windows.Foundation.Metadata.ApiInformation.TryRaiseNotImplemented("Windows.Devices.Enumeration.DeviceInformation", "void DeviceInformation.Update(DeviceInformationUpdate updateInfo)");
		}
		#endif
		#if __ANDROID__ || __IOS__ || NET461 || __WASM__ || __SKIA__ || __NETSTD_REFERENCE__ || __MACOS__
		[global::Uno.NotImplemented("__ANDROID__", "__IOS__", "NET461", "__WASM__", "__SKIA__", "__NETSTD_REFERENCE__", "__MACOS__")]
		public  global::Windows.Foundation.IAsyncOperation<global::Windows.Devices.Enumeration.DeviceThumbnail> GetThumbnailAsync()
		{
			throw new global::System.NotImplementedException("The member IAsyncOperation<DeviceThumbnail> DeviceInformation.GetThumbnailAsync() is not implemented in Uno.");
		}
		#endif
		#if __ANDROID__ || __IOS__ || NET461 || __WASM__ || __SKIA__ || __NETSTD_REFERENCE__ || __MACOS__
		[global::Uno.NotImplemented("__ANDROID__", "__IOS__", "NET461", "__WASM__", "__SKIA__", "__NETSTD_REFERENCE__", "__MACOS__")]
		public  global::Windows.Foundation.IAsyncOperation<global::Windows.Devices.Enumeration.DeviceThumbnail> GetGlyphThumbnailAsync()
		{
			throw new global::System.NotImplementedException("The member IAsyncOperation<DeviceThumbnail> DeviceInformation.GetGlyphThumbnailAsync() is not implemented in Uno.");
		}
		#endif
		// Forced skipping of method Windows.Devices.Enumeration.DeviceInformation.Kind.get
		// Forced skipping of method Windows.Devices.Enumeration.DeviceInformation.Pairing.get
		#if __ANDROID__ || __IOS__ || NET461 || __WASM__ || __SKIA__ || __NETSTD_REFERENCE__ || __MACOS__
		[global::Uno.NotImplemented("__ANDROID__", "__IOS__", "NET461", "__WASM__", "__SKIA__", "__NETSTD_REFERENCE__", "__MACOS__")]
		public static string GetAqsFilterFromDeviceClass( global::Windows.Devices.Enumeration.DeviceClass deviceClass)
		{
			throw new global::System.NotImplementedException("The member string DeviceInformation.GetAqsFilterFromDeviceClass(DeviceClass deviceClass) is not implemented in Uno.");
		}
		#endif
		#if __ANDROID__ || __IOS__ || NET461 || __WASM__ || __SKIA__ || __NETSTD_REFERENCE__ || __MACOS__
		[global::Uno.NotImplemented("__ANDROID__", "__IOS__", "NET461", "__WASM__", "__SKIA__", "__NETSTD_REFERENCE__", "__MACOS__")]
		public static global::Windows.Foundation.IAsyncOperation<global::Windows.Devices.Enumeration.DeviceInformation> CreateFromIdAsync( string deviceId,  global::System.Collections.Generic.IEnumerable<string> additionalProperties,  global::Windows.Devices.Enumeration.DeviceInformationKind kind)
		{
			throw new global::System.NotImplementedException("The member IAsyncOperation<DeviceInformation> DeviceInformation.CreateFromIdAsync(string deviceId, IEnumerable<string> additionalProperties, DeviceInformationKind kind) is not implemented in Uno.");
		}
		#endif
		#if __ANDROID__ || __IOS__ || NET461 || __WASM__ || __SKIA__ || __NETSTD_REFERENCE__ || __MACOS__
		[global::Uno.NotImplemented("__ANDROID__", "__IOS__", "NET461", "__WASM__", "__SKIA__", "__NETSTD_REFERENCE__", "__MACOS__")]
		public static global::Windows.Foundation.IAsyncOperation<global::Windows.Devices.Enumeration.DeviceInformationCollection> FindAllAsync( string aqsFilter,  global::System.Collections.Generic.IEnumerable<string> additionalProperties,  global::Windows.Devices.Enumeration.DeviceInformationKind kind)
		{
			throw new global::System.NotImplementedException("The member IAsyncOperation<DeviceInformationCollection> DeviceInformation.FindAllAsync(string aqsFilter, IEnumerable<string> additionalProperties, DeviceInformationKind kind) is not implemented in Uno.");
		}
		#endif
		#if __ANDROID__ || __IOS__ || NET461 || __WASM__ || __SKIA__ || __NETSTD_REFERENCE__ || __MACOS__
		[global::Uno.NotImplemented("__ANDROID__", "__IOS__", "NET461", "__WASM__", "__SKIA__", "__NETSTD_REFERENCE__", "__MACOS__")]
		public static global::Windows.Devices.Enumeration.DeviceWatcher CreateWatcher( string aqsFilter,  global::System.Collections.Generic.IEnumerable<string> additionalProperties,  global::Windows.Devices.Enumeration.DeviceInformationKind kind)
		{
			throw new global::System.NotImplementedException("The member DeviceWatcher DeviceInformation.CreateWatcher(string aqsFilter, IEnumerable<string> additionalProperties, DeviceInformationKind kind) is not implemented in Uno.");
		}
		#endif
		#if __ANDROID__ || __IOS__ || NET461 || __WASM__ || __SKIA__ || __NETSTD_REFERENCE__ || __MACOS__
		[global::Uno.NotImplemented("__ANDROID__", "__IOS__", "NET461", "__WASM__", "__SKIA__", "__NETSTD_REFERENCE__", "__MACOS__")]
		public static global::Windows.Foundation.IAsyncOperation<global::Windows.Devices.Enumeration.DeviceInformation> CreateFromIdAsync( string deviceId)
		{
			throw new global::System.NotImplementedException("The member IAsyncOperation<DeviceInformation> DeviceInformation.CreateFromIdAsync(string deviceId) is not implemented in Uno.");
		}
		#endif
		#if __ANDROID__ || __IOS__ || NET461 || __WASM__ || __SKIA__ || __NETSTD_REFERENCE__ || __MACOS__
		[global::Uno.NotImplemented("__ANDROID__", "__IOS__", "NET461", "__WASM__", "__SKIA__", "__NETSTD_REFERENCE__", "__MACOS__")]
		public static global::Windows.Foundation.IAsyncOperation<global::Windows.Devices.Enumeration.DeviceInformation> CreateFromIdAsync( string deviceId,  global::System.Collections.Generic.IEnumerable<string> additionalProperties)
		{
			throw new global::System.NotImplementedException("The member IAsyncOperation<DeviceInformation> DeviceInformation.CreateFromIdAsync(string deviceId, IEnumerable<string> additionalProperties) is not implemented in Uno.");
		}
		#endif
		#if __ANDROID__ || __IOS__ || NET461 || __WASM__ || __SKIA__ || __NETSTD_REFERENCE__ || __MACOS__
		[global::Uno.NotImplemented("__ANDROID__", "__IOS__", "NET461", "__WASM__", "__SKIA__", "__NETSTD_REFERENCE__", "__MACOS__")]
		public static global::Windows.Foundation.IAsyncOperation<global::Windows.Devices.Enumeration.DeviceInformationCollection> FindAllAsync()
		{
			throw new global::System.NotImplementedException("The member IAsyncOperation<DeviceInformationCollection> DeviceInformation.FindAllAsync() is not implemented in Uno.");
		}
		#endif
		#if __ANDROID__ || __IOS__ || NET461 || __WASM__ || __SKIA__ || __NETSTD_REFERENCE__ || __MACOS__
		[global::Uno.NotImplemented("__ANDROID__", "__IOS__", "NET461", "__WASM__", "__SKIA__", "__NETSTD_REFERENCE__", "__MACOS__")]
		public static global::Windows.Foundation.IAsyncOperation<global::Windows.Devices.Enumeration.DeviceInformationCollection> FindAllAsync( global::Windows.Devices.Enumeration.DeviceClass deviceClass)
		{
			throw new global::System.NotImplementedException("The member IAsyncOperation<DeviceInformationCollection> DeviceInformation.FindAllAsync(DeviceClass deviceClass) is not implemented in Uno.");
		}
		#endif
<<<<<<< HEAD
		#if false || false || false || false || false
		[global::Uno.NotImplemented]
=======
		#if __ANDROID__ || __IOS__ || NET461 || __WASM__ || __SKIA__ || __NETSTD_REFERENCE__ || __MACOS__
		[global::Uno.NotImplemented("__ANDROID__", "__IOS__", "NET461", "__WASM__", "__SKIA__", "__NETSTD_REFERENCE__", "__MACOS__")]
>>>>>>> fe8f8a76
		public static global::Windows.Foundation.IAsyncOperation<global::Windows.Devices.Enumeration.DeviceInformationCollection> FindAllAsync( string aqsFilter)
		{
			throw new global::System.NotImplementedException("The member IAsyncOperation<DeviceInformationCollection> DeviceInformation.FindAllAsync(string aqsFilter) is not implemented in Uno.");
		}
		#endif
		#if __ANDROID__ || __IOS__ || NET461 || __WASM__ || __SKIA__ || __NETSTD_REFERENCE__ || __MACOS__
		[global::Uno.NotImplemented("__ANDROID__", "__IOS__", "NET461", "__WASM__", "__SKIA__", "__NETSTD_REFERENCE__", "__MACOS__")]
		public static global::Windows.Foundation.IAsyncOperation<global::Windows.Devices.Enumeration.DeviceInformationCollection> FindAllAsync( string aqsFilter,  global::System.Collections.Generic.IEnumerable<string> additionalProperties)
		{
			throw new global::System.NotImplementedException("The member IAsyncOperation<DeviceInformationCollection> DeviceInformation.FindAllAsync(string aqsFilter, IEnumerable<string> additionalProperties) is not implemented in Uno.");
		}
		#endif
		#if __ANDROID__ || __IOS__ || NET461 || __WASM__ || __SKIA__ || __NETSTD_REFERENCE__ || __MACOS__
		[global::Uno.NotImplemented("__ANDROID__", "__IOS__", "NET461", "__WASM__", "__SKIA__", "__NETSTD_REFERENCE__", "__MACOS__")]
		public static global::Windows.Devices.Enumeration.DeviceWatcher CreateWatcher()
		{
			throw new global::System.NotImplementedException("The member DeviceWatcher DeviceInformation.CreateWatcher() is not implemented in Uno.");
		}
		#endif
		#if __ANDROID__ || __IOS__ || NET461 || __WASM__ || __SKIA__ || __NETSTD_REFERENCE__ || __MACOS__
		[global::Uno.NotImplemented("__ANDROID__", "__IOS__", "NET461", "__WASM__", "__SKIA__", "__NETSTD_REFERENCE__", "__MACOS__")]
		public static global::Windows.Devices.Enumeration.DeviceWatcher CreateWatcher( global::Windows.Devices.Enumeration.DeviceClass deviceClass)
		{
			throw new global::System.NotImplementedException("The member DeviceWatcher DeviceInformation.CreateWatcher(DeviceClass deviceClass) is not implemented in Uno.");
		}
		#endif
<<<<<<< HEAD
		#if false || false || false || false || false
		[global::Uno.NotImplemented]
=======
		#if __ANDROID__ || __IOS__ || NET461 || __WASM__ || __SKIA__ || __NETSTD_REFERENCE__ || __MACOS__
		[global::Uno.NotImplemented("__ANDROID__", "__IOS__", "NET461", "__WASM__", "__SKIA__", "__NETSTD_REFERENCE__", "__MACOS__")]
>>>>>>> fe8f8a76
		public static global::Windows.Devices.Enumeration.DeviceWatcher CreateWatcher( string aqsFilter)
		{
			throw new global::System.NotImplementedException("The member DeviceWatcher DeviceInformation.CreateWatcher(string aqsFilter) is not implemented in Uno.");
		}
		#endif
		#if __ANDROID__ || __IOS__ || NET461 || __WASM__ || __SKIA__ || __NETSTD_REFERENCE__ || __MACOS__
		[global::Uno.NotImplemented("__ANDROID__", "__IOS__", "NET461", "__WASM__", "__SKIA__", "__NETSTD_REFERENCE__", "__MACOS__")]
		public static global::Windows.Devices.Enumeration.DeviceWatcher CreateWatcher( string aqsFilter,  global::System.Collections.Generic.IEnumerable<string> additionalProperties)
		{
			throw new global::System.NotImplementedException("The member DeviceWatcher DeviceInformation.CreateWatcher(string aqsFilter, IEnumerable<string> additionalProperties) is not implemented in Uno.");
		}
		#endif
	}
}<|MERGE_RESOLUTION|>--- conflicted
+++ resolved
@@ -2,11 +2,7 @@
 #pragma warning disable 114 // new keyword hiding
 namespace Windows.Devices.Enumeration
 {
-<<<<<<< HEAD
 	#if false || false || false || false || false
-=======
-	#if __ANDROID__ || __IOS__ || NET461 || __WASM__ || __SKIA__ || __NETSTD_REFERENCE__ || __MACOS__
->>>>>>> fe8f8a76
 	[global::Uno.NotImplemented]
 	#endif
 	public  partial class DeviceInformation
@@ -22,13 +18,8 @@
 			}
 		}
 		#endif
-<<<<<<< HEAD
-		#if false || false || false || false || false
-		[global::Uno.NotImplemented]
-=======
-		#if __ANDROID__ || __IOS__ || NET461 || __WASM__ || __SKIA__ || __NETSTD_REFERENCE__ || __MACOS__
-		[global::Uno.NotImplemented("__ANDROID__", "__IOS__", "NET461", "__WASM__", "__SKIA__", "__NETSTD_REFERENCE__", "__MACOS__")]
->>>>>>> fe8f8a76
+		#if false || false || false || false || false
+		[global::Uno.NotImplemented]
 		public  string Id
 		{
 			get
@@ -37,13 +28,8 @@
 			}
 		}
 		#endif
-<<<<<<< HEAD
-		#if false || false || false || false || false
-		[global::Uno.NotImplemented]
-=======
-		#if __ANDROID__ || __IOS__ || NET461 || __WASM__ || __SKIA__ || __NETSTD_REFERENCE__ || __MACOS__
-		[global::Uno.NotImplemented("__ANDROID__", "__IOS__", "NET461", "__WASM__", "__SKIA__", "__NETSTD_REFERENCE__", "__MACOS__")]
->>>>>>> fe8f8a76
+		#if false || false || false || false || false
+		[global::Uno.NotImplemented]
 		public  bool IsDefault
 		{
 			get
@@ -52,13 +38,8 @@
 			}
 		}
 		#endif
-<<<<<<< HEAD
-		#if false || false || false || false || false
-		[global::Uno.NotImplemented]
-=======
-		#if __ANDROID__ || __IOS__ || NET461 || __WASM__ || __SKIA__ || __NETSTD_REFERENCE__ || __MACOS__
-		[global::Uno.NotImplemented("__ANDROID__", "__IOS__", "NET461", "__WASM__", "__SKIA__", "__NETSTD_REFERENCE__", "__MACOS__")]
->>>>>>> fe8f8a76
+		#if false || false || false || false || false
+		[global::Uno.NotImplemented]
 		public  bool IsEnabled
 		{
 			get
@@ -67,13 +48,8 @@
 			}
 		}
 		#endif
-<<<<<<< HEAD
-		#if false || false || false || false || false
-		[global::Uno.NotImplemented]
-=======
-		#if __ANDROID__ || __IOS__ || NET461 || __WASM__ || __SKIA__ || __NETSTD_REFERENCE__ || __MACOS__
-		[global::Uno.NotImplemented("__ANDROID__", "__IOS__", "NET461", "__WASM__", "__SKIA__", "__NETSTD_REFERENCE__", "__MACOS__")]
->>>>>>> fe8f8a76
+		#if false || false || false || false || false
+		[global::Uno.NotImplemented]
 		public  string Name
 		{
 			get
@@ -82,13 +58,8 @@
 			}
 		}
 		#endif
-<<<<<<< HEAD
-		#if false || false || false || false || false
-		[global::Uno.NotImplemented]
-=======
-		#if __ANDROID__ || __IOS__ || NET461 || __WASM__ || __SKIA__ || __NETSTD_REFERENCE__ || __MACOS__
-		[global::Uno.NotImplemented("__ANDROID__", "__IOS__", "NET461", "__WASM__", "__SKIA__", "__NETSTD_REFERENCE__", "__MACOS__")]
->>>>>>> fe8f8a76
+		#if false || false || false || false || false
+		[global::Uno.NotImplemented]
 		public  global::System.Collections.Generic.IReadOnlyDictionary<string, object> Properties
 		{
 			get
@@ -202,13 +173,8 @@
 			throw new global::System.NotImplementedException("The member IAsyncOperation<DeviceInformationCollection> DeviceInformation.FindAllAsync(DeviceClass deviceClass) is not implemented in Uno.");
 		}
 		#endif
-<<<<<<< HEAD
-		#if false || false || false || false || false
-		[global::Uno.NotImplemented]
-=======
-		#if __ANDROID__ || __IOS__ || NET461 || __WASM__ || __SKIA__ || __NETSTD_REFERENCE__ || __MACOS__
-		[global::Uno.NotImplemented("__ANDROID__", "__IOS__", "NET461", "__WASM__", "__SKIA__", "__NETSTD_REFERENCE__", "__MACOS__")]
->>>>>>> fe8f8a76
+		#if false || false || false || false || false
+		[global::Uno.NotImplemented]
 		public static global::Windows.Foundation.IAsyncOperation<global::Windows.Devices.Enumeration.DeviceInformationCollection> FindAllAsync( string aqsFilter)
 		{
 			throw new global::System.NotImplementedException("The member IAsyncOperation<DeviceInformationCollection> DeviceInformation.FindAllAsync(string aqsFilter) is not implemented in Uno.");
@@ -235,13 +201,8 @@
 			throw new global::System.NotImplementedException("The member DeviceWatcher DeviceInformation.CreateWatcher(DeviceClass deviceClass) is not implemented in Uno.");
 		}
 		#endif
-<<<<<<< HEAD
-		#if false || false || false || false || false
-		[global::Uno.NotImplemented]
-=======
-		#if __ANDROID__ || __IOS__ || NET461 || __WASM__ || __SKIA__ || __NETSTD_REFERENCE__ || __MACOS__
-		[global::Uno.NotImplemented("__ANDROID__", "__IOS__", "NET461", "__WASM__", "__SKIA__", "__NETSTD_REFERENCE__", "__MACOS__")]
->>>>>>> fe8f8a76
+		#if false || false || false || false || false
+		[global::Uno.NotImplemented]
 		public static global::Windows.Devices.Enumeration.DeviceWatcher CreateWatcher( string aqsFilter)
 		{
 			throw new global::System.NotImplementedException("The member DeviceWatcher DeviceInformation.CreateWatcher(string aqsFilter) is not implemented in Uno.");
