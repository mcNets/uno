﻿#nullable enable

using System;
using Windows.ApplicationModel.Core;
using Windows.UI.Core;

namespace Uno.Helpers.Theming;

/// <summary>
/// Provides access to current OS theme
/// and notifications about its changes.
/// </summary>
internal static partial class SystemThemeHelper
{
	private static EventHandler? _systemThemeChanged;
	private static bool _changesObserved;
	private static SystemTheme? _lastSystemTheme;

	/// <summary>
	/// Gets the current system theme.
	/// </summary>
	internal static SystemTheme SystemTheme => _lastSystemTheme ??= GetSystemTheme();

	/// <summary>
	/// Triggered when system theme changes.
	/// </summary>
	internal static event EventHandler? SystemThemeChanged
	{
		add
		{
			_systemThemeChanged += value;
			ObserveThemeChanges();
		}
		remove => _systemThemeChanged -= value;
	}

	/// <summary>
	/// Starts observing system theme changes.
	/// </summary>
	internal static void ObserveThemeChanges()
	{
		if (_changesObserved)
		{
			return;
		}

		_changesObserved = true;

<<<<<<< HEAD
#if IS_UNIT_TESTS || __NETSTD_REFERENCE__
		private static SystemTheme GetSystemTheme() => SystemTheme.Light;
#endif
=======
		// Cache the initial theme for future comparisons
		_lastSystemTheme = GetSystemTheme();
>>>>>>> 69095eb1

		ObserveThemeChangesPlatform();

		// Ensure to check for theme changes when app leaves background
		// as we might miss a theme change if the app gets suspended.
		CoreApplication.LeavingBackground += (s, e) => RefreshSystemTheme();
		CoreApplication.Resuming += (s, e) => RefreshSystemTheme();

		var coreWindow = CoreWindow.GetOrCreateForCurrentThread();
		coreWindow.Activated += (s, e) => RefreshSystemTheme();
		coreWindow.VisibilityChanged += (s, e) => RefreshSystemTheme();
	}

	/// <summary>
	/// Raises SystemThemeChanged if the theme
	/// has changed since we last checked it.
	/// </summary>
	internal static void RefreshSystemTheme()
	{
		var cachedTheme = _lastSystemTheme;
		var currentTheme = GetSystemTheme();
		if (cachedTheme != currentTheme)
		{
			_lastSystemTheme = currentTheme;
			RaiseSystemThemeChanged();
		}
	}

	/// <summary>
	/// This is just a partial method, as on some platforms (e.g. Android and iOS)
	/// the theme change is listened to on the Application/Window level.
	/// </summary>
	static partial void ObserveThemeChangesPlatform();

	private static void RaiseSystemThemeChanged() => _systemThemeChanged?.Invoke(null, EventArgs.Empty);
}<|MERGE_RESOLUTION|>--- conflicted
+++ resolved
@@ -46,14 +46,8 @@
 
 		_changesObserved = true;
 
-<<<<<<< HEAD
-#if IS_UNIT_TESTS || __NETSTD_REFERENCE__
-		private static SystemTheme GetSystemTheme() => SystemTheme.Light;
-#endif
-=======
 		// Cache the initial theme for future comparisons
 		_lastSystemTheme = GetSystemTheme();
->>>>>>> 69095eb1
 
 		ObserveThemeChangesPlatform();
 
