﻿using System;
using Uno.Foundation.Extensibility;
using Uno.Foundation.Logging;

namespace Windows.Graphics.Display;

public sealed partial class DisplayInformation
{
<<<<<<< HEAD
	private static readonly Lazy<DisplayInformation> _lazyInstance = new Lazy<DisplayInformation>(() => new DisplayInformation());

	// TODO: make this return a specific instance based on the window corresponding to
	// the ApplicationView whose thread is the same as the thread this method is called from
	private static DisplayInformation InternalGetForCurrentView() => _lazyInstance.Value;

=======
>>>>>>> a51ab1be
	private IDisplayInformationExtension _displayInformationExtension;

	partial void Initialize()
	{
		if (!ApiExtensibility.CreateInstance(this, out _displayInformationExtension))
		{
			if (this.Log().IsEnabled(LogLevel.Warning))
			{
				this.Log().Warn($"Unable to find IDisplayInformationExtension extension");
			}
		}
	}

	internal void NotifyDpiChanged() => OnDpiChanged();

	public DisplayOrientations CurrentOrientation => _displayInformationExtension?.CurrentOrientation ?? DisplayOrientations.Landscape;

	public uint ScreenHeightInRawPixels => _displayInformationExtension?.ScreenHeightInRawPixels ?? 1080;

	public uint ScreenWidthInRawPixels => _displayInformationExtension?.ScreenWidthInRawPixels ?? 1920;

	public float LogicalDpi => _displayInformationExtension?.LogicalDpi ?? 96f;

	public double RawPixelsPerViewPixel => _displayInformationExtension?.RawPixelsPerViewPixel ?? 1;

	/// <summary>
	/// This is used to adjust the sizing of managed vs. native elements on GTK, as it does not have built-in support for fractional scaling
	/// which is available on Windows. We can still emulate this by up-scaling native GTK controls by the ratio between the actual scale 
	/// and the emulated scale.
	/// </summary>
	internal double FractionalScaleAdjustment => _displayInformationExtension is { } ? _displayInformationExtension.RawPixelsPerViewPixel / Math.Truncate(_displayInformationExtension.RawPixelsPerViewPixel) : 1;

	public ResolutionScale ResolutionScale => _displayInformationExtension?.ResolutionScale ?? ResolutionScale.Scale100Percent;

	public double? DiagonalSizeInInches => _displayInformationExtension?.DiagonalSizeInInches;
}<|MERGE_RESOLUTION|>--- conflicted
+++ resolved
@@ -6,15 +6,6 @@
 
 public sealed partial class DisplayInformation
 {
-<<<<<<< HEAD
-	private static readonly Lazy<DisplayInformation> _lazyInstance = new Lazy<DisplayInformation>(() => new DisplayInformation());
-
-	// TODO: make this return a specific instance based on the window corresponding to
-	// the ApplicationView whose thread is the same as the thread this method is called from
-	private static DisplayInformation InternalGetForCurrentView() => _lazyInstance.Value;
-
-=======
->>>>>>> a51ab1be
 	private IDisplayInformationExtension _displayInformationExtension;
 
 	partial void Initialize()
