--- conflicted
+++ resolved
@@ -9,11 +9,7 @@
 using Uno.Extensions;
 using System.Threading.Tasks;
 using Uno.Foundation.Logging;
-<<<<<<< HEAD
-using static __Windows.Storage.StorageFolderNative;
-=======
 using NativeMethods = __Windows.Storage.StorageFolder.NativeMethods;
->>>>>>> e4d13bca
 
 namespace Windows.Storage
 {
@@ -40,13 +36,7 @@
 		}
 
 		internal static void MakePersistent(params StorageFolder[] folders)
-<<<<<<< HEAD
-		{
-			NativeMakePersistent(folders.SelectToArray(f => f.Path));
-		}
-=======
 			=> NativeMethods.MakePersistent(folders.SelectToArray(f => f.Path));
->>>>>>> e4d13bca
 
 		[JSExport]
 		internal static void DispatchStorageInitialized()
