--- conflicted
+++ resolved
@@ -219,8 +219,6 @@
 			}
 		}
 	}
-<<<<<<< HEAD
-=======
 
 	static partial class ApplicationDataContainerInterop
 	{
@@ -283,5 +281,4 @@
 		[JSImport("globalThis.Windows.Storage.ApplicationDataContainer.getValueByIndex")]
 		private static partial string GetValueByIndex(string locality, int index);
 	}
->>>>>>> e4d13bca
 }