--- conflicted
+++ resolved
@@ -149,12 +149,6 @@
 			} while (symbol.SpecialType != SpecialType.System_Object);
 		}
 
-<<<<<<< HEAD
-		public static IEnumerable<IEventSymbol> GetEvents(INamedTypeSymbol? symbol)
-			=> symbol?.GetMembers().OfType<IEventSymbol>() ?? Enumerable.Empty<IEventSymbol>();
-
-=======
->>>>>>> 2fc77836
 		/// <summary>
 		/// Determines if the symbol inherits from the specified type.
 		/// </summary>
@@ -236,14 +230,6 @@
 			}
 		}
 
-<<<<<<< HEAD
-		public static AttributeData? FindAttribute(this ISymbol? property, string attributeClassFullName)
-		{
-			return property?.GetAttributes().FirstOrDefault(a => a.AttributeClass?.ToDisplayString() == attributeClassFullName);
-		}
-
-=======
->>>>>>> 2fc77836
 		public static AttributeData? FindAttribute(this ISymbol? property, INamedTypeSymbol? attributeClassSymbol)
 		{
 			return property?.GetAttributes().FirstOrDefault(a => SymbolEqualityComparer.Default.Equals(a.AttributeClass, attributeClassSymbol));
