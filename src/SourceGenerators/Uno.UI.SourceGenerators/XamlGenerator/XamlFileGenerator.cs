#nullable enable

using Uno.Extensions;
using Uno.MsBuildTasks.Utils;
using Uno.MsBuildTasks.Utils.XamlPathParser;
using Uno.UI.SourceGenerators.XamlGenerator.Utils;
using System;
using System.Collections.Generic;
using System.Globalization;
using System.IO;
using System.Linq;
using System.Text.RegularExpressions;
using Microsoft.CodeAnalysis;
using Uno.Roslyn;
using Uno.UI.SourceGenerators.XamlGenerator.XamlRedirection;
using System.Runtime.CompilerServices;
using Uno.UI.Xaml;
using Uno.Disposables;
using Uno.UI.SourceGenerators.BindableTypeProviders;
using Microsoft.CodeAnalysis.CSharp;
using System.Diagnostics;
using System.Diagnostics.CodeAnalysis;
using Uno.UI.SourceGenerators.Helpers;
using System.Collections.Immutable;
using Microsoft.CodeAnalysis.CSharp.Syntax;
using System.Text;
using Microsoft.CodeAnalysis.Text;


#if NETFRAMEWORK
using Uno.SourceGeneration;
using GeneratorExecutionContext = Uno.SourceGeneration.GeneratorExecutionContext;
#endif

namespace Uno.UI.SourceGenerators.XamlGenerator
{
	internal partial class XamlFileGenerator
	{
		private const string GlobalPrefix = "global::";
		private const string QualifiedNamespaceMarker = ".";

		private static readonly Dictionary<string, string[]> _knownNamespaces = new Dictionary<string, string[]>
		{
			{
				XamlConstants.PresentationXamlXmlNamespace,
				XamlConstants.Namespaces.PresentationNamespaces
			},
			{
				XamlConstants.XamlXmlNamespace,
				new [] {
					"System",
				}
			},
		};

		private static readonly string[] FrameworkTemplateTypes = new[] { "DataTemplate", "ControlTemplate", "ItemsPanelTemplate" };

		private readonly Dictionary<string, XamlObjectDefinition> _namedResources = new Dictionary<string, XamlObjectDefinition>();
		private readonly List<string> _partials = new List<string>();

		/// <summary>
		/// Names of disambiguated keys associated with resource definitions. These are created for top-level ResourceDictionary declarations only.
		/// </summary>
		private readonly Dictionary<(string? Theme, string ResourceKey), string> _topLevelQualifiedKeys = new Dictionary<(string?, string), string>();
		private readonly Stack<NameScope> _scopeStack = new Stack<NameScope>();
		private readonly Stack<XLoadScope> _xLoadScopeStack = new Stack<XLoadScope>();
		private int _resourceOwner;
		private readonly XamlFileDefinition _fileDefinition;
		private readonly NamespaceDeclaration _defaultXmlNamespace;
		private readonly string _targetPath;
		private readonly string _defaultNamespace;
		private readonly RoslynMetadataHelper _metadataHelper;
		private readonly string _fileUniqueId;
		private readonly DateTime _lastReferenceUpdateTime;
		private readonly string[] _analyzerSuppressions;
		private readonly ResourceDetailsCollection _resourceDetailsCollection;
		private int _applyIndex;
		private int _collectionIndex;
		private int _subclassIndex;
		private int _dictionaryPropertyIndex;
		private int _xBindCounter;
		private string? _themeDictionaryCurrentlyBuilding;
		private readonly XamlGlobalStaticResourcesMap _globalStaticResourcesMap;
		private readonly bool _isUiAutomationMappingEnabled;
		private readonly Dictionary<string, string[]> _uiAutomationMappings;
		private readonly string _defaultLanguage;
		private readonly bool _isDebug;
		private readonly bool _isHotReloadEnabled;
		private readonly bool _isInsideMainAssembly;
		private readonly bool _isDesignTimeBuild;
		private readonly string _relativePath;
		private readonly bool _useXamlReaderHotReload;

		/// <summary>
		/// x:Name cache for the lookups performed in the document.
		/// </summary>
		private Dictionary<string, List<XamlObjectDefinition>> _nameCache = new();

		/// <summary>
		/// True if the file currently being parsed contains a top-level ResourceDictionary definition.
		/// </summary>
		private bool _isTopLevelDictionary;
		private readonly bool _isUnoAssembly;
		private readonly bool _isUnoFluentAssembly;

		/// <summary>
		/// True if VisualStateManager children can be set lazily
		/// </summary>
		private readonly bool _isLazyVisualStateManagerEnabled;

		private readonly bool _enableFuzzyMatching;

		/// <summary>
		/// True if XAML resource trimming is enabled
		/// </summary>
		private readonly bool _xamlResourcesTrimming;

		/// <summary>
		/// True if the generator is currently creating child subclasses (for templates, etc)
		/// </summary>
		private bool _isInChildSubclass;
		/// <summary>
		/// True if the generator is currently creating the inner singleton class associated with a top-level resource dictionary
		/// </summary>
		private bool _isInSingletonInstance;

		/// <summary>
		/// Context to report diagnostics to
		/// </summary>
		private readonly GeneratorExecutionContext _generatorContext;

		/// <summary>
		/// The current DefaultBindMode for x:Bind bindings, as set by app code for the current Xaml subtree.
		/// </summary>
		private readonly Stack<string> _currentDefaultBindMode = new Stack<string>(new[] { "OneTime" });

		// Determines if the source generator will skip the inclusion of UseControls in the
		// visual tree. See https://github.com/unoplatform/uno/issues/61
		private readonly bool _skipUserControlsInVisualTree;

		/// <summary>
		/// Holds information about multiple generator runs
		/// </summary>
		private readonly GenerationRunFileInfo _generationRunFileInfo;

		private readonly IDictionary<INamedTypeSymbol, XamlType> _xamlTypeToXamlTypeBaseMap;

		/// <summary>
		/// Information about types used in .Apply() scenarios
		/// </summary>
		/// <remarks>
		/// The key of the dictionary is the globalized fully qualified name.
		/// </remarks>
		private readonly Dictionary<string, int> _xamlAppliedTypes = new();

		private readonly bool _isWasm;

		/// <summary>
		/// If set, code generated from XAML will be annotated with the source method and line # in this file, for easier debugging.
		/// </summary>
		private readonly bool _shouldAnnotateGeneratedXaml;
		private static readonly Regex splitRegex = new Regex(@"\s*,\s*|\s+");

		private string ParseContextPropertyAccess =>
			 (_isTopLevelDictionary, _isInSingletonInstance) switch
			 {
				 (true, false) => "{0}{1}.GlobalStaticResources.{2}.Instance.{3}".InvariantCultureFormat(
					GlobalPrefix,
					_defaultNamespace,
					SingletonClassName,
					XamlCodeGeneration.ParseContextPropertyName
				),
				 (true, true) => "this.{0}".InvariantCultureFormat(XamlCodeGeneration.ParseContextPropertyName),
				 _ => "{0}{1}.GlobalStaticResources.{2}".InvariantCultureFormat(
					GlobalPrefix,
					_defaultNamespace,
					XamlCodeGeneration.ParseContextPropertyName
				)
			 };

		private string SingletonInstanceAccess => _isInSingletonInstance ?
			"this" :
			"{0}{1}.GlobalStaticResources.{2}.Instance".InvariantCultureFormat(
					GlobalPrefix,
					_defaultNamespace,
					SingletonClassName
				);

		/// <summary>
		/// Name to use for inner singleton containing top-level ResourceDictionary properties
		/// </summary>
		private string SingletonClassName => $"ResourceDictionarySingleton__{_fileDefinition.UniqueID}";

		private const string DictionaryProviderInterfaceName = "global::Uno.UI.IXamlResourceDictionaryProvider";

		public XamlCodeGeneration Generation { get; }

		static XamlFileGenerator()
		{
			_findContentProperty = Funcs.Create<INamedTypeSymbol, IPropertySymbol?>(SourceFindContentProperty).AsLockedMemoized();
			_isAttachedProperty = Funcs.Create<INamedTypeSymbol, string, bool>(SourceIsAttachedProperty).AsLockedMemoized();
			_getAttachedPropertyType = Funcs.Create<INamedTypeSymbol, string, INamedTypeSymbol>(SourceGetAttachedPropertyType).AsLockedMemoized();
			_isTypeImplemented = Funcs.Create<INamedTypeSymbol, bool>(SourceIsTypeImplemented).AsLockedMemoized();
		}

		public XamlFileGenerator(
			XamlCodeGeneration generation,
			XamlFileDefinition file,
			string targetPath,
			string defaultNamespace,
			RoslynMetadataHelper metadataHelper,
			string fileUniqueId,
			DateTime lastReferenceUpdateTime,
			string[] analyzerSuppressions,
			ResourceDetailsCollection resourceDetailsCollection,
			XamlGlobalStaticResourcesMap globalStaticResourcesMap,
			bool isUiAutomationMappingEnabled,
			Dictionary<string, string[]> uiAutomationMappings,
			string defaultLanguage,
			bool shouldWriteErrorOnInvalidXaml,
			bool isWasm,
			bool isDebug,
			bool isHotReloadEnabled,
			bool useXamlReaderHotReload,
			bool isDesignTimeBuild,
			bool isInsideMainAssembly,
			bool skipUserControlsInVisualTree,
			bool shouldAnnotateGeneratedXaml,
			bool isUnoAssembly,
			bool isUnoFluentAssembly,
			bool isLazyVisualStateManagerEnabled,
			bool enableFuzzyMatching,
			GeneratorExecutionContext generatorContext,
			bool xamlResourcesTrimming,
			GenerationRunFileInfo generationRunFileInfo,
			IDictionary<INamedTypeSymbol, XamlType> xamlTypeToXamlTypeBaseMap)
		{
			Generation = generation;
			_fileDefinition = file;
			_targetPath = targetPath;
			_defaultNamespace = defaultNamespace;
			_metadataHelper = metadataHelper;
			_fileUniqueId = fileUniqueId;
			_lastReferenceUpdateTime = lastReferenceUpdateTime;
			_analyzerSuppressions = analyzerSuppressions;
			_resourceDetailsCollection = resourceDetailsCollection;
			_globalStaticResourcesMap = globalStaticResourcesMap;
			_isUiAutomationMappingEnabled = isUiAutomationMappingEnabled;
			_uiAutomationMappings = uiAutomationMappings;
			_defaultLanguage = defaultLanguage.IsNullOrEmpty() ? "en-US" : defaultLanguage;
			_isDebug = isDebug;
			_isHotReloadEnabled = isHotReloadEnabled;
			_isInsideMainAssembly = isInsideMainAssembly;
			_useXamlReaderHotReload = useXamlReaderHotReload;
			_isDesignTimeBuild = isDesignTimeBuild;
			_skipUserControlsInVisualTree = skipUserControlsInVisualTree;
			_shouldAnnotateGeneratedXaml = shouldAnnotateGeneratedXaml;
			_isLazyVisualStateManagerEnabled = isLazyVisualStateManagerEnabled;
			_enableFuzzyMatching = enableFuzzyMatching;
			_generatorContext = generatorContext;
			_xamlResourcesTrimming = xamlResourcesTrimming;
			_generationRunFileInfo = generationRunFileInfo;
			_xamlTypeToXamlTypeBaseMap = xamlTypeToXamlTypeBaseMap;

			InitCaches();

			_relativePath = PathHelper.GetRelativePath(_targetPath, _fileDefinition.FilePath);
			ShouldWriteErrorOnInvalidXaml = shouldWriteErrorOnInvalidXaml;

			_isWasm = isWasm;

			_isUnoAssembly = isUnoAssembly;
			_isUnoFluentAssembly = isUnoFluentAssembly;

			_defaultXmlNamespace = _fileDefinition.Namespaces.First(n => n.Prefix == "");
		}

		/// <summary>
		/// Indicates if the code generation should write #error in the generated code (and break at compile time) or write a // Warning, which would be silent.
		/// </summary>
		/// <remarks>Initial behavior is to write // Warning, hence the default value to false, but we suggest setting this to true.</remarks>
		public bool ShouldWriteErrorOnInvalidXaml { get; }

		public SourceText GenerateFile()
		{
#if DEBUG
			Console.WriteLine("Processing file {0}".InvariantCultureFormat(_fileDefinition.FilePath));
#endif

			// Check for the Roslyn generator's output location
			var outputFile = Path.Combine(
				_targetPath,
				$@"g\{typeof(XamlCodeGenerator).Name}\{_fileDefinition.UniqueID}.g.cs"
				);

			if (File.Exists(outputFile))
			{
				var outputInfo = new FileInfo(outputFile);
				var inputInfo = new FileInfo(_fileDefinition.FilePath);

				if (
					outputInfo.LastWriteTime >= inputInfo.LastWriteTime

					// Check for the references update time. If the file has been generated before the last write time
					// on the references, regenerate the output.
					&& outputInfo.LastWriteTime > _lastReferenceUpdateTime

					// Empty files should be regenerated
					&& outputInfo.Length != 0
				)
				{
#if DEBUG
					Console.WriteLine("Skipping unmodified file {0}".InvariantCultureFormat(_fileDefinition.FilePath));
#endif
					return SourceText.From(File.ReadAllText(outputFile), Encoding.UTF8);
				}
			}

			try
			{
				return InnerGenerateFile();
			}
			catch (OperationCanceledException)
			{
				throw;
			}
			catch (Exception e)
			{
				throw new Exception($"Processing failed for file {_fileDefinition.FilePath} ({e})", e);
			}
		}

		private void TryGenerateWarningForInconsistentBaseType(IndentedStringBuilder writer, XamlObjectDefinition topLevelControl)
		{
			EnsureXClassName();

			var xamlDefinedBaseType = GetType(topLevelControl.Type);
			var classDefinedBaseType = _xClassName.Symbol?.BaseType;

			if (!SymbolEqualityComparer.Default.Equals(xamlDefinedBaseType, classDefinedBaseType))
			{
				var locations = _xClassName.Symbol?.Locations;
				var fullClassName = _xClassName.Namespace + "." + _xClassName.ClassName;
				if (locations != null && locations.Value.Length > 0)
				{
					var diagnostic = Diagnostic.Create(XamlCodeGenerationDiagnostics.GenericXamlWarningRule,
													   locations.Value[0],
													   $"{fullClassName} does not explicitly define the {xamlDefinedBaseType} base type in code behind.");
					_generatorContext.ReportDiagnostic(diagnostic);
				}
				else
				{
					writer.AppendLineIndented($"#warning {fullClassName} does not explicitly define the {xamlDefinedBaseType} base type in code behind.");
				}
			}
		}

		private SourceText InnerGenerateFile()
		{
			var writer = new IndentedStringBuilder();

			writer.AppendLineIndented("// <autogenerated />");

			AnalyzerSuppressionsGenerator.GenerateCSharpPragmaSupressions(writer, _analyzerSuppressions);

			writer.AppendLineIndented("#pragma warning disable CS0114");
			writer.AppendLineIndented("#pragma warning disable CS0108");
			writer.AppendLineIndented("using System;");
			writer.AppendLineIndented("using System.Collections.Generic;");
			writer.AppendLineIndented("using System.Diagnostics;");
			writer.AppendLineIndented("using System.Linq;");
			writer.AppendLineIndented("using Uno.UI;");
			writer.AppendLineIndented("using Uno.UI.Xaml;");

			//TODO Determine the list of namespaces to use
			foreach (var ns in XamlConstants.Namespaces.All)
			{
				writer.AppendLineIndented($"using {ns};");
			}

			writer.AppendLineIndented("using Uno.Extensions;");
			writer.AppendLineIndented("using Uno;");
			writer.AppendLineIndented("using Uno.UI.Helpers.Xaml;");

			writer.AppendLineInvariantIndented("using {0};", _defaultNamespace);

			// For Subclass build functionality
			writer.AppendLineIndented("");
			writer.AppendLineIndented("#if __ANDROID__");
			writer.AppendLineIndented("using _View = Android.Views.View;");
			writer.AppendLineIndented("#elif __IOS__");
			writer.AppendLineIndented("using _View = UIKit.UIView;");
			writer.AppendLineIndented("#elif __MACOS__");
			writer.AppendLineIndented("using _View = AppKit.NSView;");
			writer.AppendLineIndented("#elif UNO_REFERENCE_API || NET461");
			writer.AppendLineIndented("using _View = Windows.UI.Xaml.UIElement;");
			writer.AppendLineIndented("#endif");

			writer.AppendLineIndented("");

			var topLevelControl = _fileDefinition.Objects.First();

			BuildNameCache(topLevelControl);

			if (topLevelControl.Type.Name == "ResourceDictionary")
			{
				_isTopLevelDictionary = true;

				if (_generationRunFileInfo.RunInfo.Manager.IsFirstRun(_generationRunFileInfo) || !_useXamlReaderHotReload)
				{
					// On the first run, or if XamlReader hot reload is disabled, generate the full code.

					var componentBuilder = new IndentedStringBuilder();

					using (componentBuilder.Indent(writer.CurrentLevel))
					{
						BuildResourceDictionaryBackingClass(componentBuilder, topLevelControl);
						BuildTopLevelResourceDictionary(componentBuilder, topLevelControl);
					}

					var componentCode = componentBuilder.ToString();
					if (_useXamlReaderHotReload)
					{
						_generationRunFileInfo.SetAppliedTypes(_xamlAppliedTypes);
						_generationRunFileInfo.ComponentCode = componentCode;
					}

					writer.AppendLineIndented(componentCode);
				}
				else
				{
					// if XamlReader hot reload is enabled, generate partial code
					if (_generationRunFileInfo.RunInfo.Manager.GetFirstValidRun(_generationRunFileInfo, _fileUniqueId) is { } runFileInfo)
					{
						var generationRunFileInfo = runFileInfo.GetRunFileInfo(_fileUniqueId);

						writer.AppendLineIndented(generationRunFileInfo.ComponentCode);

						foreach (var type in generationRunFileInfo.AppliedTypes)
						{
							_xamlAppliedTypes.Add(type.Key, type.Value);
						}
					}
				}
			}
			else
			{
				_xClassName = GetClassName(topLevelControl);

				using (writer.BlockInvariant("namespace {0}", _xClassName.Namespace))
				{
					AnalyzerSuppressionsGenerator.Generate(writer, _analyzerSuppressions);
					TryGenerateWarningForInconsistentBaseType(writer, topLevelControl);

					var controlBaseType = GetType(topLevelControl.Type);

					using (writer.BlockInvariant("partial class {0} : {1}", _xClassName.ClassName, controlBaseType.GetFullyQualifiedTypeIncludingGlobal()))
					{
						BuildBaseUri(writer);

						using (Scope(_xClassName.Namespace, _xClassName.ClassName))
						{
							if (_generationRunFileInfo.RunInfo.Manager.IsFirstRun(_generationRunFileInfo) || !_useXamlReaderHotReload)
							{
								var componentBuilder = new IndentedStringBuilder();

								using (componentBuilder.Indent(writer.CurrentLevel))
								{
									BuildInitializeComponent(componentBuilder, topLevelControl, controlBaseType);
#if NETSTANDARD
									if (IsApplication(controlBaseType) && PlatformHelper.IsAndroid(_generatorContext))
									{
										BuildDrawableResourcesIdResolver(componentBuilder);
									}
#endif
									TryBuildElementStubHolders(componentBuilder);

									BuildPartials(componentBuilder);

									BuildBackingFields(componentBuilder);

									BuildChildSubclasses(componentBuilder);

									BuildComponentFields(componentBuilder);

									BuildCompiledBindings(componentBuilder);

									BuildXBindTryGetDeclarations(componentBuilder);
								}

								var componentCode = componentBuilder.ToString();

								if (_useXamlReaderHotReload)
								{
									_generationRunFileInfo.SetAppliedTypes(_xamlAppliedTypes);
									_generationRunFileInfo.ComponentCode = componentCode;
								}

								writer.AppendLineIndented(componentCode);
							}
							else
							{
								if (_generationRunFileInfo.RunInfo.Manager.GetFirstValidRun(_generationRunFileInfo, _fileUniqueId) is { } runFileInfo)
								{
									var generationRunFileInfo = runFileInfo.GetRunFileInfo(_fileUniqueId);

									writer.AppendLineInvariantIndented("{0}", generationRunFileInfo.ComponentCode);

									foreach (var type in generationRunFileInfo.AppliedTypes)
									{
										_xamlAppliedTypes.Add(type.Key, type.Value);
									}
								}
							}
						}
					}
				}
			}

			BuildXamlApplyBlocks(writer);

			// var formattedCode = ReformatCode(writer.ToString());
			return new StringBuilderBasedSourceText(writer.Builder);
		}

		/// <summary>
		/// Builds the BaseUri strings constants to be set to all FrameworkElement instances
		/// </summary>
		private void BuildBaseUri(IIndentedStringBuilder writer)
		{
			var assembly = _isInsideMainAssembly ? "" : _generatorContext.Compilation.AssemblyName + "/";

			// Note that the assembly name is lower-cased in order for file resolution on case-sensitive file systems to work.
			writer.AppendLineIndented("[global::System.ComponentModel.EditorBrowsable(global::System.ComponentModel.EditorBrowsableState.Never)]");
			writer.AppendLineInvariantIndented($"private const string __baseUri_prefix_{_fileUniqueId} = \"ms-appx:///{assembly}\";");
			writer.AppendLineIndented("[global::System.ComponentModel.EditorBrowsable(global::System.ComponentModel.EditorBrowsableState.Never)]");
			writer.AppendLineInvariantIndented($"private const string __baseUri_{_fileUniqueId} = \"ms-appx:///{assembly}{_fileDefinition.TargetFilePath.TrimStart("/")}\";");
		}

		private void BuildInitializeComponent(IndentedStringBuilder writer, XamlObjectDefinition topLevelControl, INamedTypeSymbol controlBaseType)
		{
			writer.AppendLineIndented("global::Windows.UI.Xaml.NameScope __nameScope = new global::Windows.UI.Xaml.NameScope();");

			using (writer.BlockInvariant($"private void InitializeComponent()"))
			{
				writer.AppendLineIndented($"InitializeComponent_{_generationRunFileInfo.RunInfo.ToRunIdentifierString()}();");
			}

			if (_isHotReloadEnabled)
			{
				foreach (var previousRun in _generationRunFileInfo.RunInfo.Manager.GetAllRunsWithoutSelf(_generationRunFileInfo))
				{
					using (writer.BlockInvariant($"private void InitializeComponent_{previousRun.ToRunIdentifierString()}()"))
					{
						if (!IsApplication(controlBaseType))
						{
							// Error ENC0049 Ceasing to capture variable 'this' requires restarting the application.
							// Error ENC0050 Deleting captured variable 'nameScope' requires restarting the application.

							writer.AppendLineIndented("NameScope.SetNameScope(this, __nameScope);");
							writer.AppendLineIndented("var __that = this;");
						}
					}
				}
			}

			using (writer.BlockInvariant($"private void InitializeComponent_{_generationRunFileInfo.RunInfo.ToRunIdentifierString()}()"))
			{
				if (IsApplication(controlBaseType))
				{
					BuildApplicationInitializerBody(writer, topLevelControl);
				}
				else
				{
					if (_isDebug)
					{
						// Insert hot reload support
						writer.AppendLineIndented($"var __resourceLocator = new global::System.Uri(\"file:///{_fileDefinition.FilePath.Replace("\\", "/")}\");");

						using (writer.BlockInvariant($"if(global::Uno.UI.ApplicationHelper.IsLoadableComponent(__resourceLocator))"))
						{
							writer.AppendLineIndented($"global::Windows.UI.Xaml.Application.LoadComponent(this, __resourceLocator);");
							writer.AppendLineIndented($"return;");
						}
					}

					BuildGenericControlInitializerBody(writer, topLevelControl);
					BuildNamedResources(writer, _namedResources);
				}

				EnsureXClassName();
				BuildCompiledBindingsInitializer(writer, controlBaseType);
			}
		}

		private void BuildXamlApplyBlocks(IndentedStringBuilder writer)
		{
			TryAnnotateWithGeneratorSource(writer);

			if (!_isHotReloadEnabled)
			{
				using (writer.BlockInvariant("namespace {0}", _defaultNamespace))
				{
					using (writer.BlockInvariant("static class {0}XamlApplyExtensions", _fileUniqueId))
					{
						foreach (var typeInfo in _xamlAppliedTypes)
						{
							writer.AppendLineIndented($"public delegate void XamlApplyHandler{typeInfo.Value}({typeInfo.Key} instance);");

							writer.AppendLineIndented($"[System.Runtime.CompilerServices.MethodImpl(System.Runtime.CompilerServices.MethodImplOptions.AggressiveInlining)]");
							using (writer.BlockInvariant(
								$"public static {typeInfo.Key} {_fileUniqueId}_XamlApply(this {typeInfo.Key} instance, XamlApplyHandler{typeInfo.Value} handler)"
							))
							{
								writer.AppendLineIndented($"handler(instance);");
								writer.AppendLineIndented($"return instance;");
							}
						}
					}
				}
			}
		}

		/// <summary>
		/// Processes the 'App.xaml' file.
		/// </summary>
		private void BuildApplicationInitializerBody(IndentedStringBuilder writer, XamlObjectDefinition topLevelControl)
		{
			writer.AppendLineIndented($"var __that = this;");

			TryAnnotateWithGeneratorSource(writer);
			InitializeRemoteControlClient(writer);
			GenerateApiExtensionRegistrations(writer);

			GenerateResourceLoader(writer);
			writer.AppendLine();
			ApplyLiteralProperties();
			writer.AppendLine();

			writer.AppendLineIndented($"global::{_defaultNamespace}.GlobalStaticResources.Initialize();");
			writer.AppendLineIndented($"global::{_defaultNamespace}.GlobalStaticResources.RegisterResourceDictionariesBySourceLocal();");

			if (!_isDesignTimeBuild)
			{
				writer.AppendLineIndented($"global::Uno.UI.DataBinding.BindableMetadata.Provider = new global::{_defaultNamespace}.BindableMetadataProvider();");
			}

			writer.AppendLineIndented($"#if __ANDROID__");
#if NETSTANDARD
			writer.AppendLineIndented($"global::Uno.Helpers.DrawableHelper.SetDrawableResolver(global::{_xClassName?.Namespace}.{_xClassName?.ClassName}.DrawableResourcesIdResolver.Resolve);");
#else
			writer.AppendLineIndented($"global::Uno.Helpers.DrawableHelper.Drawables = typeof(global::{_defaultNamespace}.Resource.Drawable);");
#endif
			writer.AppendLineIndented($"#endif");

			if (_isWasm)
			{
				writer.AppendLineIndented($"// Workaround for https://github.com/dotnet/runtime/issues/44269");
				writer.AppendLineIndented($"typeof(global::Uno.UI.Runtime.WebAssembly.HtmlElementAttribute).GetHashCode();");
			}

			RegisterAndBuildResources(writer, topLevelControl, isInInitializer: false);
			BuildProperties(writer, topLevelControl, isInline: false);

			ApplyFontsOverride(writer);

			if (_isUiAutomationMappingEnabled)
			{
				writer.AppendLineIndented("global::Uno.UI.FrameworkElementHelper.IsUiAutomationMappingEnabled = true;");

				if (_isWasm)
				{
					// When automation mapping is enabled, remove the element ID from the ToString so test screenshots stay the same.
					writer.AppendLineIndented("global::Uno.UI.FeatureConfiguration.UIElement.RenderToStringWithId = false;");
				}
			}

			void ApplyLiteralProperties()
			{
				writer.AppendLineIndented("this");

				using (var blockWriter = CreateApplyBlock(writer, null, out var closure))
				{
					blockWriter.AppendLineInvariantIndented(
						"// Source {0} (Line {1}:{2})",
						_fileDefinition.FilePath,
						topLevelControl.LineNumber,
						topLevelControl.LinePosition
					);
					BuildLiteralProperties(blockWriter, topLevelControl, closure);
				}

				writer.AppendLineIndented(";");
			}
		}

		/// <summary>
		/// Override font properties at the end of the app.xaml ctor.
		/// </summary>
		/// <param name="writer"></param>
		private void ApplyFontsOverride(IndentedStringBuilder writer)
		{
			if (_generatorContext.GetMSBuildPropertyValue("UnoPlatformDefaultSymbolsFontFamily") is { Length: > 0 } fontOverride)
			{
				writer.AppendLineInvariantIndented($"global::Uno.UI.FeatureConfiguration.Font.SymbolsFont = \"{fontOverride}\";");
			}
		}

#if NETSTANDARD
		private void BuildDrawableResourcesIdResolver(IndentedStringBuilder writer)
		{
			writer.AppendLine();
			writer.AppendLineIndented("/// <summary>");
			writer.AppendLineIndented("/// Resolves the Id of a bundled image.");
			writer.AppendLineIndented("/// </summary>");

			AnalyzerSuppressionsGenerator.Generate(writer, _analyzerSuppressions);

			writer.AppendLineIndented("[global::System.ComponentModel.EditorBrowsable(global::System.ComponentModel.EditorBrowsableState.Never)]");

			using (writer.BlockInvariant("internal static class DrawableResourcesIdResolver"))
			{
				using (writer.BlockInvariant("internal static int Resolve(string imageName)"))
				{
					using (writer.BlockInvariant("switch (imageName)"))
					{
						var drawables = _metadataHelper.GetTypeByFullName($"{_defaultNamespace}.Resource").GetTypeMembers("Drawable").Single().GetFields();

						foreach (var drawable in drawables)
						{
							writer.AppendLineInvariantIndented("case \"{0}\":", drawable.Name);
							using (writer.Indent())
							{
								writer.AppendLineInvariantIndented("return {0};", drawable.ConstantValue);
							}
						}

						writer.AppendLineIndented("default:");
						using (writer.Indent())
						{
							writer.AppendLineIndented("return 0;");
						}
					}
				}
			}
		}
#endif


		private void GenerateApiExtensionRegistrations(IndentedStringBuilder writer)
		{
			var apiExtensionAttributeSymbol = _metadataHelper.FindTypeByFullName("Uno.Foundation.Extensibility.ApiExtensionAttribute");

			var query = from ext in _metadataHelper.Compilation.ExternalReferences
						let sym = _metadataHelper.Compilation.GetAssemblyOrModuleSymbol(ext) as IAssemblySymbol
						where sym != null
						from attribute in sym.GetAllAttributes()
						where SymbolEqualityComparer.Default.Equals(attribute.AttributeClass, apiExtensionAttributeSymbol)
						select attribute.ConstructorArguments;

			foreach (var registration in query)
			{
				writer.AppendLineIndented($"global::Uno.Foundation.Extensibility.ApiExtensibility.Register(typeof(global::{registration.ElementAt(0).Value}), o => new global::{registration.ElementAt(1).Value}(o));");
			}
		}

		private void InitializeRemoteControlClient(IndentedStringBuilder writer)
		{
			if (_isDebug)
			{
				if (_metadataHelper.FindTypeByFullName("Uno.UI.RemoteControl.RemoteControlClient") != null)
				{
					writer.AppendLineIndented($"global::Uno.UI.RemoteControl.RemoteControlClient.Initialize(GetType());");
				}
				else
				{
					writer.AppendLineIndented($"// Remote control client is disabled (Type Uno.UI.RemoteControl.RemoteControlClient cannot be found)");
				}
			}
		}

		private void GenerateResourceLoader(IndentedStringBuilder writer)
		{
			TryAnnotateWithGeneratorSource(writer);
			writer.AppendLineIndented($"global::Windows.ApplicationModel.Resources.ResourceLoader.DefaultLanguage = \"{_defaultLanguage}\";");

			writer.AppendLineIndented($"global::Windows.ApplicationModel.Resources.ResourceLoader.AddLookupAssembly(GetType().Assembly);");

			foreach (var reference in _metadataHelper.Compilation.References)
			{
				if (_metadataHelper.Compilation.GetAssemblyOrModuleSymbol(reference) is IAssemblySymbol assembly)
				{
					BuildResourceLoaderFromAssembly(writer, assembly);
				}
				else
				{
					throw new InvalidOperationException($"Unsupported resource type for {reference.Display} ({reference.GetType()})");
				}
			}
		}

		private void BuildResourceLoaderFromAssembly(IndentedStringBuilder writer, IAssemblySymbol assembly)
		{
			var unoHasLocalizationResourcesAttribute = assembly.GetAttributes().FirstOrDefault(a =>
				SymbolEqualityComparer.Default.Equals(a.AttributeClass, Generation.AssemblyMetadataSymbol.Value)
				&& a.ConstructorArguments.Length == 2
				&& a.ConstructorArguments[0].Value is "UnoHasLocalizationResources");
			var unoHasLocalizationResourcesAttributeDefined = unoHasLocalizationResourcesAttribute is not null;

			var hasUnoHasLocalizationResourcesAttributeEnabled = unoHasLocalizationResourcesAttribute
				?.ConstructorArguments[1]
				.Value
				?.ToString()
				.Equals("True", StringComparison.OrdinalIgnoreCase) ?? false;

			// Legacy behavior relying on the fact that GlobalStaticResources is generated using the default namespace.
			var globalStaticResourcesSymbol = assembly.GetTypeByMetadataName(assembly.Name + ".GlobalStaticResources");

			if (
				// The assembly contains resources to be used
				hasUnoHasLocalizationResourcesAttributeEnabled

				// The assembly does not have the UnoHasLocalizationResources attribute defined, but
				// may still contain resources as it may have been built with a previous version of Uno.
				|| (!unoHasLocalizationResourcesAttributeDefined && globalStaticResourcesSymbol is not null)
			)
			{
				if (_isWasm)
				{
					var anchorType = globalStaticResourcesSymbol
						?? assembly
							.Modules
							.First()
							.GlobalNamespace
							.GetNamespaceTypes()
							.FirstOrDefault(s => s.IsLocallyPublic(_metadataHelper.Compilation.Assembly.Modules.First()));

					if (anchorType is INamedTypeSymbol namedSymbol)
					{
						// Use a public type to get the assembly to work around a WASM assembly loading issue
						writer.AppendLineIndented(
							$"global::Windows.ApplicationModel.Resources.ResourceLoader" +
							$".AddLookupAssembly(typeof(global::{namedSymbol.GetFullyQualifiedTypeExcludingGlobal()}).Assembly);"
#if DEBUG
							+ $" /* {assembly.Name}, hasUnoHasLocalizationResourcesAttributeEnabled:{hasUnoHasLocalizationResourcesAttributeEnabled}, unoHasLocalizationResourcesAttributeDefined:{unoHasLocalizationResourcesAttributeDefined} */"
#endif
						);
					}
					else
					{
#if DEBUG
						writer.AppendLineIndented($"/* No anchor type for reference {assembly.Name} */");
#endif
					}
				}
				else
				{
					writer.AppendLineIndented($"global::Windows.ApplicationModel.Resources.ResourceLoader.AddLookupAssembly(global::System.Reflection.Assembly.Load(\"{assembly.Name}\"));");
				}
			}
			else
			{
#if DEBUG
				writer.AppendLineIndented($"/* Assembly {assembly} does not contain UnoHasLocalizationResources */");
#endif
			}
		}

		/// <summary>
		/// Processes a top-level control definition.
		/// </summary>
		/// <param name="writer">String builder</param>
		/// <param name="topLevelControl">The top-level xaml object</param>
		/// <param name="isDirectUserControlChild">True if the defined control directly inherits from UserControl.</param>
		private void BuildGenericControlInitializerBody(IndentedStringBuilder writer, XamlObjectDefinition topLevelControl)
		{
			TryAnnotateWithGeneratorSource(writer);
			// OnInitializeCompleted() seems to be used by some older code as a substitute for the constructor for UserControls, which are optimized out of the visual tree.
			RegisterPartial("void OnInitializeCompleted()");

			writer.AppendLineIndented("NameScope.SetNameScope(this, __nameScope);");
			writer.AppendLineIndented("var __that = this;");
			TrySetParsing(writer, topLevelControl, isInitializer: false);

			using (TrySetDefaultBindMode(topLevelControl))
			{
				RegisterAndBuildResources(writer, topLevelControl, isInInitializer: false);
				BuildProperties(writer, topLevelControl, isInline: false, useBase: true);

				writer.AppendLineIndented(";");

				writer.AppendLineIndented("");
				writer.AppendLineIndented("this");


				using (var blockWriter = CreateApplyBlock(writer, null, out var closure))
				{
					blockWriter.AppendLineInvariantIndented(
						"// Source {0} (Line {1}:{2})",
						_fileDefinition.FilePath,
						topLevelControl.LineNumber,
						topLevelControl.LinePosition
					);

					BuildLiteralProperties(blockWriter, topLevelControl, closure);
				}

				if (IsDependencyObject(topLevelControl))
				{
					BuildExtendedProperties(writer, topLevelControl, useGenericApply: true);
				}
			}

			writer.AppendLineIndented(";");

			writer.AppendLineIndented("OnInitializeCompleted();");
		}

		private void BuildPartials(IIndentedStringBuilder writer)
		{
			TryAnnotateWithGeneratorSource(writer);
			foreach (var partialDefinition in _partials)
			{
				writer.AppendLineIndented($"partial {partialDefinition};");
			}
		}

		private void BuildXBindTryGetDeclarations(IIndentedStringBuilder writer)
		{
			foreach (var xBindMethodDeclaration in CurrentScope.XBindTryGetMethodDeclarations)
			{
				writer.AppendMultiLineIndented(xBindMethodDeclaration);
			}
		}

		private void BuildBackingFields(IIndentedStringBuilder writer)
		{
			TryAnnotateWithGeneratorSource(writer);
			foreach (var backingFieldDefinition in CurrentScope.BackingFields.Distinct())
			{
				var sanitizedFieldName = SanitizeResourceName(backingFieldDefinition.Name);

				if (sanitizedFieldName != null)
				{
					CurrentScope.ReferencedElementNames.Remove(sanitizedFieldName);
				}

				writer.AppendLineIndented($"private global::Windows.UI.Xaml.Data.ElementNameSubject _{sanitizedFieldName}Subject = new global::Windows.UI.Xaml.Data.ElementNameSubject();");


				using (writer.BlockInvariant($"{FormatAccessibility(backingFieldDefinition.Accessibility)} {backingFieldDefinition.GlobalizedTypeName} {sanitizedFieldName}"))
				{
					using (writer.BlockInvariant("get"))
					{
						writer.AppendLineIndented($"return ({backingFieldDefinition.GlobalizedTypeName})_{sanitizedFieldName}Subject.ElementInstance;");
					}

					using (writer.BlockInvariant("set"))
					{
						writer.AppendLineIndented($"_{sanitizedFieldName}Subject.ElementInstance = value;");
					}
				}
			}

			foreach (var xBindEventHandler in CurrentScope.xBindEventsHandlers)
			{
				// Create load-time subjects for ElementName references not in local scope
				writer.AppendLineIndented($"{FormatAccessibility(xBindEventHandler.Accessibility)} {xBindEventHandler.GlobalizedTypeName} {xBindEventHandler.Name};");
			}

			foreach (var remainingReference in CurrentScope.ReferencedElementNames)
			{
				// Create load-time subjects for ElementName references not in local scope
				writer.AppendLineIndented($"private global::Windows.UI.Xaml.Data.ElementNameSubject _{remainingReference}Subject = new global::Windows.UI.Xaml.Data.ElementNameSubject(isRuntimeBound: true, name: \"{remainingReference}\");");
			}
		}

		private static readonly char[] ResourceInvalidCharacters = new[] { '.', '-', ':' };

		private static string? SanitizeResourceName(string? name)
		{
			if (name != null)
			{
				foreach (var c in ResourceInvalidCharacters)
				{
					name = name.Replace(c, '_');
				}
			}

			return name;
		}

		private void BuildChildSubclasses(IIndentedStringBuilder writer, bool isTopLevel = false)
		{
			_isInChildSubclass = true;
			TryAnnotateWithGeneratorSource(writer);
			var ns = $"{_defaultNamespace}.__Resources";
			var disposable = isTopLevel ? writer.BlockInvariant($"namespace {ns}") : null;

			using (disposable)
			{
				foreach (var kvp in CurrentScope.Subclasses)
				{
					var className = kvp.Key;
					var contentOwner = kvp.Value.ContentOwner;

					using (TrySetDefaultBindMode(contentOwner.Owner, kvp.Value.DefaultBindMode))
					{
						using (Scope(ns, className))
						{
							var classAccessibility = isTopLevel ? "" : "private";

							using (writer.BlockInvariant($"{classAccessibility} class {className}"))
							{
								BuildBaseUri(writer);

								using (ResourceOwnerScope())
								{
									writer.AppendLineIndented("global::Windows.UI.Xaml.NameScope __nameScope = new global::Windows.UI.Xaml.NameScope();");

									using (writer.BlockInvariant($"public {kvp.Value.ReturnType} Build(object {CurrentResourceOwner})"))
									{
										writer.AppendLineIndented($"{kvp.Value.ReturnType} __rootInstance = null;");
										writer.AppendLineIndented($"var __that = this;");
										writer.AppendLineIndented("__rootInstance = ");

										// Is never considered in Global Resources because class encapsulation
										BuildChild(writer, contentOwner, contentOwner.Objects.First());

										writer.AppendLineIndented(";");

										BuildCompiledBindingsInitializerForTemplate(writer);

										using (writer.BlockInvariant("if (__rootInstance is DependencyObject d)", kvp.Value.ReturnType))
										{
											using (writer.BlockInvariant("if (global::Windows.UI.Xaml.NameScope.GetNameScope(d) == null)", kvp.Value.ReturnType))
											{
												writer.AppendLineIndented("global::Windows.UI.Xaml.NameScope.SetNameScope(d, __nameScope);");
												writer.AppendLineIndented("__nameScope.Owner = d;");
											}

											writer.AppendLineIndented("global::Uno.UI.FrameworkElementHelper.AddObjectReference(d, this);");
										}

										writer.AppendLineIndented("return __rootInstance;");
									}
								}

								BuildComponentFields(writer);

								TryBuildElementStubHolders(writer);

								BuildBackingFields(writer);

								BuildChildSubclasses(writer);

								BuildXBindTryGetDeclarations(writer);
							}
						}
					}
				}
			}
		}

		/// <summary>
		/// Builds the element stub holder variables, use for platform having implicit pinning
		/// </summary>
		private void TryBuildElementStubHolders(IIndentedStringBuilder writer)
		{
			if (HasImplicitViewPinning)
			{
				foreach (var elementStubHolder in CurrentScope.ElementStubHolders)
				{
					writer.AppendLineIndented($"private Func<_View> {elementStubHolder};");
				}
			}
		}

		private (string bindingsInterfaceName, string bindingsClassName) GetBindingsTypeNames(string className)
			=> ($"I{className}_Bindings", $"{className}_Bindings");

		private void BuildCompiledBindingsInitializer(IndentedStringBuilder writer, INamedTypeSymbol controlBaseType)
		{
			TryAnnotateWithGeneratorSource(writer);

			EnsureXClassName();

			var hasXBindExpressions = CurrentScope.XBindExpressions.Count != 0;
			var hasResourceExtensions = CurrentScope.Components.Any(c => HasMarkupExtensionNeedingComponent(c.XamlObject));
			var frameworkElementSymbol = Generation.FrameworkElementSymbol.Value;
			var isFrameworkElement =
				IsType(_xClassName.Symbol, frameworkElementSymbol)              // The current type may not have a base type as it is defined in XAML,
				|| IsType(controlBaseType, frameworkElementSymbol);    // so look at the control base type extracted from the XAML.

			if (hasXBindExpressions || hasResourceExtensions)
			{
				writer.AppendLineIndented($"Bindings = new {GetBindingsTypeNames(_xClassName.ClassName).bindingsClassName}(this);");
			}

			if (isFrameworkElement && (hasXBindExpressions || hasResourceExtensions))
			{
				if (_isHotReloadEnabled)
				{
					// Attach the current context to itself to avoid having a closure in the lambda
					writer.AppendLineIndented($"global::Uno.UI.Helpers.MarkupHelper.SetElementProperty(__that, \"owner\", __that);");
				}

				using (writer.BlockInvariant($"Loading += (s, e) => "))
				{
					if (_isHotReloadEnabled && _xClassName.Symbol != null)

					{
						writer.AppendLineIndented($"var __that = global::Uno.UI.Helpers.MarkupHelper.GetElementProperty<{_xClassName.Symbol?.GetFullyQualifiedTypeIncludingGlobal()}>(s, \"owner\");");
					}

					if (hasXBindExpressions)
					{
						writer.AppendLineIndented("__that.Bindings.Update();");
					}

					writer.AppendLineIndented("__that.Bindings.UpdateResources();");
				}

				writer.AppendLineIndented(";");
			}
		}
		private void BuildCompiledBindingsInitializerForTemplate(IIndentedStringBuilder writer)
		{
			TryAnnotateWithGeneratorSource(writer);
			var hasResourceExtensions = CurrentScope.Components.Any(c => HasMarkupExtensionNeedingComponent(c.XamlObject));

			if (hasResourceExtensions)
			{
				using (writer.BlockInvariant($"if (__rootInstance is FrameworkElement __fe) "))
				{
					writer.AppendLineIndented($"var owner = this;");

					using (writer.BlockInvariant($"__fe.Loading += delegate"))
					{
						BuildComponentResouceBindingUpdates(writer);
						BuildxBindEventHandlerInitializers(writer, CurrentScope.xBindEventsHandlers);
					}
					writer.AppendLineIndented(";");
				}
			}
		}

		private void BuildxBindEventHandlerInitializers(IIndentedStringBuilder writer, List<EventHandlerBackingFieldDefinition> xBindEventsHandlers, string prefix = "")
		{
			foreach (var xBindEventHandler in xBindEventsHandlers)
			{
				var ownerParameter = _isHotReloadEnabled ? "owner," : "";

				writer.AppendLineIndented($"{prefix}{xBindEventHandler.Name}?.Invoke({ownerParameter} owner.{xBindEventHandler.ComponentName});");

				// Only needs to happen once per visual tree creation
				writer.AppendLineIndented($"{prefix}{xBindEventHandler.Name} = null;");
			}
		}

		private void BuildComponentResouceBindingUpdates(IIndentedStringBuilder writer)
		{
			for (var i = 0; i < CurrentScope.Components.Count; i++)
			{
				var component = CurrentScope.Components[i];

				if (HasMarkupExtensionNeedingComponent(component.XamlObject) && IsDependencyObject(component.XamlObject))
				{
					writer.AppendLineIndented($"{component.MemberName}.UpdateResourceBindings();");
				}
			}
		}

		private void BuildComponentFields(IIndentedStringBuilder writer)
		{
			for (var i = 0; i < CurrentScope.Components.Count; i++)
			{
				var current = CurrentScope.Components[i];

				var componentName = current.MemberName;
				var typeName = GetType(current.XamlObject.Type).GetFullyQualifiedTypeIncludingGlobal();

				var isWeak = current.IsWeakReference ? "true" : "false";

				// As of C# 7.0, C# Hot Reload does not support the renaming fields.
				var propertySyntax = _isHotReloadEnabled ? "{ get; }" : "";
				writer.AppendLineIndented($"private global::Windows.UI.Xaml.Markup.ComponentHolder {componentName}_Holder {propertySyntax} = new global::Windows.UI.Xaml.Markup.ComponentHolder(isWeak: {isWeak});");

				using (writer.BlockInvariant($"private {typeName} {componentName}"))
				{
					using (writer.BlockInvariant("get"))
					{
						writer.AppendLineIndented($"return ({typeName}){componentName}_Holder.Instance;");
					}

					using (writer.BlockInvariant("set"))
					{
						writer.AppendLineIndented($"{componentName}_Holder.Instance = value;");
					}
				}
			}
		}

		private void BuildCompiledBindings(IndentedStringBuilder writer)
		{
			EnsureXClassName();

			var hasXBindExpressions = CurrentScope.XBindExpressions.Count != 0;
			var hasResourceExtensions = CurrentScope.Components.Any(c => HasMarkupExtensionNeedingComponent(c.XamlObject));

			if (hasXBindExpressions || hasResourceExtensions)
			{
				var (bindingsInterfaceName, bindingsClassName) = GetBindingsTypeNames(_xClassName.ClassName);

				using (writer.BlockInvariant($"private interface {bindingsInterfaceName}"))
				{
					writer.AppendLineIndented("void Initialize();");
					writer.AppendLineIndented("void Update();");
					writer.AppendLineIndented("void UpdateResources();");
					writer.AppendLineIndented("void StopTracking();");
				}

				writer.AppendLineIndented($"#pragma warning disable 0169 //  Suppress unused field warning in case Bindings is not used.");
				writer.AppendLineIndented($"private {bindingsInterfaceName} Bindings;");
				writer.AppendLineIndented($"#pragma warning restore 0169");

				writer.AppendLineIndented($"[global::System.Diagnostics.DebuggerNonUserCodeAttribute()]");
				using (writer.BlockInvariant($"private class {bindingsClassName} : {bindingsInterfaceName}"))
				{
					writer.AppendLineIndented("#if UNO_HAS_UIELEMENT_IMPLICIT_PINNING");
					writer.AppendLineInvariantIndented("{0}", $"private global::System.WeakReference _ownerReference;");
					writer.AppendLineInvariantIndented("{0}", $"private {_xClassName} Owner {{ get => ({_xClassName})_ownerReference?.Target; set => _ownerReference = new global::System.WeakReference(value); }}");
					writer.AppendLineIndented("#else");
					writer.AppendLineInvariantIndented("{0}", $"private {_xClassName} Owner {{ get; set; }}");
					writer.AppendLineIndented("#endif");

					using (writer.BlockInvariant($"public {bindingsClassName}({_xClassName} owner)"))
					{
						writer.AppendLineIndented($"Owner = owner;");
					}

					using (writer.BlockInvariant($"void {bindingsInterfaceName}.Initialize()")) { }
					using (writer.BlockInvariant($"void {bindingsInterfaceName}.Update()"))
					{
						writer.AppendLineIndented($"var owner = Owner;");

						for (var i = 0; i < CurrentScope.Components.Count; i++)
						{
							var component = CurrentScope.Components[i];

							if (HasXBindMarkupExtension(component.XamlObject))
							{
								var isDependencyObject = IsDependencyObject(component.XamlObject);

								var wrapInstance = isDependencyObject ? "" : ".GetDependencyObjectForXBind()";

								writer.AppendLineIndented($"owner.{component.MemberName}{wrapInstance}.ApplyXBind();");
							}

							BuildxBindEventHandlerInitializers(writer, CurrentScope.xBindEventsHandlers, "owner.");
						}
					}
					using (writer.BlockInvariant($"void {bindingsInterfaceName}.UpdateResources()"))
					{
						writer.AppendLineIndented($"var owner = Owner;");

						for (var i = 0; i < CurrentScope.Components.Count; i++)
						{
							var component = CurrentScope.Components[i];

							if (HasMarkupExtensionNeedingComponent(component.XamlObject) && IsDependencyObject(component.XamlObject))
							{
								writer.AppendLineIndented($"owner.{component.MemberName}.UpdateResourceBindings();");
							}
						}
					}
					using (writer.BlockInvariant($"void {bindingsInterfaceName}.StopTracking()")) { }
				}
			}
		}

		/// <summary>
		/// Processes a top-level ResourceDictionary declaration.
		/// </summary>
		private void BuildTopLevelResourceDictionary(IIndentedStringBuilder writer, XamlObjectDefinition topLevelControl)
		{
			TryAnnotateWithGeneratorSource(writer);

			using (Scope(null, Path.GetFileNameWithoutExtension(_fileDefinition.FilePath).Replace(".", "_") + "RD"))
			{
				using (writer.BlockInvariant("namespace {0}", _defaultNamespace))
				{
					AnalyzerSuppressionsGenerator.Generate(writer, _analyzerSuppressions);
					using (writer.BlockInvariant("public sealed partial class GlobalStaticResources"))
					{
						BuildBaseUri(writer);

						IDisposable WrapSingleton()
						{
							writer.AppendLineIndented("// This non-static inner class is a means of reducing size of AOT compilations by avoiding many accesses to static members from a static callsite, which adds costly class initializer checks each time.");
							var block = writer.BlockInvariant("internal sealed class {0} : {1}", SingletonClassName, DictionaryProviderInterfaceName);
							_isInSingletonInstance = true;
							return new DisposableAction(() =>
							{
								block.Dispose();
								_isInSingletonInstance = false;
							});
						}

						var hasDefaultStyles = false;
						using (WrapSingleton())
						{
							// Build singleton
							writer.AppendLineInvariantIndented("private static global::Windows.UI.Xaml.NameScope __nameScope = new global::Windows.UI.Xaml.NameScope();");
							writer.AppendLineInvariantIndented("private static {0} __that;", SingletonClassName);
							using (writer.BlockInvariant("internal static {0} Instance", SingletonClassName))
							{
								using (writer.BlockInvariant("get"))
								{
									using (writer.BlockInvariant("if (__that == null)"))
									{
										writer.AppendLineInvariantIndented("__that = new {0}();", SingletonClassName);
									}
									writer.AppendLine();
									writer.AppendLineIndented("return __that;");
								}
							}
							writer.AppendLine();
							writer.AppendLineInvariantIndented("internal {0} {1} {{get; }}", XamlCodeGeneration.ParseContextPropertyType, XamlCodeGeneration.ParseContextPropertyName);
							writer.AppendLine();
							using (writer.BlockInvariant("private {0}()", SingletonClassName))
							{
								var outerProperty = "{0}{1}.GlobalStaticResources.{2}".InvariantCultureFormat(
									GlobalPrefix,
									_defaultNamespace,
									XamlCodeGeneration.ParseContextPropertyName
								);
								writer.AppendLineInvariantIndented("{0} = {1};", XamlCodeGeneration.ParseContextPropertyName, outerProperty);
							}
							writer.AppendLine();

							// Build initializer methods for resource retrieval
							BuildTopLevelResourceDictionaryInitializers(writer, topLevelControl);

							var themeDictionaryMember = topLevelControl.Members.FirstOrDefault(m => m.Member.Name == "ThemeDictionaries");

							foreach (var dict in (themeDictionaryMember?.Objects).Safe())
							{
								BuildTopLevelResourceDictionaryInitializers(writer, dict);
							}

							TryAnnotateWithGeneratorSource(writer, suffix: "DictionaryProperty");
							writer.AppendLineInvariantIndented("private global::Windows.UI.Xaml.ResourceDictionary _{0}_ResourceDictionary;", _fileUniqueId);
							writer.AppendLine();
							using (writer.BlockInvariant("internal global::Windows.UI.Xaml.ResourceDictionary {0}_ResourceDictionary", _fileUniqueId))
							{
								using (writer.BlockInvariant("get"))
								{
									using (writer.BlockInvariant("if (_{0}_ResourceDictionary == null)", _fileUniqueId))
									{
										writer.AppendLineInvariantIndented("_{0}_ResourceDictionary = ", _fileUniqueId);
										InitializeAndBuildResourceDictionary(writer, topLevelControl, setIsParsing: true);
										writer.AppendLineIndented(";");
										var url = _globalStaticResourcesMap.GetSourceLink(_fileDefinition);
										writer.AppendLineInvariantIndented("_{0}_ResourceDictionary.Source = new global::System.Uri(\"{1}{2}\");", _fileUniqueId, XamlFilePathHelper.LocalResourcePrefix, url);
										writer.AppendLineInvariantIndented("_{0}_ResourceDictionary.CreationComplete();", _fileUniqueId);
									}

									writer.AppendLineInvariantIndented("return _{0}_ResourceDictionary;", _fileUniqueId);
								}
							}

							hasDefaultStyles = BuildDefaultStylesRegistration(writer, FindImplicitContentMember(topLevelControl));

							writer.AppendLine();
							writer.AppendLineInvariantIndented("global::Windows.UI.Xaml.ResourceDictionary {0}.GetResourceDictionary() => {1}_ResourceDictionary;", DictionaryProviderInterfaceName, _fileUniqueId);
						}
						writer.AppendLine();
						writer.AppendLineInvariantIndented("internal static global::Windows.UI.Xaml.ResourceDictionary {0}_ResourceDictionary => {1}.Instance.{0}_ResourceDictionary;", _fileUniqueId, SingletonClassName);
						if (hasDefaultStyles)
						{
							writer.AppendLineInvariantIndented("static partial void RegisterDefaultStyles_{0}() => {1}.Instance.RegisterDefaultStyles_{0}();", _fileUniqueId, SingletonClassName);
						}

						BuildXBindTryGetDeclarations(writer);
					}
				}

				BuildChildSubclasses(writer, isTopLevel: true);
			}
		}

		/// <summary>
		///Build initializers for the current ResourceDictionary.
		/// </summary>
		/// <param name="writer">The writer to use</param>
		/// <param name="dictionaryObject">The <see cref="XamlObjectDefinition"/> associated with the dictionary.</param>
		private void BuildTopLevelResourceDictionaryInitializers(IIndentedStringBuilder writer, XamlObjectDefinition dictionaryObject)
		{
			TryAnnotateWithGeneratorSource(writer);
			var resourcesRoot = FindImplicitContentMember(dictionaryObject);
			var theme = GetDictionaryResourceKey(dictionaryObject);
			var resources = (resourcesRoot?.Objects).Safe();

			// Pre-populate initializer names (though this is probably no longer necessary...?)
			var index = _dictionaryPropertyIndex;
			foreach (var resource in resources)
			{
				var key = GetDictionaryResourceKey(resource);

				if (key == null || IsNativeStyle(resource))
				{
					continue;
				}

				index++;
				var propertyName = GetInitializerNameForResourceKey(index);
				if (_topLevelQualifiedKeys.ContainsKey((theme, key)))
				{
					throw new InvalidOperationException($"Dictionary Item {resource?.Type?.Name} has duplicate key `{key}` {(theme != null ? $" in theme {theme}" : "")}.");
				}
				var isStaticResourceAlias = resource.Type.Name == "StaticResource";
				if (!isStaticResourceAlias)
				{
					_topLevelQualifiedKeys[(theme, key)] = propertyName;
				}
			}

			var former = _themeDictionaryCurrentlyBuilding; //Will 99% of the time be null. (Mainly this is half-heartedly trying to support funky usage of recursive merged dictionaries.)
			_themeDictionaryCurrentlyBuilding = theme;
			foreach (var resource in resources)
			{
				var key = GetDictionaryResourceKey(resource);

				if (key == null || IsNativeStyle(resource))
				{
					continue;
				}

				_dictionaryPropertyIndex++;
				var isStaticResourceAlias = resource.Type.Name == "StaticResource";
				if (isStaticResourceAlias)
				{
					writer.AppendLineInvariantIndented("// Skipping initializer {0} for {1} {2} - StaticResource ResourceKey aliases are added directly to dictionary", _dictionaryPropertyIndex, key, theme);
				}
				else if (!ShouldLazyInitializeResource(resource))
				{
					writer.AppendLineInvariantIndented("// Skipping initializer {0} for {1} {2} - Literal declaration, will be eagerly materialized and added to the dictionary", _dictionaryPropertyIndex, key, theme);
				}
				else
				{
					var initializerName = GetInitializerNameForResourceKey(_dictionaryPropertyIndex);
					if (_topLevelQualifiedKeys[(theme, key)] != initializerName)
					{
						throw new InvalidOperationException($"Method name was not created correctly for {key} (theme={theme}).");
					}
					writer.AppendLineInvariantIndented("// Method for resource {0} {1}", key, theme != null ? "in theme {0}".InvariantCultureFormat(theme) : "");
					BuildSingleTimeInitializer(writer, initializerName, () => BuildChild(writer, resourcesRoot, resource));
				}
			}
			_themeDictionaryCurrentlyBuilding = former;
		}

		/// <summary>
		/// Build StaticResource alias inside a ResourceDictionary.
		/// </summary>
		private void BuildStaticResourceResourceKeyReference(IIndentedStringBuilder writer, XamlObjectDefinition resourceDefinition)
		{
			TryAnnotateWithGeneratorSource(writer);
			var targetKey = resourceDefinition.Members.FirstOrDefault(m => m.Member.Name == "ResourceKey")?.Value as string;

			writer.AppendLineInvariantIndented("global::Uno.UI.ResourceResolverSingleton.Instance.ResolveStaticResourceAlias(\"{0}\", {1})", targetKey, ParseContextPropertyAccess);
		}

		/// <summary>
		/// Get name to use for initializer associated with a resource.
		/// </summary>
		/// <param name="index">An index associated with the property.</param>
		/// <remarks>
		/// We don't use the unqualified resource key because there may be multiple dictionary definitions (merged dictionaries, themed
		/// dictionaries) in the same switch block, and it's possible (probable actually, in the case of theme dictionaries) to have
		/// duplicate resource keys.
		/// </remarks>
		private string GetInitializerNameForResourceKey(int index)
		{
			return $"Get_{index}";
		}

		/// <summary>
		/// Get the dictionary key set on a Xaml object, if any. This may be defined by x:Key or alternately x:Name.
		/// </summary>
		private string? GetDictionaryResourceKey(XamlObjectDefinition resource) => GetDictionaryResourceKey(resource, out var _);

		private string? GetDictionaryResourceKey(XamlObjectDefinition resource, out string? name)
			=> GetExplicitDictionaryResourceKey(resource, out name)
			?? GetImplicitDictionaryResourceKey(resource);


		/// <summary>
		/// Get the dictionary key set on a Xaml object, if any. This may be defined by x:Key or alternately x:Name.
		/// </summary>
		/// <param name="resource">The Xaml object.</param>
		/// <param name="name">The x:Name defined on the object, if any, returned as an out parameter.</param>
		/// <returns>The key to use if one is defined, otherwise null.</returns>
		private static string? GetExplicitDictionaryResourceKey(XamlObjectDefinition resource, out string? name)
		{
			var keyDef = resource.Members.FirstOrDefault(m => m.Member.Name == "Key");
			var nameDef = resource.Members.FirstOrDefault(m => m.Member.Name == "Name");
			name = nameDef?.Value?.ToString();
			var key = keyDef?.Value?.ToString() ?? name;
			return key;
		}

		/// <summary>
		/// Get the implicit key for a dictionary resource, if any.
		///
		/// An implicit key is the TargetType of a Style resource.
		/// </summary>
		private string? GetImplicitDictionaryResourceKey(XamlObjectDefinition resource)
		{
			if (resource.Type.Name == "Style"
				&& resource.Members.FirstOrDefault(m => m.Member.Name == "TargetType")?.Value is string targetTypeName)
			{
				var targetType = GetType(targetTypeName);
				return "typeof({0})".InvariantCultureFormat(targetType.GetFullyQualifiedTypeIncludingGlobal());
			}

			return null;
		}

		/// <summary>
		/// Builds registrations for the default styles defined in this ResourceDictionary.
		///
		/// Note: if we're currently building an app, these registrations will never actually be called (the styles will be treated as implicit styles
		/// instead).
		/// </summary>
		private bool BuildDefaultStylesRegistration(IIndentedStringBuilder writer, XamlMemberDefinition? resourcesRoot)
		{
			TryAnnotateWithGeneratorSource(writer);
			var stylesCandidates = resourcesRoot?.Objects.Where(o => o.Type.Name == "Style" && GetExplicitDictionaryResourceKey(o, out var _) == null);
			if (stylesCandidates?.None() ?? true)
			{
				return false;
			}

			writer.AppendLine();

			using (writer.BlockInvariant("public void RegisterDefaultStyles_{0}()", _fileUniqueId))
			{
				foreach (var style in stylesCandidates)
				{
					var targetTypeMember = style.Members.FirstOrDefault(m => m.Member.Name == "TargetType");
					if (!(targetTypeMember?.Value is string targetTypeName))
					{
						continue;
					}

					var targetType = GetType(targetTypeName);
					var implicitKey = GetImplicitDictionaryResourceKey(style);
					if (SymbolEqualityComparer.Default.Equals(targetType.ContainingAssembly, _metadataHelper.Compilation.Assembly))
					{
						var isNativeStyle = IsNativeStyle(style);

						using (TrySingleLineIfForLinkerHint(writer, style))
						{
							writer.AppendLineInvariantIndented("global::Windows.UI.Xaml.Style.RegisterDefaultStyleForType({0}, {1}, /*isNativeStyle:*/{2});",
										implicitKey,
										SingletonInstanceAccess,
										isNativeStyle.ToString().ToLowerInvariant()
									);
						}
					}
					else
					{
						writer.AppendLineInvariantIndented("// Skipping style registration for {0} because the type is defined in assembly {1}", implicitKey, targetType.ContainingAssembly.Name);
					}
				}
			}

			return true;
		}

		/// <summary>
		/// Determines if the provided object is setting the "IsNativeStyle" property, used in
		/// conjuction with "FeatureConfiguration.Style.UseUWPDefaultStyles"
		/// </summary>
		private bool IsNativeStyle(XamlObjectDefinition style)
			=> string.Equals(style.Members.FirstOrDefault(m => m.Member.Name == "IsNativeStyle")?.Value as string, "True", StringComparison.OrdinalIgnoreCase);

		/// <summary>
		/// Initialize a new ResourceDictionary instance and populate its items and properties.
		/// </summary>
		private void InitializeAndBuildResourceDictionary(IIndentedStringBuilder writer, XamlObjectDefinition topLevelControl, bool setIsParsing)
		{
			TryAnnotateWithGeneratorSource(writer);

			if (IsResourceDictionarySubclass(topLevelControl.Type))
			{
				BuildTypedResourceDictionary(writer, topLevelControl);
			}
			else
			{
				using (writer.BlockInvariant("new global::Windows.UI.Xaml.ResourceDictionary"))
				{
					if (setIsParsing)
					{
						TrySetParsing(writer, topLevelControl, isInitializer: true);
					}
					if (_isUnoAssembly)
					{
						writer.AppendLineIndented("IsSystemDictionary = true,");
					}
					BuildMergedDictionaries(writer, topLevelControl.Members.FirstOrDefault(m => m.Member.Name == "MergedDictionaries"), isInInitializer: true);
					BuildThemeDictionaries(writer, topLevelControl.Members.FirstOrDefault(m => m.Member.Name == "ThemeDictionaries"), isInInitializer: true);
					BuildResourceDictionary(writer, FindImplicitContentMember(topLevelControl), isInInitializer: true);
				}
			}
		}

		private void BuildTypedResourceDictionary(IIndentedStringBuilder writer, XamlObjectDefinition topLevelControl)
		{
			var type = GetType(topLevelControl.Type);

			if (type.GetFullyQualifiedTypeExcludingGlobal().Equals("Microsoft.UI.Xaml.Controls.XamlControlsResources", StringComparison.Ordinal))
			{
				int GetResourcesVersion()
				{
					// We're in a XAML file which uses the XamlControlsResources type. To ensure that the linker can work
					// properly we're redirecting the type creation to a type containing only the requested version.
					if (topLevelControl.Members.FirstOrDefault(m => m.Member.Name == "ControlsResourcesVersion") is { } versionMember)
					{
						if (versionMember.Value?.ToString()?.TrimStart("Version") is { } versionString)
						{
							if (int.TryParse(versionString, out var explicitVersion))
							{
								if (explicitVersion < 1 || explicitVersion > XamlConstants.MaxFluentResourcesVersion)
								{
									throw new Exception($"Unsupported XamlControlsResources version {explicitVersion}. Max version is {XamlConstants.MaxFluentResourcesVersion}");
								}
							}

							return explicitVersion;
						}
					}

					return XamlConstants.MaxFluentResourcesVersion;
				}

				using (writer.BlockInvariant($"new global::Microsoft.UI.Xaml.Controls.XamlControlsResourcesV{GetResourcesVersion()}()"))
				{
					BuildLiteralProperties(writer, topLevelControl);
				}
			}
			else
			{
				using (writer.BlockInvariant("new /* typed resource dictionary */ {0}()", type.GetFullyQualifiedTypeIncludingGlobal()))
				{
					BuildLiteralProperties(writer, topLevelControl);
				}
			}
		}

		/// <summary>
		/// Build backing class from a top-level ResourceDictionary. This is only applied if the 'x:Class' attribute is set.
		/// </summary>
		private void BuildResourceDictionaryBackingClass(IIndentedStringBuilder writer, XamlObjectDefinition topLevelControl)
		{
			TryAnnotateWithGeneratorSource(writer);
			var className = FindClassName(topLevelControl);

			if (className?.Namespace != null)
			{
				var controlBaseType = GetType(topLevelControl.Type);

				using (writer.BlockInvariant("namespace {0}", className.Namespace))
				{
					AnalyzerSuppressionsGenerator.Generate(writer, _analyzerSuppressions);
					using (writer.BlockInvariant("public sealed partial class {0} : {1}", className.ClassName, controlBaseType.GetFullyQualifiedTypeIncludingGlobal()))
					{
						BuildBaseUri(writer);

						using (Scope(className.Namespace, className.ClassName!))
						{
							using (writer.BlockInvariant("public void InitializeComponent()"))
							{
								BuildMergedDictionaries(writer, topLevelControl.Members.FirstOrDefault(m => m.Member.Name == "MergedDictionaries"), isInInitializer: false, dictIdentifier: "this");
								BuildThemeDictionaries(writer, topLevelControl.Members.FirstOrDefault(m => m.Member.Name == "ThemeDictionaries"), isInInitializer: false, dictIdentifier: "this");
								BuildResourceDictionary(writer, FindImplicitContentMember(topLevelControl), isInInitializer: false, dictIdentifier: "this");
							}

							writer.AppendLine();

							BuildChildSubclasses(writer);
							BuildXBindTryGetDeclarations(writer);
						}
					}
				}
			}
		}

		/// <summary>
		/// Build single initializer for resource retrieval
		/// </summary>
		private void BuildSingleTimeInitializer(IIndentedStringBuilder writer, string initializerName, Action propertyBodyBuilder)
		{
			TryAnnotateWithGeneratorSource(writer);
			using (ResourceOwnerScope())
			{
				writer.AppendLineIndented($"private object {initializerName}(object {CurrentResourceOwner}) =>");
				using (writer.Indent())
				{
					propertyBodyBuilder();
					writer.AppendLineIndented(";");
				}
				writer.AppendLine();
			}
		}

		private void BuildSourceLineInfo(IIndentedStringBuilder writer, XamlObjectDefinition definition)
		{
			TryAnnotateWithGeneratorSource(writer);
			writer.AppendLineInvariantIndented(
				"// Source {0} (Line {1}:{2})",
					_relativePath,
				definition.LineNumber,
				definition.LinePosition
			);
		}

		private void BuildNamedResources(
			IIndentedStringBuilder writer,
			IEnumerable<KeyValuePair<string, XamlObjectDefinition>> namedResources
		)
		{
			TryAnnotateWithGeneratorSource(writer);
			writer.AppendLine();
			if (namedResources.Any())
			{
				writer.AppendLineIndented($"// Force materialization of x:Name resources, which will assign them to named property field.");
				writer.AppendLineIndented("object _ = null;");
			}
			foreach (var namedResource in namedResources)
			{
				BuildSourceLineInfo(writer, namedResource.Value);

				writer.AppendLineInvariantIndented("Resources.TryGetValue(\"{0}\", out _);", namedResource.Key);
			}

			bool IsGenerateUpdateResourceBindings(KeyValuePair<string, XamlObjectDefinition> nr)
			{
				var type = GetType(nr.Value.Type);

				// Styles are handled differently for now, and there's no variable generated
				// for those entries. Skip the ApplyCompiledBindings for those. See
				// ImportResourceDictionary handling of x:Name for more details.
				if (SymbolEqualityComparer.Default.Equals(type, Generation.StyleSymbol.Value))
				{
					return false;
				}

				if (type.AllInterfaces.Any(i => SymbolEqualityComparer.Default.Equals(i, Generation.DependencyObjectSymbol.Value)))
				{
					return true;
				}

				return false;
			}

			var resourcesTogenerateUpdateBindings = namedResources
				.Where(IsGenerateUpdateResourceBindings)
				.ToArray();

			if (resourcesTogenerateUpdateBindings.Any())
			{
				using (writer.BlockInvariant("Loading += (s, e) =>"))
				{
					foreach (var namedResource in resourcesTogenerateUpdateBindings)
					{
						var type = GetType(namedResource.Value.Type);

						writer.AppendLineIndented($"{namedResource.Key}.UpdateResourceBindings();");
					}
				}
				writer.AppendLineIndented(";");
			}
		}

		private void BuildInlineStyle(IIndentedStringBuilder writer, XamlObjectDefinition style)
		{
			TryAnnotateWithGeneratorSource(writer);
			var targetTypeNode = GetMember(style, "TargetType");

			if (targetTypeNode.Value == null)
			{
				throw new InvalidOperationException("TargetType cannot be empty");
			}

			var targetType = targetTypeNode.Value.ToString() ?? "";
			var fullTargetType = FindType(targetType)?.GetFullyQualifiedTypeExcludingGlobal() ?? targetType;

			using (writer.BlockInvariant("new global::Windows.UI.Xaml.Style(typeof(global::{0}))", fullTargetType))
			{
				var basedOnNode = style.Members.FirstOrDefault(o => o.Member.Name == "BasedOn");

				if (basedOnNode != null)
				{
					writer.AppendLineInvariantIndented("BasedOn = (global::Windows.UI.Xaml.Style){0},", BuildBindingOption(basedOnNode, Generation.StyleSymbol.Value));
				}

				using (writer.BlockInvariant("Setters = ", fullTargetType))
				{
					var contentNode = FindMember(style, "_UnknownContent");

					var settersNode = FindMember(style, "Setters");

					if (contentNode != null && settersNode != null)
					{
						throw new InvalidOperationException($"The property 'Setters' is set more than once at line {style.LineNumber}:{style.LinePosition} ({_fileDefinition.FilePath}).");
					}

					contentNode ??= settersNode;

					if (contentNode != null)
					{
						foreach (var child in contentNode.Objects)
						{
							if (child.Type.Name == "Setter")
							{
								var propertyNode = FindMember(child, "Property") ?? FindMember(child, "Target");
								var valueNode = FindMember(child, "Value");
								var property = propertyNode?.Value?.ToString();

								if (valueNode != null && property != null)
								{
									BuildPropertySetter(writer, fullTargetType, ",", property, valueNode);
								}
								else
								{
									GenerateError(writer, $"No value was specified for {property} on {child.Type.Name}");
								}
							}
							else
							{
								GenerateError(writer, "Support for {0} is not implemented", child.Type.Name);
							}
						}
					}
				}
			}
		}

		/// <summary>
		/// Build Setter inside of a Style declaration.
		/// </summary>
		private void BuildPropertySetter(IIndentedStringBuilder writer, string fullTargetType, string lineEnding, string property, XamlMemberDefinition valueNode, string? targetInstance = null)
		{
			TryAnnotateWithGeneratorSource(writer);
			targetInstance ??= "o";

			property = property.Trim('(', ')');

			// Handle attached properties
			var isAttachedProperty = property.Contains(".");
			if (isAttachedProperty)
			{
				var separatorIndex = property.IndexOf('.');

				var target = property.Remove(separatorIndex);
				property = property.Substring(separatorIndex + 1);
				var foundFullTargetType = FindType(target)?.GetFullyQualifiedTypeExcludingGlobal();

				if (foundFullTargetType == null || property == null)
				{
					GenerateError(writer, $"Property {property} on {target} could not be found.");
					return;
				}

				fullTargetType = foundFullTargetType;
			}

			var targetType = _metadataHelper.FindTypeByFullName(fullTargetType) as INamedTypeSymbol;
			var propertyType = FindPropertyTypeByOwnerSymbol(targetType, property);

			if (propertyType != null)
			{
				bool isDependencyProperty = IsDependencyProperty(targetType, property);

				if (valueNode.Objects.None())
				{
					if (isDependencyProperty)
					{
						TryAnnotateWithGeneratorSource(writer, suffix: "InlineValueDP");
						writer.AppendLineInvariantIndented(
							"new global::Windows.UI.Xaml.Setter({0}.{1}Property, ({2}){3})" + lineEnding,
							GetGlobalizedTypeName(fullTargetType),
							property,
							propertyType,
							BuildLiteralValue(valueNode, propertyType)
						);
					}
					else
					{
						TryAnnotateWithGeneratorSource(writer, suffix: "InlineValuePOCO");
						writer.AppendLineInvariantIndented(
							"new global::Windows.UI.Xaml.Setter<{0}>(\"{1}\", o => {3}.{1} = {2})" + lineEnding,
							GetGlobalizedTypeName(fullTargetType),
							property,
							BuildLiteralValue(valueNode, propertyType),
							targetInstance
						);
					}
				}
				else if (HasCustomMarkupExtension(valueNode))
				{
					var propertyValue = GetCustomMarkupExtensionValue(valueNode);
					if (isDependencyProperty)
					{
						TryAnnotateWithGeneratorSource(writer, suffix: "CustomMarkupExtensionValueDP");
						writer.AppendLineInvariantIndented(
							"new global::Windows.UI.Xaml.Setter({0}.{1}Property, ({2}){3})" + lineEnding,
							GetGlobalizedTypeName(fullTargetType),
							property,
							propertyType,
							propertyValue
						);
					}
					else
					{
						TryAnnotateWithGeneratorSource(writer, suffix: "CustomMarkupExtensionValuePOCO");
						writer.AppendLineInvariantIndented(
							"new global::Windows.UI.Xaml.Setter<{0}>(\"{1}\", o => {3}.{1} = {2})" + lineEnding,
							GetGlobalizedTypeName(fullTargetType),
							property,
							propertyValue,
							targetInstance
						);
					}
				}
				else if (isDependencyProperty && HasResourceMarkupExtension(valueNode))
				{
					TryAnnotateWithGeneratorSource(writer, suffix: "IsResourceMarkupValueDP");
					var valueObject = valueNode.Objects.First();
					var key = valueObject.Members.FirstOrDefault()?.Value?.ToString();
					if (key == null)
					{
						GenerateError(writer, "Resource markup did not define a key.");
					}
					// Call helper to avoid unnecessary AOT binary footprint of creating a lambda, etc
					writer.AppendLineInvariantIndented("global::Uno.UI.Helpers.Xaml.SetterHelper.GetPropertySetterWithResourceValue({0}.{1}Property, \"{2}\", {3}, default({4}))",
						GetGlobalizedTypeName(fullTargetType),
						property,
						key,
						ParseContextPropertyAccess,
						propertyType
					);
					var isThemeResource = valueObject?.Type.Name == "ThemeResource";
					var isStaticResourceForHotReload = _isHotReloadEnabled && valueObject?.Type.Name == "StaticResource";
					if (valueObject != null && (isThemeResource || isStaticResourceForHotReload))
					{
						writer.AppendLineInvariantIndented(".ApplyThemeResourceUpdateValues(\"{0}\", {1}, {2}, {3})", valueObject.Members.FirstOrDefault()?.Value, ParseContextPropertyAccess, isThemeResource ? "true" : "false", _isHotReloadEnabled ? "true" : "false");
					}

					writer.AppendLineIndented(lineEnding);
				}
				else
				{
					IDisposable? currentResourceOwner = null;
					var valueObject = valueNode.Objects.First();

					try
					{
						if (isDependencyProperty)
						{
							if (CurrentResourceOwner != null)
							{
								var currentOwnerName = CurrentResourceOwner;

								currentResourceOwner = ResourceOwnerScope();

								writer.AppendLineIndented(
									$"new global::Windows.UI.Xaml.Setter({GetGlobalizedTypeName(fullTargetType)}.{property}Property, {currentOwnerName}, {CurrentResourceOwner} => ({propertyType})"
								);
							}
							else
							{
								writer.AppendLineInvariantIndented(
									"new global::Windows.UI.Xaml.Setter({0}.{1}Property, () => ({2})",
									GetGlobalizedTypeName(fullTargetType),
									property,
									propertyType
								);
							}
						}
						else
						{
							writer.AppendLineInvariantIndented(
								"new global::Windows.UI.Xaml.Setter<{0}>(\"{1}\", o => {2}.{1} = ",
								GetGlobalizedTypeName(fullTargetType),
								property,
									targetInstance
							);
						}

						if (HasMarkupExtension(valueNode))
						{
							TryAnnotateWithGeneratorSource(writer, suffix: isDependencyProperty ? "NonResourceMarkupValueDP" : "MarkupValuePOCO");
							writer.AppendLineIndented(BuildBindingOption(valueNode, propertyType));
						}
						else
						{
							TryAnnotateWithGeneratorSource(writer, suffix: isDependencyProperty ? "ChildValueDP" : "ChildValuePOCO");
							BuildChild(writer, valueNode, valueObject);
						}

						writer.AppendLineIndented(")");
					}
					finally
					{
						currentResourceOwner?.Dispose();
					}

					var isThemeResource = valueObject?.Type.Name == "ThemeResource";
					var isStaticResourceForHotReload = _isHotReloadEnabled && valueObject?.Type.Name == "StaticResource";
					if (valueObject != null && (isThemeResource || isStaticResourceForHotReload))
					{
						writer.AppendLineInvariantIndented(".ApplyThemeResourceUpdateValues(\"{0}\", {1}, {2}, {3})", valueObject.Members.FirstOrDefault()?.Value, ParseContextPropertyAccess, isThemeResource ? "true" : "false", _isHotReloadEnabled ? "true" : "false");
					}

					writer.AppendLineIndented(lineEnding);
				}
			}
			else
			{
				GenerateError(writer, "Property for {0} cannot be found on {1}", property, fullTargetType);
			}
		}

		private void GenerateError(IIndentedStringBuilder writer, string message)
		{
			GenerateError(writer, message.Replace("{", "{{").Replace("}", "}}"), Array.Empty<object>());
		}

		private void GenerateError(IIndentedStringBuilder writer, string message, params object?[] options)
		{
			TryAnnotateWithGeneratorSource(writer);
			if (ShouldWriteErrorOnInvalidXaml)
			{
				// it's important to add a new line to make sure #error is on its own line.
				writer.AppendLineIndented(string.Empty);
				writer.AppendLineInvariantIndented("#error " + message, options);
			}
			else
			{
				GenerateSilentWarning(writer, message, options);
			}

		}

		private void GenerateSilentWarning(IIndentedStringBuilder writer, string message, params object?[] options)
		{
			TryAnnotateWithGeneratorSource(writer);
			// it's important to add a new line to make sure #error is on its own line.
			writer.AppendLineIndented(string.Empty);
			writer.AppendLineInvariantIndented("// WARNING " + message, options);
		}

		/// <summary>
		/// Is <paramref name="valueNode"/> the kind of thing that involves squiggly brackets?
		/// </summary>
		private bool HasMarkupExtension(XamlMemberDefinition? valueNode)
		{
			// Return false if the Owner is a custom markup extension
			if (valueNode == null || IsCustomMarkupExtensionType(valueNode.Owner?.Type))
			{
				return false;
			}

			return valueNode
				.Objects
				.Any(o =>
					o.Type.Name == "StaticResource"
					|| o.Type.Name == "ThemeResource"
					|| o.Type.Name == "Binding"
					|| o.Type.Name == "Bind"
					|| o.Type.Name == "TemplateBinding"
					|| o.Type.Name == "CustomResource"
				);
		}

		/// <summary>
		/// Determines if the member definition as x:Name property
		/// </summary>
		/// <param name="m"></param>
		/// <returns></returns>
		private static bool HasXNameProperty(XamlMemberDefinition m)
			=> m.Member.Name == "Name" && m.Member.PreferredXamlNamespace == XamlConstants.XamlXmlNamespace;

		/// <summary>
		/// Is <paramref name="valueNode"/> a {StaticResource ...} or {ThemeResource ...} reference?
		/// </summary>
		private bool HasResourceMarkupExtension(XamlMemberDefinition valueNode)
		{
			// Return false if the Owner is a custom markup extension
			if (IsCustomMarkupExtensionType(valueNode.Owner?.Type))
			{
				return false;
			}

			return valueNode
				.Objects
				.Any(o =>
					o.Type.Name == "StaticResource"
					|| o.Type.Name == "ThemeResource"
				);
		}

		private bool HasCustomMarkupExtension(XamlMemberDefinition valueNode)
		{
			// Verify if a custom markup extension exists
			return valueNode
				.Objects
				.Any(o => IsCustomMarkupExtensionType(o.Type));
		}

		private bool HasBindingMarkupExtension(XamlMemberDefinition valueNode)
		{
			return valueNode
				.Objects
				.Any(o =>
					o.Type.Name == "Binding"
					|| o.Type.Name == "Bind"
					|| o.Type.Name == "TemplateBinding"
				);
		}

		private bool HasXBindMarkupExtension(XamlObjectDefinition objectDefinition)
			=> objectDefinition
				.Members
				.Any(o => o.Objects.Any(o => o.Type.Name == "Bind"));

		private bool HasMarkupExtensionNeedingComponent(XamlObjectDefinition objectDefinition)
			=> objectDefinition
				.Members
				.Any(o =>
					o.Objects.Any(o =>
						o.Type.Name == "Bind"
						|| o.Type.Name == "StaticResource"
						|| o.Type.Name == "ThemeResource"

						// Bindings with ElementName properties needs to be resolved during Loading.
						|| (o.Type.Name == "Binding" && o.Members.Any(m => m.Member.Name == "ElementName"))
					)
				)
			|| (
				objectDefinition.Type.Name == "ElementStub"
			);

		/// <summary>
		/// Does this node or any nested nodes have markup extensions?
		/// </summary>
		private bool HasDescendantsWithMarkupExtension(XamlObjectDefinition xamlObjectDefinition)
			=> HasDescendantsWith(xamlObjectDefinition, HasMarkupExtension);

		private bool HasDescendantsWithXName(XamlMemberDefinition memberDefinition)
			=> memberDefinition.Objects.Any(o => HasDescendantsWith(o, HasXNameProperty));

		private bool HasDescendantsWith(XamlObjectDefinition xamlObjectDefinition, Func<XamlMemberDefinition, bool> predicate)
		{
			foreach (var member in xamlObjectDefinition.Members)
			{
				if (predicate(member))
				{
					return true;
				}

				foreach (var obj in member.Objects)
				{
					if (HasDescendantsWith(obj, predicate))
					{
						return true;
					}
				}
			}

			foreach (var obj in xamlObjectDefinition.Objects)
			{
				if (HasDescendantsWith(obj, predicate))
				{
					return true;
				}
			}

			return false;
		}

		[MethodImpl(MethodImplOptions.AggressiveInlining)]
		private INamedTypeSymbol? GetMarkupExtensionType(XamlType? xamlType)
		{
			if (xamlType == null)
			{
				return null;
			}

			var ns = GetTrimmedNamespace(xamlType.PreferredXamlNamespace); // No MarkupExtensions are defined in the framework, so we expect a user-defined namespace
			var baseTypeString = $"{ns}.{xamlType.Name}";
			INamedTypeSymbol? findType;
			if (ns != xamlType.PreferredXamlNamespace)
			{
				// If GetTrimmedNamespace returned a different string, it's either a "using:"-prefixed
				// or "clr-namespace:"-prefixed namespace. In those cases, we'll have `baseTypeString` as
				// the fully qualified type name.
				// In this case, we go through this code path as it's much more efficient than FindType.
				findType = _metadataHelper.FindTypeByFullName(baseTypeString) as INamedTypeSymbol;
				findType ??= _metadataHelper.FindTypeByFullName(baseTypeString + "Extension") as INamedTypeSymbol; // Support shortened syntax
			}
			else
			{
				// It looks like FindType always returns null in this code path.
				// So, we avoid the costly call here.
				return null;
			}

			if (findType?.Is(Generation.MarkupExtensionSymbol.Value) ?? false)
			{
				return findType;
			}

			return null;
		}

		private bool IsCustomMarkupExtensionType(XamlType? xamlType) =>
			// Determine if the type is a custom markup extension
			GetMarkupExtensionType(xamlType) != null;

		private bool IsXamlTypeConverter(INamedTypeSymbol? symbol)
		{
			return symbol?.GetAttributes().Any(a => a.AttributeClass?.Equals(Generation.CreateFromStringAttributeSymbol.Value, SymbolEqualityComparer.Default) == true) == true;
		}

		private string BuildXamlTypeConverterLiteralValue(INamedTypeSymbol? symbol, string memberValue, bool includeQuotations)
		{
			var attributeData = symbol.FindAttribute(Generation.CreateFromStringAttributeSymbol.Value);
			var targetMethod = attributeData?.NamedArguments.FirstOrDefault(kvp => kvp.Key == "MethodName").Value.Value?.ToString();

			if (targetMethod == null)
			{
				throw new NotSupportedException($"Unable to find MethodNameproperty on {symbol}");
			}

			// Since the MethodName value can simply be the name of the method
			// without its full path, example: nameof(MyConversionMethod), we must
			// make sure to fully qualify the method name with its namespace
			var fullyQualifiedOwnerType = !targetMethod.Contains('.')
				? $"{symbol?.GetFullyQualifiedTypeIncludingGlobal()}.{targetMethod}"
				: GetGlobalizedTypeName(targetMethod);

			var literalValue = default(string);
			if (includeQuotations)
			{
				// Return a string that contains the code which calls the "conversion" function with the member value
				literalValue = "{0}(\"{1}\")".InvariantCultureFormat(fullyQualifiedOwnerType, memberValue);
			}
			else
			{
				// Return a string that contains the code which calls the "conversion" function with the member value.
				// By not including quotations, this allows us to use static resources instead of string values.
				literalValue = "{0}({1})".InvariantCultureFormat(fullyQualifiedOwnerType, memberValue);
			}

			TryAnnotateWithGeneratorSource(ref literalValue);
			return literalValue;
		}

		private XamlMemberDefinition? FindMember(XamlObjectDefinition xamlObjectDefinition, string memberName)
		{
			return xamlObjectDefinition.Members.FirstOrDefault(m => m.Member.Name == memberName);
		}

		private XamlMemberDefinition? FindMember(XamlObjectDefinition xamlObjectDefinition, string memberName, string ns)
			=> xamlObjectDefinition.Members.FirstOrDefault(m => m.Member.Name == memberName && m.Member.PreferredXamlNamespace == ns);

		private XamlMemberDefinition GetMember(XamlObjectDefinition xamlObjectDefinition, string memberName)
		{
			var member = FindMember(xamlObjectDefinition, memberName);

			if (member == null)
			{
				throw new InvalidOperationException($"Unable to find {memberName} on {xamlObjectDefinition}");
			}

			return member;
		}

		private XClassName GetClassName(XamlObjectDefinition control)
		{
			var classMember = FindClassName(control);

			if (classMember == null)
			{
				throw new Exception("Unable to find class name for toplevel control");
			}

			return classMember;
		}

		private XClassName? FindClassName(XamlObjectDefinition control)
		{
			var classMember = control.Members.FirstOrDefault(m => m.Member.Name == "Class");

			if (classMember?.Value != null)
			{
				var fullName = classMember.Value.ToString() ?? "";

				var index = fullName.LastIndexOf('.');

				return new(fullName.Substring(0, index), fullName.Substring(index + 1), _metadataHelper.FindTypeByFullName(fullName) as INamedTypeSymbol);
			}
			else
			{
				return null;
			}
		}

		internal static INamedTypeSymbol? FindClassSymbol(XamlObjectDefinition control, RoslynMetadataHelper metadataHelper)
		{
			var classMember = control.Members.FirstOrDefault(m => m.Member.Name == "Class");

			if (classMember?.Value != null)
			{
				var fullName = classMember.Value.ToString() ?? "";
				return metadataHelper.FindTypeByFullName(fullName) as INamedTypeSymbol;
			}
			else
			{
				return null;
			}
		}

		[MemberNotNull(nameof(_xClassName))]
		private void EnsureXClassName()
		{
			if (_xClassName == null)
			{
				throw new Exception($"Unable to find x:Class on the top level element");
			}
		}

		private bool BuildProperties(IIndentedStringBuilder writer, XamlObjectDefinition topLevelControl, bool isInline = true, string? closureName = null, bool useBase = false)
		{
			TryAnnotateWithGeneratorSource(writer);
			try
			{
				BuildSourceLineInfo(writer, topLevelControl);

				if (topLevelControl.Members.Any())
				{
					var setterPrefix = string.IsNullOrWhiteSpace(closureName) ? string.Empty : closureName + ".";

					var implicitContentChild = FindImplicitContentMember(topLevelControl);

					if (implicitContentChild != null)
					{
						var topLevelControlSymbol = FindType(topLevelControl.Type);
						if (IsTextBlock(topLevelControlSymbol))
						{
							if (IsPropertyLocalized(topLevelControl, "Text"))
							{
								// A localized value is available. Ignore this implicit content as localized resources take precedence over XAML.
								return true;
							}

							if (implicitContentChild.Objects.Count != 0)
							{
								using (writer.BlockInvariant("{0}Inlines = ", setterPrefix))
								{
									foreach (var child in implicitContentChild.Objects)
									{
										BuildChild(writer, implicitContentChild, child);
										writer.AppendLineIndented(",");
									}
								}
							}
							else if (implicitContentChild.Value != null)
							{
								var escapedString = DoubleEscape(implicitContentChild.Value.ToString());
								writer.AppendIndented($"{setterPrefix}Text = \"{escapedString}\"");
							}
						}
						else if (IsRun(topLevelControlSymbol))
						{
							if (IsPropertyLocalized(topLevelControl, "Text"))
							{
								// A localized value is available. Ignore this implicit content as localized resources take precedence over XAML.
								return true;
							}

							if (implicitContentChild.Value != null)
							{
								var escapedString = DoubleEscape(implicitContentChild.Value.ToString());
								writer.AppendIndented($"{setterPrefix}Text = \"{escapedString}\"");
							}
						}
						else if (IsSpan(topLevelControlSymbol))
						{
							if (IsPropertyLocalized(topLevelControl, "Text"))
							{
								// A localized value is available. Ignore this implicit content as localized resources take precedence over XAML.
								return true;
							}

							if (implicitContentChild.Objects.Count != 0)
							{
								using (writer.BlockInvariant("{0}Inlines = ", setterPrefix))
								{
									foreach (var child in implicitContentChild.Objects)
									{
										BuildChild(writer, implicitContentChild, child);
										writer.AppendLineIndented(",");
									}
								}
							}
							else if (implicitContentChild.Value != null)
							{
								using (writer.BlockInvariant("{0}Inlines = ", setterPrefix))
								{
									var escapedString = DoubleEscape(implicitContentChild.Value.ToString());
									writer.AppendIndented("new Run { Text = \"" + escapedString + "\" }");
								}
							}
						}
						else if (_skipUserControlsInVisualTree && IsUserControl(topLevelControlSymbol))
						{
							if (implicitContentChild.Objects.Any())
							{
								var firstChild = implicitContentChild.Objects.First();

								var elementType = topLevelControlSymbol ?? throw new InvalidOperationException("The type {0} could not be found".InvariantCultureFormat(topLevelControl.Type)); ;
								var contentProperty = FindContentProperty(elementType);

								writer.AppendLineInvariantIndented("{0}{1} = ",
									setterPrefix,
									contentProperty != null ? contentProperty.Name : "Content"
								);

								BuildChild(writer, implicitContentChild, firstChild);
							}
						}
						else if (IsPage(topLevelControlSymbol))
						{
							if (implicitContentChild.Objects.Any())
							{
								writer.AppendLineInvariantIndented("{0}Content = ", setterPrefix);

								BuildChild(writer, implicitContentChild, implicitContentChild.Objects.First());
							}
						}
						else if (IsBorder(topLevelControlSymbol))
						{
							if (implicitContentChild.Objects.Any())
							{
								if (implicitContentChild.Objects.Count > 1)
								{
									throw new InvalidOperationException("The type {0} does not support multiple children.".InvariantCultureFormat(topLevelControl.Type.Name));
								}

								writer.AppendLineInvariantIndented("{0}Child = ", setterPrefix);

								var implicitContent = implicitContentChild.Objects.First();
								using (TryAdaptNative(writer, implicitContent, Generation.UIElementSymbol.Value))
								{
									BuildChild(writer, implicitContentChild, implicitContent);
								}
							}
						}
						else if (IsType(topLevelControlSymbol, Generation.SolidColorBrushSymbol.Value))
						{
							if (implicitContentChild.Value is string content && !content.IsNullOrWhiteSpace())
							{
								writer.AppendLineIndented($"{setterPrefix}Color = {BuildColor(content)}");
							}
						}
						// WinUI assigned ContentProperty syntax
						else if (
							(IsType(topLevelControlSymbol, Generation.RowDefinitionSymbol.Value) ||
							IsType(topLevelControlSymbol, Generation.ColumnDefinitionSymbol.Value)) &&
							implicitContentChild.Value is string content &&
							!content.IsNullOrWhiteSpace())
						{
							var propertyName = topLevelControl.Type.Name == "ColumnDefinition"
								? "Width"
								: "Height";

							writer.AppendLineInvariantIndented("{0} = {1}", propertyName, BuildGridLength(content));
						}
						else if (topLevelControlSymbol is not null && IsInitializableCollection(topLevelControl, topLevelControlSymbol))
						{
							if (IsDictionary(topLevelControlSymbol))
							{
								foreach (var child in implicitContentChild.Objects)
								{
									if (GetMember(child, "Key") is var keyDefinition)
									{
										using (writer.BlockInvariant(""))
										{
											writer.AppendLineIndented($"\"{keyDefinition.Value}\"");
											writer.AppendLineIndented(",");
											BuildChild(writer, implicitContentChild, child);
										}
									}
									else
									{
										GenerateError(writer, "Unable to find the x:Key property");
									}

									writer.AppendLineIndented(",");
								}
							}
							else
							{
								foreach (var child in implicitContentChild.Objects)
								{
									BuildChild(writer, implicitContentChild, child);
									writer.AppendLineIndented($", /* IsInitializableCollection {topLevelControlSymbol.GetFullyQualifiedTypeExcludingGlobal()} */");
								}
							}
						}
						else // General case for implicit content
						{
							if (topLevelControlSymbol != null)
							{
								var contentProperty = FindContentProperty(topLevelControlSymbol);

								if (contentProperty != null)
								{
									if (IsCollectionOrListType(contentProperty.Type as INamedTypeSymbol))
									{
										if (IsInitializableProperty(contentProperty))
										{
											string contentPropertyName = useBase ? $"base.{contentProperty.Name}" : contentProperty.Name;
											if (isInline)
											{
												using (writer.BlockInvariant($"{contentPropertyName} = "))
												{
													foreach (var child in implicitContentChild.Objects)
													{
														BuildChild(writer, implicitContentChild, child);
														writer.AppendLineIndented(",");
													}
												}
											}
											else
											{
												foreach (var inner in implicitContentChild.Objects)
												{
													writer.AppendIndented($"{contentPropertyName}.Add(");

													BuildChild(writer, implicitContentChild, inner);

													writer.AppendLineIndented(");");
												}
											}
										}
										else if (IsNewableProperty(contentProperty, out var newableTypeName))
										{
											if (string.IsNullOrWhiteSpace(newableTypeName))
											{
												throw new InvalidOperationException("Unable to initialize newable collection type.  Type name for property {0} is empty."
													.InvariantCultureFormat(contentProperty.Name));
											}

											// Explicitly instantiate the collection and set it using the content property
											if (implicitContentChild.Objects.Count == 1
												&& SymbolEqualityComparer.Default.Equals(contentProperty.Type, FindType(implicitContentChild.Objects[0].Type)))
											{
												writer.AppendIndented(contentProperty.Name + " = ");
												BuildChild(writer, implicitContentChild, implicitContentChild.Objects[0]);
												writer.AppendLineIndented(",");
											}
											else
											{
												using (writer.BlockInvariant("{0}{1} = new {2} ", setterPrefix, contentProperty.Name, newableTypeName))
												{
													foreach (var child in implicitContentChild.Objects)
													{
														BuildChild(writer, implicitContentChild, child);
														writer.AppendLineIndented(",");
													}
												}
											}
										}
										else if (GetKnownNewableListOrCollectionInterface(contentProperty.Type as INamedTypeSymbol, out newableTypeName))
										{
											if (string.IsNullOrWhiteSpace(newableTypeName))
											{
												throw new InvalidOperationException("Unable to initialize known newable collection or list interface.  Type name for property {0} is empty."
													.InvariantCultureFormat(contentProperty.Name));
											}

											using (writer.BlockInvariant("{0}{1} = new {2} ", setterPrefix, contentProperty.Name, newableTypeName))
											{
												foreach (var child in implicitContentChild.Objects)
												{
													BuildChild(writer, implicitContentChild, child);
													writer.AppendLineIndented(",");
												}
											}
											writer.AppendLineIndented(",");
										}
										else
										{
											throw new InvalidOperationException("There is no known way to initialize collection property {0}."
												.InvariantCultureFormat(contentProperty.Name));
										}
									}
									else if (IsLazyVisualStateManagerProperty(contentProperty) && !HasDescendantsWithXName(implicitContentChild))
									{
										writer.AppendLineIndented($"/* Lazy VisualStateManager property {contentProperty}*/");
									}
									else // Content is not a collection
									{
										var objectUid = GetObjectUid(topLevelControl);
										var isLocalized = objectUid != null &&
											IsLocalizablePropertyType(contentProperty.Type as INamedTypeSymbol) &&
											BuildLocalizedResourceValue(null, contentProperty.Name, objectUid) != null;

										if (implicitContentChild.Objects.Any() &&
											// A localized value is available. Ignore this implicit content as localized resources take precedence over XAML.
											!isLocalized)
										{
											// At the time of writing, if useBase is true, setterPrefix will be empty.
											// This assertion serves as reminder to re-evaluate the logic if setterPrefix becomes a non-null.
											Debug.Assert(!useBase || setterPrefix.Length == 0);
											writer.AppendLineIndented((useBase ? "base." : string.Empty) + setterPrefix + contentProperty.Name + " = ");

											if (implicitContentChild.Objects.Count > 1)
											{
												throw new InvalidOperationException("The type {0} does not support multiple children.".InvariantCultureFormat(topLevelControl.Type.Name));
											}

											var xamlObjectDefinition = implicitContentChild.Objects.First();
											using (TryAdaptNative(writer, xamlObjectDefinition, contentProperty.Type as INamedTypeSymbol))
											{
												BuildChild(writer, implicitContentChild, xamlObjectDefinition);
											}

											if (isInline)
											{
												writer.AppendLineIndented(",");
											}
										}
										else if (
											implicitContentChild.Value is string implicitValue
											&& !implicitValue.IsNullOrWhiteSpace()
										)
										{
											writer.AppendLineIndented(setterPrefix + contentProperty.Name + " = " + SyntaxFactory.Literal(implicitValue).ToString());

											if (isInline)
											{
												writer.AppendLineIndented(",");
											}
										}
									}
								}
							}
						}

						return true;
					}
				}

				return false;
			}
			catch (OperationCanceledException)
			{
				throw;
			}
			catch (Exception e)
			{
#if NETFRAMEWORK
				throw new InvalidOperationException(
					"An error occurred when processing {0} at line {1}:{2} ({3}) : {4}"
					.InvariantCultureFormat(
						topLevelControl.Type.Name,
						topLevelControl.LineNumber,
						topLevelControl.LinePosition,
						_fileDefinition.FilePath,
						e.Message
					)
					, e
				);
#else
				throw new XamlParsingException(
					$"An error was found in {topLevelControl.Type.Name}"
					, e
					, topLevelControl.LineNumber
					, topLevelControl.LinePosition
					, _fileDefinition.FilePath
				);
#endif
			}
		}

		private static IPropertySymbol? FindContentProperty(INamedTypeSymbol elementType)
		{
			return _findContentProperty(elementType);
		}

		private static IPropertySymbol? SourceFindContentProperty(INamedTypeSymbol elementType)
		{
			var data = elementType
				.GetAllAttributes()
				.FirstOrDefault(t => t.AttributeClass?.GetFullyQualifiedTypeExcludingGlobal() == XamlConstants.Types.ContentPropertyAttribute);

			if (data != null)
			{
				var nameProperty = data.NamedArguments.Where(f => f.Key == "Name").FirstOrDefault();

				if (nameProperty.Value.Value != null)
				{
					var name = nameProperty.Value.Value.ToString() ?? "";

					return elementType.GetPropertyWithName(name);
				}
			}

			return null;
		}

		private string GetFullGenericTypeName(INamedTypeSymbol? propertyType)
		{
			if (propertyType == null)
			{
				return string.Empty;
			}

			return "{0}.{1}".InvariantCultureFormat(propertyType.ContainingNamespace, propertyType.Name) +
				(
					propertyType.IsGenericType ?
					"<{0}>".InvariantCultureFormat(propertyType.TypeArguments.Select(ts => GetFullGenericTypeName(ts as INamedTypeSymbol)).JoinBy(",")) :
					string.Empty
				);
		}

		private bool IsPage(INamedTypeSymbol? symbol) => IsType(symbol, Generation.NativePageSymbol.Value);

		private bool IsApplication(INamedTypeSymbol symbol) => IsType(symbol, Generation.ApplicationSymbol.Value);

		private bool IsResourceDictionary(XamlType xamlType) => IsType(xamlType, Generation.ResourceDictionarySymbol.Value);

		private bool IsResourceDictionarySubclass(XamlType xamlType) => xamlType.Name != "ResourceDictionary" && IsResourceDictionary(xamlType);

		private XamlMemberDefinition? FindImplicitContentMember(XamlObjectDefinition topLevelControl, string memberName = "_UnknownContent")
		{
			return topLevelControl
				.Members
				.FirstOrDefault(m => m.Member.Name == memberName);
		}

		/// <summary>
		/// Processes a Resources node, creating a ResourceDictionary if needed, and saving static resources for later registration.
		/// </summary>
		/// <param name="isInInitializer">True if inside an object initialization</param>
		private void RegisterAndBuildResources(IIndentedStringBuilder writer, XamlObjectDefinition topLevelControl, bool isInInitializer)
		{
			TryAnnotateWithGeneratorSource(writer);
			var resourcesMember = topLevelControl.Members.FirstOrDefault(m => m.Member.Name == "Resources");

			if (resourcesMember != null)
			{
				// To be able to have MergedDictionaries, the first node of the Resource node
				// must be an explicit resource dictionary.
				var isExplicitResDictionary = resourcesMember.Objects.Any(o => o.Type.Name == "ResourceDictionary");
				var resourcesRoot = isExplicitResDictionary
					? FindImplicitContentMember(resourcesMember.Objects.First())
					: resourcesMember;
				var mergedDictionaries = isExplicitResDictionary ?
					resourcesMember.Objects
						.First().Members
							.Where(m => m.Member.Name == "MergedDictionaries")
							.FirstOrDefault()
					: null;
				var themeDictionaries = isExplicitResDictionary ?
					resourcesMember.Objects
						.First().Members
							.Where(m => m.Member.Name == "ThemeDictionaries")
							.FirstOrDefault()
					: null;

				var source = resourcesMember
					.Objects
					.FirstOrDefault(o => o.Type.Name == "ResourceDictionary")?
					.Members
					.FirstOrDefault(m => m.Member.Name == "Source");

				var rdSubclass = resourcesMember.Objects
					.FirstOrDefault(o => IsResourceDictionarySubclass(o.Type));

				if (rdSubclass != null)
				{
					writer.AppendLineIndented("Resources = ");

					BuildTypedResourceDictionary(writer, rdSubclass);

					writer.AppendLineIndented(isInInitializer ? "," : ";");
				}
				else if (resourcesRoot != null || mergedDictionaries != null || themeDictionaries != null)
				{
					if (isInInitializer)
					{
						writer.AppendLineIndented("Resources = {");
					}

					BuildMergedDictionaries(writer, mergedDictionaries, isInInitializer, dictIdentifier: "Resources");
					BuildThemeDictionaries(writer, themeDictionaries, isInInitializer, dictIdentifier: "Resources");
					BuildResourceDictionary(writer, resourcesRoot, isInInitializer, dictIdentifier: "Resources");

					if (isInInitializer)
					{
						writer.AppendLineIndented("},");
					}
				}
				else if (source != null)
				{
					writer.AppendLineIndented("Resources = ");
					BuildDictionaryFromSource(writer, source);
					writer.AppendLineIndented(isInInitializer ? "," : ";");
				}
			}
		}

		/// <summary>
		/// Build resources declarations inside a resource dictionary.
		/// </summary>
		/// <param name="writer">The StringBuilder</param>
		/// <param name="resourcesRoot">The xaml member within which resources are declared</param>
		/// <param name="isInInitializer">Whether we're within an object initializer</param>
		private void BuildResourceDictionary(IIndentedStringBuilder writer, XamlMemberDefinition? resourcesRoot, bool isInInitializer, string? dictIdentifier = null)
		{
			TryAnnotateWithGeneratorSource(writer);
			var closingPunctuation = isInInitializer ? "," : ";";

			foreach (var resource in (resourcesRoot?.Objects).Safe())
			{
				TryAnnotateWithGeneratorSource(writer, suffix: "PerKey");
				var key = GetDictionaryResourceKey(resource, out var name);

				if (key != null)
				{
					var wrappedKey = key;
					if (!key.StartsWith("typeof(", StringComparison.InvariantCulture))
					{
						wrappedKey = "\"{0}\"".InvariantCultureFormat(key);
					}

					if (isInInitializer)
					{
						writer.AppendLineIndented("[");
						using (TryTernaryForLinkerHint(writer, resource))
						{
							writer.AppendLineIndented(wrappedKey);
						}
						writer.AppendLineIndented("] = ");
					}
					else
					{
						writer.AppendLineInvariantIndented("{0}[", dictIdentifier);
						using (TryTernaryForLinkerHint(writer, resource))
						{
							writer.AppendLineIndented(wrappedKey);
						}
						writer.AppendLineIndented("] = ");
					}

					if (resource.Type.Name == "StaticResource")
					{
						BuildStaticResourceResourceKeyReference(writer, resource);
					}
					else if (!ShouldLazyInitializeResource(resource))
					{
						BuildChild(writer, null, resource);
					}
					else if (_isTopLevelDictionary
						// Note: It's possible to be in a top-level ResourceDictionary file but for initializerName to be null, eg for
						// a FrameworkElement.Resources declaration inside of a template
						//
						// Actually in this case if it's non-null it's worse still, eg if the main dictionary sets an implicit style for
						// Button, and a FrameworkElement.Resources declaration in a template *also* sets an implicit Button style, we
						// don't want to use the former as a backing for the latter
						&& !_isInChildSubclass
						&& GetResourceDictionaryInitializerName(key) is string initializerName)
					{
						using (TryTernaryForLinkerHint(writer, resource))
						{
							writer.AppendLineInvariantIndented("new global::Uno.UI.Xaml.WeakResourceInitializer(this, {0})", initializerName);
						}
					}
					else
					{
						using (TryTernaryForLinkerHint(writer, resource))
						{
							using (BuildLazyResourceInitializer(writer))
							{
								BuildChild(writer, null, resource);
							}
						}
					}

					writer.AppendLineIndented(closingPunctuation);
				}

				if (name != null && !_isTopLevelDictionary)
				{
					if (_namedResources.ContainsKey(name))
					{
						throw new InvalidOperationException($"There is already a resource with name {name}");
					}
					_namedResources.Add(name, resource);
				}
			}
		}

		private IDisposable TryTernaryForLinkerHint(IIndentedStringBuilder writer, XamlObjectDefinition resource)
			=> TryLinkerHint(
				resource,
				s => writer.AppendLineIndented($"{s} ? ("),
				() => writer.AppendLineIndented("): null")
			);

		private IDisposable TrySingleLineIfForLinkerHint(IIndentedStringBuilder writer, XamlObjectDefinition resource)
			=> TryLinkerHint(
				resource,
				s => writer.AppendLineIndented($"if({s})"),
				() => { }
			);

		private IDisposable TryLinkerHint(XamlObjectDefinition resource, Action<string> prefix, Action suffix)
		{
			var hintEnabled = false;

			if (_xamlResourcesTrimming)
			{
				var styleTargetType = (resource.Type.Name == "Style" || resource.Type.Name == "ControlTemplate")
						? resource.Members.FirstOrDefault(m => m.Member.Name == "TargetType")?.Value as string
						: null;

				if (styleTargetType != null)
				{
					var symbol = GetType(styleTargetType);

					if (symbol.AllInterfaces.Any(i => SymbolEqualityComparer.Default.Equals(i, Generation.DependencyObjectSymbol.Value)))
					{
						var safeTypeName = LinkerHintsHelpers.GetPropertyAvailableName(symbol.GetFullMetadataName());
						var linkerHintClass = LinkerHintsHelpers.GetLinkerHintsClassName(_defaultNamespace);

						prefix($"global::{linkerHintClass}.{safeTypeName}");

						hintEnabled = true;
					}
				}
			}

			return Disposable.Create(() =>
			{
				if (hintEnabled)
				{
					suffix();
				}
			});
		}

		/// <summary>
		/// Whether this resource should be lazily initialized.
		/// </summary>
		private bool ShouldLazyInitializeResource(XamlObjectDefinition resource)
		{
			var typeName = resource.Type.Name;
			var symbol = GetType(resource.Type);

			if (resource.Members.Any(HasXNameProperty)

				// Disable eager materialization for internal resource dictionaries
				// where x:Name members are not used
				&& !_isTopLevelDictionary && !_isUnoAssembly && !_isUnoFluentAssembly)
			{
				return false;
			}

			if (!IsTypeImplemented(symbol))
			{
				// Lazily initialize not-implemented types, since there's no point creating them except to surface an error if explicitly required
				return true;
			}

			if (
				typeName == "Style"
				|| typeName == "ControlTemplate"
				|| typeName == "DataTemplate"
				|| symbol.Is(Generation.BrushSymbol.Value)
			)
			{
				// Always lazily initialize these types, since they may be large or many being unused (e.g. brushes)
				return true;
			}

			// If value declaration contains no markup, we can safely create it eagerly. Otherwise, we will wrap it in a lazy initializer
			// to be able to handle lexically-forward resource references correctly.
			return HasDescendantsWithMarkupExtension(resource);
		}

		/// <summary>
		/// Wrap ResourceDictionary resource in a lazy-initializer function.
		/// </summary>
		private IDisposable BuildLazyResourceInitializer(IIndentedStringBuilder writer)
		{
			var currentScope = CurrentResourceOwnerName;
			var resourceOwnerScope = ResourceOwnerScope();

			writer.AppendLineIndented($"new global::Uno.UI.Xaml.WeakResourceInitializer({currentScope}, {CurrentResourceOwner} => ");

			var indent = writer.Indent();

			return new DisposableAction(() =>
			{
				resourceOwnerScope.Dispose();
				indent.Dispose();
				writer.AppendLineIndented(")");
			});
		}

		/// <summary>
		/// Populate MergedDictionaries property of a ResourceDictionary.
		/// </summary>
		private void BuildMergedDictionaries(IIndentedStringBuilder writer, XamlMemberDefinition? mergedDictionaries, bool isInInitializer, string? dictIdentifier = null)
		{
			TryAnnotateWithGeneratorSource(writer);
			BuildDictionaryCollection(writer, mergedDictionaries, isInInitializer, propertyName: "MergedDictionaries", isDict: false, dictIdentifier);
		}

		/// <summary>
		/// Populate ThemeDictionaries property of a ResourceDictionary.
		/// </summary>
		private void BuildThemeDictionaries(IIndentedStringBuilder writer, XamlMemberDefinition? themeDictionaries, bool isInInitializer, string? dictIdentifier = null)
		{
			TryAnnotateWithGeneratorSource(writer);
			BuildDictionaryCollection(writer, themeDictionaries, isInInitializer, propertyName: "ThemeDictionaries", isDict: true, dictIdentifier);
		}

		/// <summary>
		/// Build a collection of ResourceDictionaries.
		/// </summary>
		private void BuildDictionaryCollection(IIndentedStringBuilder writer, XamlMemberDefinition? dictionaries, bool isInInitializer, string propertyName, bool isDict, string? dictIdentifier)
		{
			TryAnnotateWithGeneratorSource(writer);
			if (dictionaries == null)
			{
				return;
			}

			if (isInInitializer)
			{
				writer.AppendLineInvariantIndented("{0} = {{", propertyName);
			}
			else
			{
				writer.AppendLineInvariantIndented("// {0}", propertyName);
			}
			foreach (var dictObject in dictionaries.Objects)
			{
				var source = dictObject.Members.FirstOrDefault(m => m.Member.Name == "Source");
				if (source != null && dictObject.Members.Any(m => m.Member.Name == "_UnknownContent"))
				{
					throw new Exception("Local values are not allowed in resource dictionary with Source set");
				}

				var key = GetDictionaryResourceKey(dictObject);
				if (isDict && key == null)
				{
					throw new Exception("Each dictionary entry must have an associated key.");
				}

				var former = _themeDictionaryCurrentlyBuilding; //Will 99% of the time be null.
				if (isDict)
				{
					_themeDictionaryCurrentlyBuilding = key;
				}

				if (!isInInitializer && !isDict)
				{
					writer.AppendLineInvariantIndented("{0}.{1}.Add(", dictIdentifier, propertyName);
				}
				else if (!isInInitializer && isDict)
				{
					writer.AppendLineInvariantIndented("{0}.{1}[\"{2}\"] = ", dictIdentifier, propertyName, key);
				}
				else if (isInInitializer && isDict)
				{
					writer.AppendLineInvariantIndented("[\"{0}\"] = ", key);
				}

				using (isDict ? BuildLazyResourceInitializer(writer) : null)
				{
					if (source != null)
					{
						BuildDictionaryFromSource(writer, source);
					}
					else
					{
						InitializeAndBuildResourceDictionary(writer, dictObject, setIsParsing: false);
					}
				}

				if (isInInitializer)
				{
					writer.AppendLineIndented(",");
				}
				else if (!isDict)
				{
					writer.AppendLineIndented(");");
				}
				else
				{
					writer.AppendLineIndented(";");
				}

				_themeDictionaryCurrentlyBuilding = former;
			}

			if (isInInitializer)
			{
				writer.AppendLineIndented("},");
			}
		}

		/// <summary>
		/// Try to create a ResourceDictionary assignment from supplied Source property.
		/// </summary>
		private void BuildDictionaryFromSource(IIndentedStringBuilder writer, XamlMemberDefinition sourceDef)
		{
			TryAnnotateWithGeneratorSource(writer);
			var source = (sourceDef?.Value as string)?.Replace('\\', '/');

			var customResourceResourceId = GetCustomResourceResourceId(sourceDef);

			if (source == null && customResourceResourceId == null)
			{
				return;
			}

			var sourceProp = source != null ?
				_globalStaticResourcesMap.FindTargetPropertyForMergedDictionarySource(_fileDefinition, source) :
				null;

			if (sourceProp != null)
			{
				writer.AppendLineInvariantIndented("global::{0}.GlobalStaticResources.{1}", _defaultNamespace, sourceProp);
			}
			else
			{
				var innerSource = source != null ?
					"\"{0}\"".InvariantCultureFormat(source) :
					GetCustomResourceRetrieval(customResourceResourceId, "string");
				var currentAbsolutePath = _globalStaticResourcesMap.GetSourceLink(_fileDefinition);
				writer.AppendLineIndented("// Source not resolved statically, falling back on external resource retrieval.");
				writer.AppendLineInvariantIndented("global::Uno.UI.ResourceResolver.RetrieveDictionaryForSource({0}, \"{1}\")", innerSource, currentAbsolutePath);
			}
		}

		private bool IsTextBlock(INamedTypeSymbol? symbol)
		{
			return IsType(symbol, Generation.TextBlockSymbol.Value);
		}

		private void TryExtractAutomationId(XamlMemberDefinition member, string[] targetMembers, ref string? uiAutomationId)
		{
			if (!uiAutomationId.IsNullOrEmpty())
			{
				return;
			}

			var fullMemberName = $"{FindType(member.Member.DeclaringType)?.GetFullMetadataName()}.{member.Member.Name}";

			// Try to match each potential candidate by comparing based only on the name of the member first.
			// If that fails, try matching based on the full metadata name of the member
			var hasUiAutomationMapping = targetMembers
				.Any(candidateMember =>
					(!candidateMember.Contains(".") && candidateMember == member.Member.Name) ||
					candidateMember == fullMemberName
				);

			if (!hasUiAutomationMapping)
			{
				return;
			}

			var bindingMembers = member
				.Objects
				.FirstOrDefault(o => o.Type.Name == "Binding" || o.Type.Name == "TemplateBinding")
				?.Members
				.ToArray();

			string? bindingPath;

			// Checks the first binding member, which can be used to implicitlty declare the binding path (i.e. without
			// declaring a "Path=" specifier). Otherwise, the we look for any explicit binding path declaration.
			var firstBindingMember = bindingMembers?.FirstOrDefault();
			if (firstBindingMember != null &&
				(firstBindingMember.Member.Name == "Path" ||
				 firstBindingMember.Member.Name == "_PositionalParameters" ||
				 firstBindingMember.Member.Name.IsNullOrWhiteSpace())
			)
			{
				bindingPath = firstBindingMember.Value?.ToString();
			}
			else
			{
				bindingPath = bindingMembers
					?.FirstOrDefault(bindingMember => bindingMember.Member.Name == "Path")
					?.Value
					?.ToString();
			}

			if (bindingPath.IsNullOrEmpty())
			{
				return;
			}

			// Replace bracket-based notation with dot notation.
			// ex: [FirstMember][SecondMember] --> FirstMember.SecondMember
			uiAutomationId = new string(bindingPath
				.TrimStart("Parent")
				.Replace("][", ".")
				.Where(c => c != '[' && c != ']')
				.ToArray());
		}

		private void BuildExtendedProperties(IIndentedStringBuilder outerwriter, XamlObjectDefinition objectDefinition, bool useGenericApply = false)
		{
			_generatorContext.CancellationToken.ThrowIfCancellationRequested();

			TryAnnotateWithGeneratorSource(outerwriter);
			var objectUid = GetObjectUid(objectDefinition);

			var extendedProperties = GetExtendedProperties(objectDefinition);
			bool hasChildrenWithPhase = HasChildrenWithPhase(objectDefinition);
			var objectDefinitionType = FindType(objectDefinition.Type);
			var isFrameworkElement = IsType(objectDefinitionType, Generation.FrameworkElementSymbol.Value);
			var hasIsParsing = HasIsParsing(objectDefinitionType);

			if (extendedProperties.Any() || hasChildrenWithPhase || isFrameworkElement || hasIsParsing || !objectUid.IsNullOrEmpty())
			{
				string closureName;
				if (!useGenericApply && objectDefinitionType is null)
				{
					throw new InvalidOperationException("The type {0} could not be found".InvariantCultureFormat(objectDefinition.Type));
				}

				using (var writer = CreateApplyBlock(outerwriter, useGenericApply ? null : objectDefinitionType, out closureName))
				{
					XamlMemberDefinition? uidMember = null;
					XamlMemberDefinition? nameMember = null;
					ComponentDefinition? componentDefinition = null;
					string? uiAutomationId = null;
					string[]? extractionTargetMembers = null;

					if (_isUiAutomationMappingEnabled)
					{
						// Look up any potential UI automation member mappings available for the current object definition
						extractionTargetMembers = _uiAutomationMappings
							?.FirstOrDefault(m => _metadataHelper.FindTypeByFullName(m.Key) is INamedTypeSymbol mappingKeySymbol && (IsType(objectDefinitionType, mappingKeySymbol) || IsImplementingInterface(objectDefinitionType, mappingKeySymbol)))
							.Value
							?.ToArray() ?? Array.Empty<string>();
					}

					if (hasChildrenWithPhase)
					{
						writer.AppendIndented(GenerateRootPhases(objectDefinition, closureName) ?? "");
					}

					if (HasXBindMarkupExtension(objectDefinition) || HasMarkupExtensionNeedingComponent(objectDefinition))
					{
						writer.AppendLineIndented($"/* _isTopLevelDictionary:{_isTopLevelDictionary} */");
						var isInsideFrameworkTemplate = IsMemberInsideFrameworkTemplate(objectDefinition).isInside;
						if (!_isTopLevelDictionary || isInsideFrameworkTemplate)
						{
							componentDefinition = AddComponentForCurrentScope(objectDefinition);

							var componentName = componentDefinition.MemberName;

							writer.AppendLineIndented($"__that.{componentName} = {closureName};");

							if (isInsideFrameworkTemplate
								&& HasMarkupExtensionNeedingComponent(objectDefinition)
								&& IsDependencyObject(objectDefinition)
								&& !IsUIElement(objectDefinitionType))
							{
								// Ensure that the namescope is property propagated to instances
								// that are not UIElements in order for ElementName to resolve properly
								writer.AppendLineIndented($"global::Windows.UI.Xaml.NameScope.SetNameScope(__that.{componentName}, __nameScope);");
							}
						}
						else if (isFrameworkElement && HasMarkupExtensionNeedingComponent(objectDefinition))
						{
							// Register directly for binding updates on the resource referencer itself, since we're inside a top-level ResourceDictionary
							using (writer.BlockInvariant("{0}.Loading += (obj, args) =>", closureName))
							{
								writer.AppendLineIndented("((DependencyObject)obj).UpdateResourceBindings();");
							}
							writer.AppendLineIndented(";");
						}
					}

					var lazyProperties = extendedProperties.Where(IsLazyVisualStateManagerProperty).ToArray();

					foreach (var member in extendedProperties.Except(lazyProperties))
					{
						_generatorContext.CancellationToken.ThrowIfCancellationRequested();

						if (extractionTargetMembers != null)
						{
							TryExtractAutomationId(member, extractionTargetMembers, ref uiAutomationId);
						}

						if (HasMarkupExtension(member))
						{
							if (!IsXLoadMember(member))
							{
								TryValidateContentPresenterBinding(writer, objectDefinition, member);

								BuildComplexPropertyValue(writer, member, closureName + ".", closureName, componentDefinition: componentDefinition);
							}
							else
							{
								writer.AppendLineIndented($"/* Skipping x:Load attribute already applied to ElementStub */");
							}
						}
						else if (HasCustomMarkupExtension(member))
						{
							if (IsAttachedProperty(member) && FindPropertyType(member.Member) != null)
							{
								BuildSetAttachedProperty(writer, closureName, member, objectUid ?? "", isCustomMarkupExtension: true);
							}
							else
							{
								BuildCustomMarkupExtensionPropertyValue(writer, member, closureName);
							}
						}
						else if (member.Objects.Any())
						{
							if (member.Member.Name == "_UnknownContent") // So : FindType(member.Owner.Type) is INamedTypeSymbol type && IsCollectionOrListType(type)
							{
								foreach (var item in member.Objects)
								{
									writer.AppendLineIndented($"{closureName}.Add(");
									using (writer.Indent())
									{
										BuildChild(writer, member, item);
									}
									writer.AppendLineIndented(");");
								}
							}
							else if (!IsType(objectDefinition.Type, member.Member.DeclaringType))
							{
								var ownerType = GetType(member.Member.DeclaringType!);

								var propertyType = GetPropertyTypeByOwnerSymbol(ownerType, member.Member.Name);

								if (IsExactlyCollectionOrListType(propertyType))
								{
									// If the property is specifically an IList or an ICollection
									// we can use C#'s collection initializer.
									writer.AppendLineInvariantIndented(
										"{0}.Set{1}({2}, ",
										ownerType.GetFullyQualifiedTypeIncludingGlobal(),
										member.Member.Name,
										closureName
									);

									using (writer.BlockInvariant("new[]"))
									{
										foreach (var inner in member.Objects)
										{
											BuildChild(writer, member, inner);
											writer.AppendIndented(",");
										}
									}

									writer.AppendLineIndented(");");
								}
								else if (IsCollectionOrListType(propertyType))
								{
									// If the property is a concrete type that implements an IList or
									// an ICollection, we must get the property and call add explicitly
									// on it.
									var localCollectionName = $"{closureName}_collection_{_collectionIndex++}";

									var getterMethod = $"Get{member.Member.Name}";

									if (ownerType.GetFirstMethodWithName(getterMethod) is not null)
									{
										// Attached property
										writer.AppendLineIndented(
											$"var {localCollectionName} = {ownerType.GetFullyQualifiedTypeIncludingGlobal()}.{getterMethod}({closureName});"
										);
									}
									else
									{
										// Plain object
										writer.AppendLineIndented(
											$"var {localCollectionName} = {closureName}.{member.Member.Name};"
										);
									}

									foreach (var inner in member.Objects)
									{
										writer.AppendIndented($"{localCollectionName}.Add(");

										BuildChild(writer, member, inner);

										writer.AppendLineIndented(");");
									}
								}
								else
								{
									// If the property is specifically an IList or an ICollection
									// we can use C#'s collection initializer.
									writer.AppendLineInvariantIndented(
										"{0}.Set{1}({2}, ",
										ownerType.GetFullyQualifiedTypeIncludingGlobal(),
										member.Member.Name,
										closureName
									);

									if (member.Objects.Count == 1)
									{
										BuildChild(writer, member, member.Objects.First());
									}
									else
									{
										throw new InvalidOperationException($"The property {member.Member.Name} of type {propertyType} does not support adding multiple objects.");
									}

									writer.AppendLineIndented(");");
								}
							}
							else
							{
								// GenerateWarning(writer, $"Unknown type {objectDefinition.Type} for property {member.Member.DeclaringType}");
							}
						}
						else
						{
							var isMemberInsideResourceDictionary = IsMemberInsideResourceDictionary(objectDefinition);
							var value = member.Value?.ToString();

							if (
								member.Member.Name == "Name"
								&& !isMemberInsideResourceDictionary.isInside
							)
							{
								if (member.Member.PreferredXamlNamespace == XamlConstants.XamlXmlNamespace)
								{
									ValidateName(value);
								}

								writer.AppendLineIndented($@"__nameScope.RegisterName(""{value}"", {closureName});");
							}

							if (
								member.Member.Name == "Name"
								&& !IsAttachedProperty(member)
								&& !isMemberInsideResourceDictionary.isInside
							)
							{
								nameMember = member;

								var type = FindType(objectDefinition.Type)?.GetFullyQualifiedTypeIncludingGlobal();

								if (type == null)
								{
									throw new InvalidOperationException($"Unable to find type {objectDefinition.Type}");
								}

								writer.AppendLineInvariantIndented("__that.{0} = {1};", value, closureName);
								// value is validated as non-null in ValidateName call above.
								RegisterBackingField(type, value!, FindObjectFieldAccessibility(objectDefinition));
							}
							else if (member.Member.Name == "Name"
								&& member.Member.PreferredXamlNamespace == XamlConstants.XamlXmlNamespace)
							{
								writer.AppendLineInvariantIndented("// x:Name {0}", member.Value, member.Value);
							}
							else if (member.Member.Name == "Key")
							{
								writer.AppendLineInvariantIndented("// Key {0}", member.Value, member.Value);
							}
							else if (member.Member.Name == "DeferLoadStrategy"
								&& member.Member.PreferredXamlNamespace == XamlConstants.XamlXmlNamespace)
							{
								writer.AppendLineInvariantIndented("// DeferLoadStrategy {0}", member.Value);
							}
							else if (IsXLoadMember(member))
							{
								writer.AppendLineInvariantIndented("// Load {0}", member.Value);
							}
							else if (member.Member.Name == "Uid")
							{
								uidMember = member;
								writer.AppendLineIndented($"{GlobalPrefix}Uno.UI.Helpers.MarkupHelper.SetXUid({closureName}, \"{objectUid}\");");
							}
							else if (member.Member.Name == "FieldModifier")
							{
								writer.AppendLineInvariantIndented("// FieldModifier {0}", member.Value);
							}
							else if (member.Member.Name == "Phase")
							{
								writer.AppendLineIndented($"{GlobalPrefix}Uno.UI.FrameworkElementHelper.SetRenderPhase({closureName}, {member.Value});");
							}
							else if (member.Member.Name == "DefaultBindMode"
								&& member.Member.PreferredXamlNamespace == XamlConstants.XamlXmlNamespace)
							{
								writer.AppendLineInvariantIndented("// DefaultBindMode {0}", member.Value);
							}
							else if (member.Member.Name == "Class" && member.Member.PreferredXamlNamespace == XamlConstants.XamlXmlNamespace)
							{
								writer.AppendLineInvariantIndented("// Class {0}", member.Value, member.Value);
							}
							else if (
								member.Member.Name == "TargetName" &&
								IsAttachedProperty(member) &&
								member.Member.DeclaringType?.Name == "Storyboard"
							)
							{
								if (member.Value == null)
								{
									throw new InvalidOperationException($"The TargetName property cannot be empty");
								}

								var memberGlobalizedType = FindType(member.Member.DeclaringType)?.GetFullyQualifiedTypeIncludingGlobal() ?? GetGlobalizedTypeName(member.Member.DeclaringType.Name);
								writer.AppendLineInvariantIndented(@"{0}.SetTargetName({2}, ""{1}"");",
									memberGlobalizedType,
									this.RewriteAttachedPropertyPath(member.Value.ToString() ?? ""),
									closureName);

								writer.AppendLineInvariantIndented("{0}.SetTarget({2}, _{1}Subject);",
									memberGlobalizedType,
									member.Value,
									closureName);
							}
							else if (
								member.Member.Name == "TargetName" &&
								!IsAttachedProperty(member) &&
								(member.Member.DeclaringType?.Name.EndsWith("ThemeAnimation", StringComparison.Ordinal) ?? false)
							)
							{
								// Those special animations (xxxThemeAnimation) needs to resolve their target at runtime.
								writer.AppendLineInvariantIndented(@"NameScope.SetNameScope({0}, __nameScope);", closureName);
							}
							else if (
								member.Member.Name == "TargetProperty" &&
								IsAttachedProperty(member) &&
								member.Member.DeclaringType?.Name == "Storyboard"
							)
							{
								if (member.Value == null)
								{
									throw new InvalidOperationException($"The TargetProperty property cannot be empty");
								}

								var memberGlobalizedType = FindType(member.Member.DeclaringType)?.GetFullyQualifiedTypeIncludingGlobal() ?? GetGlobalizedTypeName(member.Member.DeclaringType.Name);
								writer.AppendLineInvariantIndented(@"{0}.SetTargetProperty({2}, ""{1}"");",
									memberGlobalizedType,
									this.RewriteAttachedPropertyPath(member.Value.ToString() ?? ""),
									closureName);
							}
							else if (
								member.Member.DeclaringType?.Name == "RelativePanel" &&
								IsAttachedProperty(member) &&
								IsRelativePanelSiblingProperty(member.Member.Name)
							)
							{
								var memberGlobalizedType = FindType(member.Member.DeclaringType)?.GetFullyQualifiedTypeIncludingGlobal() ?? GetGlobalizedTypeName(member.Member.DeclaringType.Name);
								writer.AppendLineInvariantIndented(@"{0}.Set{1}({2}, _{3}Subject);",
									memberGlobalizedType,
									member.Member.Name,
									closureName,
									member.Value);
							}
							else
							{
								IEventSymbol? eventSymbol = null;
								var declaringTypeSymbol = FindType(member.Member.DeclaringType);
								if (
									!IsType(declaringTypeSymbol, objectDefinitionType)
									|| IsAttachedProperty(member)
									|| (eventSymbol = FindEventType(member.Member)) != null
								)
								{
									if (FindPropertyTypeByOwnerSymbol(declaringTypeSymbol, member.Member.Name) != null)
									{
										BuildSetAttachedProperty(writer, closureName, member, objectUid ?? "", isCustomMarkupExtension: false);
									}
									else if (eventSymbol != null)
									{
										GenerateInlineEvent(closureName, writer, member, eventSymbol, componentDefinition);
									}
									else
									{
										GenerateError(
											writer,
											$"Property {member.Member.PreferredXamlNamespace}:{member.Member} is not available on {member.Member.DeclaringType?.Name}, value is {member.Value}"
										);
									}
								}
							}
						}
					}

					var implicitContentChild = FindImplicitContentMember(objectDefinition);
					var lazyContentProperty = FindLazyContentProperty(implicitContentChild, objectDefinition);

					if (lazyProperties.Any() || lazyContentProperty != null)
					{
						// This block is used to generate lazy initializations of some
						// inner VisualStateManager properties in VisualState and VisualTransition.
						// This allows for faster materialization of controls, avoiding the construction
						// of inferequently used objects graphs.

						using (writer.BlockInvariant($"global::Uno.UI.Helpers.MarkupHelper.Set{objectDefinition.Type.Name}Lazy({closureName}, () => "))
						{
							BuildLiteralLazyVisualStateManagerProperties(writer, objectDefinition, closureName);

							if (implicitContentChild != null && lazyContentProperty != null)
							{
								writer.AppendLineIndented($"{closureName}.{lazyContentProperty.Name} = ");

								var xamlObjectDefinition = implicitContentChild.Objects.First();
								using (TryAdaptNative(writer, xamlObjectDefinition, lazyContentProperty.Type as INamedTypeSymbol))
								{
									BuildChild(writer, implicitContentChild, xamlObjectDefinition);
								}
								writer.AppendLineIndented($";");
							}
						}
						writer.AppendLineIndented($");");
					}

					if (IsFrameworkElement(objectDefinition.Type))
					{
						if (_isDebug)
						{
							writer.AppendLineIndented(
								$"global::Uno.UI.FrameworkElementHelper.SetBaseUri(" +
								$"{closureName}, " +
								$"__baseUri_{_fileUniqueId}, " +
								$"\"file:///{_fileDefinition.FilePath.Replace("\\", "/")}\", " +
								$"{objectDefinition.LineNumber}, " +
								$"{objectDefinition.LinePosition}" +
								$");");
						}
						else
						{
							writer.AppendLineIndented($"global::Uno.UI.FrameworkElementHelper.SetBaseUri({closureName}, __baseUri_{_fileUniqueId});");
						}
					}

					if (_isUiAutomationMappingEnabled)
					{
						// Prefer using the Uid or the Name if their value has been explicitly assigned
						var assignedUid = uidMember?.Value?.ToString();
						var assignedName = nameMember?.Value?.ToString();

						if (!assignedUid.IsNullOrEmpty())
						{
							uiAutomationId = assignedUid;
						}
						else if (!assignedName.IsNullOrEmpty())
						{
							uiAutomationId = assignedName;
						}

						BuildUiAutomationId(writer, closureName, uiAutomationId, objectDefinition);
					}

					BuildStatementLocalizedProperties(writer, objectDefinition, closureName);

					if (hasIsParsing)
					{
						// This should always be the last thing called when an element is parsed.
						writer.AppendLineInvariantIndented("{0}.CreationComplete();", closureName);
					}
				}
			}

			// Local function used to build a property/value for any custom MarkupExtensions
			void BuildCustomMarkupExtensionPropertyValue(IIndentedStringBuilder writer, XamlMemberDefinition member, string? closure = null)
			{
				Func<string, string> formatLine = assignment => !closure.IsNullOrEmpty()
					? $"{closure}.{assignment};\r\n"
					: assignment;

				var propertyValue = GetCustomMarkupExtensionValue(member, closure);
				if (!propertyValue.IsNullOrEmpty())
				{
					var formatted = formatLine($"{member.Member.Name} = {propertyValue}");

					writer.AppendIndented(formatted);
				}
			}
		}

		private void ValidateName(string? value)
		{
			// Nullable suppressions are due to https://github.com/dotnet/roslyn/issues/55507
			if (!SyntaxFacts.IsValidIdentifier(value!))
			{
				throw new InvalidOperationException($"The value '{value}' is an invalid value for 'Name' property.");
			}

			if (!CurrentScope.DeclaredNames.Add(value!))
			{
				throw new InvalidOperationException($"The name '{value}' is already defined in this scope.");
			}
		}

		private IPropertySymbol? FindLazyContentProperty(XamlMemberDefinition? implicitContentChild, XamlObjectDefinition objectDefinition)
		{
			if (implicitContentChild != null)
			{
				var elementType = FindType(objectDefinition.Type);

				if (elementType != null)
				{
					var contentProperty = FindContentProperty(elementType);

					if (contentProperty != null && IsLazyVisualStateManagerProperty(contentProperty) && !HasDescendantsWithXName(implicitContentChild))
					{
						return contentProperty;
					}
				}
			}

			return null;
		}

		private bool IsXLoadMember(XamlMemberDefinition member) =>
			member.Member.Name == "Load"
			&& member.Member.PreferredXamlNamespace == XamlConstants.XamlXmlNamespace;

		private void GenerateInlineEvent(string? closureName, IIndentedStringBuilder writer, XamlMemberDefinition member, IEventSymbol eventSymbol, ComponentDefinition? componentDefinition = null)
		{
			// If a binding is inside a DataTemplate, the binding root in the case of an x:Bind is
			// the DataContext, not the control's instance.
			var isInsideDataTemplate = IsMemberInsideFrameworkTemplate(member.Owner);

			void writeEvent(string? ownerPrefix)
			{
				if (eventSymbol.Type is INamedTypeSymbol delegateSymbol)
				{
					var parmsNames = delegateSymbol
						.DelegateInvokeMethod
						?.Parameters
						.Select(p => member.Value + "_" + p.Name)
						.ToArray();

					var parms = parmsNames.JoinBy(",");

					var eventSource = !ownerPrefix.IsNullOrEmpty() ? ownerPrefix : "__that";

					if (member.Objects.FirstOrDefault() is XamlObjectDefinition bind && bind.Type.Name == "Bind")
					{
						CurrentScope.XBindExpressions.Add(bind);

						var eventTarget = XBindExpressionParser.RestoreSinglePath(bind.Members.First().Value?.ToString());

						if (eventTarget == null)
						{
							throw new InvalidOperationException("x:Bind event path cannot by empty");
						}

						var parts = eventTarget.Split('.').ToList();
						var isStaticTarget = parts.FirstOrDefault()?.Contains(":") ?? false;

						eventTarget = RewriteNamespaces(eventTarget);

						// x:Bind to second-level method generates invalid code
						// sanitizing member.Member.Name so that "ViewModel.SearchBreeds" becomes "ViewModel_SearchBreeds"
						var sanitizedEventTarget = SanitizeResourceName(eventTarget);

						(string target, string weakReference, IMethodSymbol targetMethod) buildTargetContext()
						{
							IMethodSymbol FindTargetMethodSymbol(INamedTypeSymbol? sourceType)
							{
								if (eventTarget?.Contains(".") ?? false)
								{
									ITypeSymbol? currentType = sourceType;

									if (isStaticTarget)
									{
										// First part is a type for static method binding and should
										// overide the original source type
										currentType = GetType(RewriteNamespaces(parts[0]));
										parts.RemoveAt(0);
									}

									for (var i = 0; i < parts.Count - 1; i++)
									{
										var next = currentType.GetAllMembersWithName(RewriteNamespaces(parts[i])).FirstOrDefault();

										currentType = next switch
										{
											IFieldSymbol fs => fs.Type,
											IPropertySymbol ps => ps.Type,
											null => throw new InvalidOperationException($"Unable to find member {parts[i]} on type {currentType}"),
											_ => throw new InvalidOperationException($"The field {next.Name} is not supported for x:Bind event binding")
										};
									}

									var method = currentType?.GetFirstMethodWithName(parts.Last())
										?? throw new InvalidOperationException($"Failed to find {parts.Last()} on {currentType}");

									return method;
								}
								else
								{
									return sourceType?.GetFirstMethodWithName(eventTarget ?? "")
										?? throw new InvalidOperationException($"Failed to find {eventTarget} on {sourceType}");
								}
							}

							if (isInsideDataTemplate.isInside)
							{
								var dataTypeObject = FindMember(isInsideDataTemplate.xamlObject!, "DataType", XamlConstants.XamlXmlNamespace);

								if (dataTypeObject?.Value == null)
								{
									throw new Exception($"Unable to find x:DataType in enclosing DataTemplate for x:Bind event");
								}

								var dataTypeSymbol = GetType(dataTypeObject.Value.ToString() ?? "");

								return (
									$"({member.Member.Name}_{sanitizedEventTarget}_That.Target as {XamlConstants.Types.FrameworkElement})?.DataContext as {dataTypeSymbol.GetFullyQualifiedTypeIncludingGlobal()}",

									// Use of __rootInstance is required to get the top-level DataContext, as it may be changed
									// in the current visual tree by the user.
									$"(__rootInstance as global::Uno.UI.DataBinding.IWeakReferenceProvider).WeakReference",
									FindTargetMethodSymbol(dataTypeSymbol)
								);
							}
							else
							{
								if (_xClassName?.Symbol != null)
								{
									return (
										$"{member.Member.Name}_{sanitizedEventTarget}_That.Target as {_xClassName}",
										$"({eventSource} as global::Uno.UI.DataBinding.IWeakReferenceProvider).WeakReference",
										FindTargetMethodSymbol(_xClassName.Symbol)
									);
								}
								else
								{
									throw new Exception($"Unable to find the type {_xClassName?.Namespace}.{_xClassName?.ClassName}");
								}
							}
						}

						var targetContext = buildTargetContext();

						var targetMethodHasParamters = targetContext.targetMethod?.Parameters.Any() ?? false;
						var xBindParams = targetMethodHasParamters ? parms : "";

						var builderName = $"_{ownerPrefix}_{CurrentScope.xBindEventsHandlers.Count}_{member.Member.Name}_{sanitizedEventTarget}_Builder";

						EnsureXClassName();

						var ownerName = CurrentScope.ClassName;

						AddXBindEventHandlerToScope(builderName, ownerName, eventSymbol.ContainingType, componentDefinition);

						var handlerParameters = _isHotReloadEnabled ? "(__that, __owner)" : "(__owner)";

						using (writer.BlockInvariant($"__that.{builderName} = {handlerParameters} => "))
						{
							//
							// Generate a weak delegate, so the owner is not being held onto by the delegate. We can
							// use the WeakReferenceProvider to get a self reference to avoid adding the cost of the
							// creation of a WeakReference.
							//
							var thatVariableName = $"{member.Member.Name}_{sanitizedEventTarget}_That";
							writer.AppendLineIndented($"var {thatVariableName} = {targetContext.weakReference};");

							if (_isHotReloadEnabled)
							{
								// Attach the current context to the owner to avoid closing on "this" in the
								// handler of the event.
								writer.AppendLineIndented($"global::Uno.UI.Helpers.MarkupHelper.SetElementProperty(__owner, \"{eventTarget}\", {thatVariableName});");
							}

							using (writer.BlockInvariant($"/* first level targetMethod:{targetContext.targetMethod} */ __owner.{member.Member.Name} += ({parms}) => "))
							{
								if (isStaticTarget)
								{
									writer.AppendLineIndented($"{eventTarget}({xBindParams});");
								}
								else
								{
									if (_isHotReloadEnabled && parmsNames is { Length: > 0 })
									{
										writer.AppendLineIndented(
											$"var {thatVariableName} = /* {delegateSymbol.GetFullyQualifiedTypeExcludingGlobal()} */" +
											$"global::Uno.UI.Helpers.MarkupHelper.GetElementProperty<global::Uno.UI.DataBinding.ManagedWeakReference>({parmsNames[0]}, \"{eventTarget}\");");
									}

									writer.AppendLineIndented($"({targetContext.target})?.{eventTarget}({xBindParams});");
								}
							}
							writer.AppendLineIndented($";");
						}

						writer.AppendLineIndented($";");
					}
					else
					{
						EnsureXClassName();

						// x:Bind to second-level method generates invalid code
						// sanitizing member.Value so that "ViewModel.SearchBreeds" becomes "ViewModel_SearchBreeds"
						var sanitizedMemberValue = SanitizeResourceName(member.Value?.ToString());

						//
						// Generate a weak delegate, so the owner is not being held onto by the delegate. We can
						// use the WeakReferenceProvider to get a self reference to avoid adding the cost of the
						// creation of a WeakReference.
						//
						writer.AppendLineIndented($"var {member.Member.Name}_{sanitizedMemberValue}_That = ({eventSource} as global::Uno.UI.DataBinding.IWeakReferenceProvider).WeakReference;");

						writer.AppendLineIndented($"/* second level */ {closureName}.{member.Member.Name} += ({parms}) => ({member.Member.Name}_{sanitizedMemberValue}_That.Target as {_xClassName})?.{member.Value}({parms});");
					}
				}
				else
				{
					GenerateError(writer, $"{eventSymbol.Type} is not a supported event");
				}
			}

			if (!isInsideDataTemplate.isInside)
			{
				writeEvent("");
			}
			else if (_xClassName?.ClassName != null)
			{
				writeEvent(CurrentResourceOwner);
			}
			else
			{
				GenerateError(writer, $"Unable to use event {member.Member.Name} without a backing class (use x:Class)");
			}
		}

		/// <summary>
		/// Build localized properties which have not been set in the xaml.
		/// </summary>
		private void BuildInlineLocalizedProperties(IIndentedStringBuilder writer, XamlObjectDefinition objectDefinition, INamedTypeSymbol? objectDefinitionType)
		{
			TryAnnotateWithGeneratorSource(writer);
			var objectUid = GetObjectUid(objectDefinition);

			if (objectUid != null)
			{
				var candidateProperties = FindLocalizableProperties(objectDefinitionType)
					.Except(objectDefinition.Members.Select(m => m.Member.Name));
				foreach (var prop in candidateProperties)
				{
					var localizedValue = BuildLocalizedResourceValue(null, prop, objectUid);
					if (localizedValue != null)
					{
						writer.AppendLineInvariantIndented("{0} = {1},", prop, localizedValue);
					}
				}
			}
		}

		/// <summary>
		/// Build localized properties which have not been set in the xaml.
		/// </summary>
		private void BuildStatementLocalizedProperties(IIndentedStringBuilder writer, XamlObjectDefinition objectDefinition, string closureName)
		{
			TryAnnotateWithGeneratorSource(writer);
			var objectUid = GetObjectUid(objectDefinition);

			if (objectUid != null)
			{
				var candidateAttachedProperties = FindLocalizableAttachedProperties(objectUid);
				foreach (var candidate in candidateAttachedProperties)
				{
					var localizedValue = BuildLocalizedResourceValue(candidate.ownerType, candidate.property, objectUid);
					if (localizedValue != null)
					{
						var propertyType = GetAttachedPropertyType(candidate.ownerType, candidate.property).GetFullyQualifiedTypeIncludingGlobal();
						var convertedLocalizedProperty =
							$"({propertyType})global::Windows.UI.Xaml.Markup.XamlBindingHelper.ConvertValue(typeof({propertyType}),{localizedValue})";

						writer.AppendLineInvariantIndented($"{candidate.ownerType.GetFullyQualifiedTypeIncludingGlobal()}.Set{candidate.property}({closureName}, {convertedLocalizedProperty});");
					}
				}
			}
		}

		private void TryValidateContentPresenterBinding(IIndentedStringBuilder writer, XamlObjectDefinition objectDefinition, XamlMemberDefinition member)
		{
			TryAnnotateWithGeneratorSource(writer);
			if (
				SymbolEqualityComparer.Default.Equals(FindType(objectDefinition.Type), Generation.ContentPresenterSymbol.Value)
				&& member.Member.Name == "Content"
			)
			{
				var binding = member.Objects.FirstOrDefault(o => o.Type.Name == "Binding");

				if (binding != null)
				{
					var hasRelativeSource = binding.Members
						.Any(m =>
							m.Member.Name == "RelativeSource"
						// It can either be TemplatedParent or Self. In either cases, it does not use the inherited
						// DataContext, which falls outside of the scenario we want to avoid.
						);

					if (!hasRelativeSource)
					{
						writer.AppendLine();
						writer.AppendIndented("#error Using a non-template binding expression on Content " +
							"will likely result in an undefined runtime behavior, as ContentPresenter.Content overrides " +
							"the local value of ContentPresenter.DataContent. " +
							"Use ContentControl instead if you really need a normal binding on Content.\n");
					}
				}
			}
		}

		private void BuildUiAutomationId(IIndentedStringBuilder writer, string closureName, string? uiAutomationId, XamlObjectDefinition parent)
		{
			TryAnnotateWithGeneratorSource(writer);
			if (uiAutomationId.IsNullOrEmpty())
			{
				return;
			}

			writer.AppendLineInvariantIndented("// UI automation id: {0}", uiAutomationId);

			// ContentDescription and AccessibilityIdentifier are used by Xamarin.UITest (Test Cloud) to identify visual elements
			if (IsAndroidView(parent.Type))
			{
				writer.AppendLineInvariantIndented("{0}.ContentDescription = \"{1}\";", closureName, uiAutomationId);
			};

			if (IsIOSUIView(parent.Type))
			{
				writer.AppendLineInvariantIndented("{0}.AccessibilityIdentifier = \"{1}\";", closureName, uiAutomationId);
			}
		}

		private bool IsRelativePanelSiblingProperty(string name)
		{
			return name.Equals("Above") ||
				name.Equals("Below") ||
				name.Equals("LeftOf") ||
				name.Equals("RightOf") ||
				name.Equals("AlignBottomWith") ||
				name.Equals("AlignHorizontalCenterWith") ||
				name.Equals("AlignLeftWith") ||
				name.Equals("AlignRightWith") ||
				name.Equals("AlignTopWith") ||
				name.Equals("AlignVerticalCenterWith");
		}

		private void BuildSetAttachedProperty(IIndentedStringBuilder writer, string closureName, XamlMemberDefinition member, string objectUid, bool isCustomMarkupExtension, INamedTypeSymbol? propertyType = null)
		{
			TryAnnotateWithGeneratorSource(writer);
			var literalValue = isCustomMarkupExtension
					? GetCustomMarkupExtensionValue(member)
					: BuildLiteralValue(member, propertyType: propertyType, owner: member, objectUid: objectUid);

			var memberGlobalizedType = FindType(member.Member.DeclaringType)?.GetFullyQualifiedTypeIncludingGlobal() ?? GetGlobalizedTypeName(member.Member.DeclaringType.Name);
			writer.AppendLineInvariantIndented(
				"{0}.Set{1}({3}, {2});",
				memberGlobalizedType,
				member.Member.Name,
				literalValue,
				closureName
			);
		}

		private XamlLazyApplyBlockIIndentedStringBuilder CreateApplyBlock(IIndentedStringBuilder writer, INamedTypeSymbol? appliedType, out string closureName)
		{
			TryAnnotateWithGeneratorSource(writer);
			closureName = "c" + (_applyIndex++).ToString(CultureInfo.InvariantCulture);

			//
			// Since we're using strings to generate the code, we can't know ahead of time if
			// content will be generated only by looking at the Xaml object model.
			// For now, we only observe if the inner code has generated code, and we create
			// the apply block at that time.
			//
			string? delegateType = null;

			if (appliedType != null)
			{
				var globalizedFullyQualifiedAppliedType = GetGlobalizedTypeName(appliedType.ToString());
				if (!_xamlAppliedTypes.TryGetValue(globalizedFullyQualifiedAppliedType, out var appliedTypeIndex))
				{
					appliedTypeIndex = _xamlAppliedTypes.Count;
					_xamlAppliedTypes.Add(globalizedFullyQualifiedAppliedType, _xamlAppliedTypes.Count);
				}

				if (_isHotReloadEnabled)
				{
					// In C# HotReload mode, and with recent versions of the C# compiler,
					// nested resolution of the delegate type is less costly than it
					// used to.
					// delegateType = $"global::System.Action<global::{appliedType.ToDisplayString()}>";
				}
				else
				{
					delegateType = $"{_fileUniqueId}XamlApplyExtensions.XamlApplyHandler{appliedTypeIndex}";
				}
			}

			return new XamlLazyApplyBlockIIndentedStringBuilder(
				writer,
				closureName,
				appliedType != null && !_isHotReloadEnabled ? _fileUniqueId : null,
				delegateType,
				!_isTopLevelDictionary && _isHotReloadEnabled);
		}

		private void RegisterPartial(string format, params object[] values)
		{
			_partials.Add(format.InvariantCultureFormat(values));
		}

<<<<<<< HEAD
		private void RegisterXBindTryGetDeclaration(string declaration)
		{
			CurrentScope.XBindTryGetMethodDeclarations.Add(declaration);
		}

		private void RegisterBackingField(string type, string name, Accessibility accessibility)
=======
		private void RegisterBackingField(string globalizedType, string name, Accessibility accessibility)
>>>>>>> 64d1d5f4
		{
			CurrentScope.BackingFields.Add(new BackingFieldDefinition(globalizedType, name, accessibility));
		}

		private void RegisterChildSubclass(string name, XamlMemberDefinition owner, string returnType)
		{
			CurrentScope.Subclasses[name] = new Subclass(owner, returnType, GetDefaultBindMode());
		}

		private void BuildComplexPropertyValue(IIndentedStringBuilder writer, XamlMemberDefinition member, string? prefix, string? closureName = null, bool generateAssignation = true, ComponentDefinition? componentDefinition = null)
		{
			TryAnnotateWithGeneratorSource(writer);
			Func<string, string> formatLine = format => prefix + format + (!prefix.IsNullOrEmpty() ? ";\r\n" : "");
			var postfix = !prefix.IsNullOrEmpty() ? ";" : "";

			var bindingNode = member.Objects.FirstOrDefault(o => o.Type.Name == "Binding");
			var bindNode = member.Objects.FirstOrDefault(o => o.Type.Name == "Bind");
			var templateBindingNode = member.Objects.FirstOrDefault(o => o.Type.Name == "TemplateBinding");

			if (FindEventType(member.Member) is IEventSymbol eventSymbol)
			{
				GenerateInlineEvent(closureName, writer, member, eventSymbol, componentDefinition);
			}
			else
			{
				(IEnumerable<XamlMemberDefinition>?, IEnumerable<string>?) GetBindingOptions()
				{
					if (bindingNode != null)
					{
						return (bindingNode.Members, default);
					}
					if (bindNode != null)
					{
						return (
							bindNode.Members
								.Where(m => m.Member.Name != "_PositionalParameters" && m.Member.Name != "Path" && m.Member.Name != "BindBack"),
							new[] { bindNode.Members.Any(m => m.Member.Name == "Mode") ? "" : ("Mode = BindingMode." + GetDefaultBindMode()) }
						);
					}
					if (templateBindingNode != null)
					{
						return (
							templateBindingNode.Members,
							new[] { "RelativeSource = new RelativeSource(RelativeSourceMode.TemplatedParent)" }
						);
					}

					return default;
				}

				var (bindingOptions, additionalOptions) = GetBindingOptions();
				if (bindingOptions != null)
				{
					TryAnnotateWithGeneratorSource(writer, suffix: "HasBindingOptions");
					var isAttachedProperty = IsDependencyProperty(member.Member);
					var isBindingType = SymbolEqualityComparer.Default.Equals(FindPropertyType(member.Member), Generation.DataBindingSymbol.Value);
					var isOwnerDependencyObject = member.Owner != null && GetType(member.Owner.Type) is { } ownerType &&
						(
							(_xamlTypeToXamlTypeBaseMap.TryGetValue(ownerType, out var baseTypeSymbol) && FindType(baseTypeSymbol)?.GetAllInterfaces().Any(i => SymbolEqualityComparer.Default.Equals(i, Generation.DependencyObjectSymbol.Value)) == true) ||
							ownerType.GetAllInterfaces().Any(i => SymbolEqualityComparer.Default.Equals(i, Generation.DependencyObjectSymbol.Value))
						);

					if (isAttachedProperty)
					{
						var propertyOwner = GetType(member.Member.DeclaringType);

						using (writer.Indent($"{prefix}SetBinding(", $"){postfix}"))
						{
							writer.AppendLineIndented($"{propertyOwner.GetFullyQualifiedTypeIncludingGlobal()}.{member.Member.Name}Property,");
							WriteBinding();
						}
					}
					else if (isBindingType)
					{
						WriteBinding(prefix: $"{prefix}{member.Member.Name} = ");
						writer.AppendLineIndented(postfix);
					}
					else
					{
						var pocoBuilder = isOwnerDependencyObject ? "" : $"GetDependencyObjectForXBind().";

						using (writer.Indent($"{prefix}{pocoBuilder}SetBinding(", $"){postfix}"))
						{
							writer.AppendLineIndented($"\"{member.Member.Name}\",");
							WriteBinding();
						}
					}

					void WriteBinding(string? prefix = null)
					{
						writer.AppendLineIndented($"{prefix}new {XamlConstants.Types.Binding}()");

						var containsCustomMarkup = bindingOptions.Any(x => IsCustomMarkupExtensionType(x.Objects.FirstOrDefault()?.Type));
						var closure = containsCustomMarkup ? "___b" : default;
						var setters = bindingOptions
							.Select(x => BuildMemberPropertyValue(x, closure))
							.Concat(additionalOptions ?? Array.Empty<string>())
							.Where(x => !string.IsNullOrEmpty(x))
							.ToArray();

						// members initialization
						if (setters.Any())
						{
							if (containsCustomMarkup)
							{
								// for custom MarkupExtension, we need to pass the `Binding` to build its parser context:
								// new Binding().BindingApply(___b => { x = y,... })
								using var _ = writer.Indent();

								writer.AppendLineIndented($".BindingApply({closure} =>");
								using (writer.Indent("{", "})"))
								{
									foreach (var setter in setters)
									{
										writer.AppendLineIndented($"{closure}.{setter};");
									}

									writer.AppendLineIndented($"return {closure};");
								}
							}
							else
							{
								// using object initializers syntax:
								// new Binding() { x = y, ... }
								using (writer.Block())
								{
									foreach (var setter in setters)
									{
										writer.AppendLineIndented($"{setter},");
									}
								}
							}
						}

						// xbind initialization
						if (bindNode != null && !isBindingType)
						{
							var xBindEvalFunction = BuildXBindEvalFunction(member, bindNode);

							using var _ = writer.Indent();
							writer.AppendLineIndented(xBindEvalFunction);
						}
					}
				}

				(var resourceKey, var isThemeResourceExtension) = GetStaticResourceKey(member);

				if (resourceKey != null)
				{
					TryAnnotateWithGeneratorSource(writer, suffix: "HasResourceKey");

					if (IsDependencyProperty(member.Member))
					{
						var propertyOwner = GetType(member.Member.DeclaringType);
						writer.AppendLineInvariantIndented("global::Uno.UI.ResourceResolverSingleton.Instance.ApplyResource({0}, {1}.{2}Property, \"{3}\", isThemeResourceExtension: {4}, isHotReloadSupported: {5}, context: {6});", closureName, propertyOwner.GetFullyQualifiedTypeIncludingGlobal(), member.Member.Name, resourceKey, isThemeResourceExtension ? "true" : "false", _isHotReloadEnabled ? "true" : "false", ParseContextPropertyAccess);
					}
					else if (IsAttachedProperty(member))
					{
						if (closureName == null)
						{
							throw new InvalidOperationException("A closure name is required for attached properties");
						}

						BuildSetAttachedProperty(writer, closureName, member, objectUid: "", isCustomMarkupExtension: false, propertyType: GetAttachedPropertyType(member));
					}
					else
					{
						// Load-time resolution isn't feasible for non-DPs, so we just set the Application-level value right away, and that's it.
						var rightSide = GetSimpleStaticResourceRetrieval(member);
						if (generateAssignation)
						{
							writer.AppendLineInvariantIndented(formatLine("{0} = {1}"), member.Member.Name, rightSide);
						}
						else
						{
							writer.AppendLineIndented(rightSide);
						}
					}
				}

				var customResourceResourceId = GetCustomResourceResourceId(member);
				if (customResourceResourceId != null)
				{
					var type = GetPropertyType(member.Member);
					var rightSide = GetCustomResourceRetrieval(customResourceResourceId, type.GetFullyQualifiedTypeIncludingGlobal());
					writer.AppendLineInvariantIndented("{0}{1} = {2};", prefix, member.Member.Name, rightSide);
				}
			}
		}

		/// <summary>
		/// Gets string to retrieve a CustomResource
		/// </summary>
		/// <param name="customResourceResourceId">The id set by the CustomResource markup</param>
		/// <param name="typeStr">The type expected to be returned</param>
		private static string GetCustomResourceRetrieval(object? customResourceResourceId, string typeStr)
		{
			return "global::Uno.UI.ResourceResolver.RetrieveCustomResource<{0}> (\"{1}\", null, null, null)".InvariantCultureFormat(typeStr, customResourceResourceId);
		}

		/// <summary>
		/// Looks for a XamlObjectDefinition from a {CustomResource resourceID} markup and returns resourceId if it exists, null otherwise
		/// </summary>
		private static object? GetCustomResourceResourceId(XamlMemberDefinition? member)
		{
			return member?.Objects.FirstOrDefault(o => o.Type.Name == "CustomResource")?.Members.FirstOrDefault()?.Value;
		}

		private string BuildXBindEvalFunction(XamlMemberDefinition member, XamlObjectDefinition bindNode)
		{
			_xBindCounter++;
			CurrentScope.XBindExpressions.Add(bindNode);

			// If a binding is inside a DataTemplate, the binding root in the case of an x:Bind is
			// the DataContext, not the control's instance.
			var (isInsideDataTemplate, dataTemplateObject) = IsMemberInsideDataTemplate(member.Owner);

			var pathMember = bindNode.Members.FirstOrDefault(m => m.Member.Name == "_PositionalParameters" || m.Member.Name == "Path");

			var rawFunction = XBindExpressionParser.RestoreSinglePath(pathMember?.Value?.ToString() ?? "");
			var propertyType = FindPropertyType(member.Member);

			// Apply replacements to avoid having issues with the XAML parser which does not
			// support quotes in positional markup extensions parameters.
			// Note that the UWP preprocessor does not need to apply those replacements as the x:Bind expressions
			// are being removed during the first phase and replaced by "connections".
			rawFunction = rawFunction
				?.Replace("x:False", "false")
				.Replace("x:True", "true")
				.Replace("{x:Null}", "null")
				.Replace("x:Null", "null")
				?? "";

			rawFunction = RewriteNamespaces(rawFunction);

			var modeMember = bindNode.Members.FirstOrDefault(m => m.Member.Name == "Mode")?.Value?.ToString() ?? GetDefaultBindMode();
			var rawBindBack = bindNode.Members.FirstOrDefault(m => m.Member.Name == "BindBack")?.Value?.ToString();

			// Populate the property paths only if updateable bindings.
			var propertyPaths = modeMember != "OneTime"
				? XBindExpressionParser.ParseProperties(rawFunction, IsStaticMember)
				: (properties: Array.Empty<string>(), hasFunction: false);

			var formattedPaths = propertyPaths
				.properties
				.Where(p => !p.StartsWith("global::", StringComparison.Ordinal))  // Don't include paths that start with global:: (e.g. Enums)
				.Select(p => $"\"{p}\"");

			var pathsArray = formattedPaths.Any()
				? ", new [] {" + string.Join(", ", formattedPaths) + "}"
				: "";

			var applyBindingParameters = _isHotReloadEnabled
				? "__that, (___b, __that)"
				: "___b";

			if (isInsideDataTemplate)
			{
				var dataTypeObject = FindMember(dataTemplateObject!, "DataType", XamlConstants.XamlXmlNamespace);
				if (dataTypeObject?.Value == null)
				{
					throw new Exception($"Unable to find x:DataType in enclosing DataTemplate");
				}

				var dataType = RewriteNamespaces(dataTypeObject.Value.ToString() ?? "");
				var dataTypeSymbol = GetType(dataType);

				string buildBindBack()
				{
					if (modeMember == "TwoWay")
					{
						if (propertyPaths.hasFunction)
						{
							if (!string.IsNullOrWhiteSpace(rawBindBack))
							{
<<<<<<< HEAD
								var targetPropertyType = GetXBindPropertyPathType(propertyPaths.properties[0], dataTypeSymbol).ToDisplayString(NullableFlowState.None);
=======
>>>>>>> 64d1d5f4
								return $"(___ctx, __value) => {{ if(___ctx is {dataType} ___tctx) {{ ___tctx.{rawBindBack}(({propertyType})__value); }} }}";
							}
							else
							{
								throw new NotSupportedException($"Expected BindBack for {rawFunction}");
							}
						}
						else
						{
							if (propertyPaths.properties.Length == 1)
							{
<<<<<<< HEAD
								var targetPropertyType = GetXBindPropertyPathType(propertyPaths.properties[0], dataTypeSymbol).ToDisplayString(NullableFlowState.None);
								var contextFunction = XBindExpressionParser.Rewrite("___tctx", rawFunction, dataTypeSymbol, _metadataHelper.Compilation.GlobalNamespace, isRValue: false, _xBindCounter, FindType);
								// There is no "TryGet*" method declaration for LValue usages.
								Debug.Assert(contextFunction.MethodDeclaration is null);
								return $"(___ctx, __value) => {{ if(___ctx is {dataType} ___tctx) {{ {contextFunction.Expression} = ({targetPropertyType})global::Windows.UI.Xaml.Markup.XamlBindingHelper.ConvertValue(typeof({targetPropertyType}), __value); }} }}";
=======
								var targetPropertyType = GetXBindPropertyPathType(propertyPaths.properties[0], GetType(dataType)).GetFullyQualifiedTypeIncludingGlobal();
								return $"(___ctx, __value) => {{ if(___ctx is {dataType} ___tctx) {{ {contextFunction} = ({targetPropertyType})global::Windows.UI.Xaml.Markup.XamlBindingHelper.ConvertValue(typeof({targetPropertyType}), __value); }} }}";
>>>>>>> 64d1d5f4
							}
							else
							{
								throw new NotSupportedException($"Invalid x:Bind property path count (This should not happen)");
							}
						}
					}
					else
					{
						return "null";
					}
				}

				var contextFunction = XBindExpressionParser.Rewrite("___tctx", rawFunction, dataTypeSymbol, _metadataHelper.Compilation.GlobalNamespace, isRValue: true, _xBindCounter, FindType);
				if (contextFunction.MethodDeclaration is not null)
				{
					RegisterXBindTryGetDeclaration(contextFunction.MethodDeclaration);
				}
				return $".BindingApply({applyBindingParameters} => /*defaultBindMode{GetDefaultBindMode()}*/ global::Uno.UI.Xaml.BindingHelper.SetBindingXBindProvider(___b, null, ___ctx => ___ctx is {GetType(dataType)} ___tctx ? ({contextFunction.Expression}) : (false, default), {buildBindBack()} {pathsArray}))";
			}
			else
			{
				EnsureXClassName();

				var rewrittenRValue = string.IsNullOrEmpty(rawFunction) ? (MethodDeclaration: null, Expression: "(true, ___ctx)") : XBindExpressionParser.Rewrite("___tctx", rawFunction, _xClassName.Symbol, _metadataHelper.Compilation.GlobalNamespace, isRValue: true, _xBindCounter, FindType);
				if (rewrittenRValue.MethodDeclaration is not null)
				{
					RegisterXBindTryGetDeclaration(rewrittenRValue.MethodDeclaration);
				}

				string buildBindBack()
				{
					if (modeMember == "TwoWay")
					{
						if (propertyPaths.hasFunction)
						{
							if (!string.IsNullOrWhiteSpace(rawBindBack))
							{
								return $"(___tctx, __value) => {rawBindBack}(({propertyType})__value)";
							}
							else
							{
								throw new NotSupportedException($"Expected BindBack for x:Bind function [{rawFunction}]");
							}
						}
						else
						{
							if (propertyPaths.properties.Length == 1)
							{
<<<<<<< HEAD
								var rewrittenLValue = string.IsNullOrEmpty(rawFunction) ? "___ctx" : XBindExpressionParser.Rewrite("___tctx", rawFunction, _xClassName.Symbol, _metadataHelper.Compilation.GlobalNamespace, isRValue: false, _xBindCounter, FindType).Expression;
								var targetPropertyType = GetXBindPropertyPathType(propertyPaths.properties[0]).ToDisplayString(NullableFlowState.None);
=======
								var targetPropertyType = GetXBindPropertyPathType(propertyPaths.properties[0]).GetFullyQualifiedTypeIncludingGlobal();
>>>>>>> 64d1d5f4
								return $"(___ctx, __value) => {{ " +
									$"if(___ctx is {_xClassName} ___tctx) " +
									$"{rewrittenLValue} = ({targetPropertyType})global::Windows.UI.Xaml.Markup.XamlBindingHelper.ConvertValue(typeof({targetPropertyType}), __value);" +
									$" }}";
							}
							else
							{
								throw new NotSupportedException($"Invalid x:Bind property path count (This should not happen)");
							}
						}
					}
					else
					{
						return "null";
					}
				}

				var bindFunction = $"___ctx is {_xClassName} ___tctx ? ({rewrittenRValue.Expression}) : (false, default)";
				return $".BindingApply({applyBindingParameters} =>  /*defaultBindMode{GetDefaultBindMode()} {rawFunction}*/ global::Uno.UI.Xaml.BindingHelper.SetBindingXBindProvider(___b, __that, ___ctx => {bindFunction}, {buildBindBack()} {pathsArray}))";
			}
		}

		private ITypeSymbol GetXBindPropertyPathType(string propertyPath, INamedTypeSymbol? rootType = null)
		{
			ITypeSymbol currentType = rootType
				?? _xClassName?.Symbol
				?? throw new InvalidCastException($"Unable to find type {_xClassName}");

			var parts = propertyPath.Split('.');

			foreach (var part in parts)
			{
				if (currentType.GetAllMembersWithName(part).FirstOrDefault() is ISymbol member)
				{
					var propertySymbol = member as IPropertySymbol;
					var fieldSymbol = member as IFieldSymbol;

					if (propertySymbol != null || fieldSymbol != null)
					{
						currentType = propertySymbol?.Type ?? fieldSymbol?.Type!;
					}
					else
					{
						throw new InvalidOperationException($"Cannot use member [{part}] of type [{member}], as it is not a property of a field");
					}
				}
				else if (FindSubElementByName(_fileDefinition.Objects.First(), part) is XamlObjectDefinition elementByName)
				{
					currentType = GetType(elementByName.Type);

					if (currentType == null)
					{
						throw new InvalidOperationException($"Unable to find member [{part}] on type [{elementByName.Type}]");
					}
				}
				else
				{
					throw new InvalidOperationException($"Unable to find member [{part}] on type [{currentType}]");
				}
			}

			return currentType;
		}

		private bool IsStaticMember(string fullMemberName)
		{
			fullMemberName = fullMemberName.TrimStart("global::");
			var lastDotIndex = fullMemberName.LastIndexOf(".", StringComparison.Ordinal);

			var isTopLevelMember = lastDotIndex == -1;

			INamedTypeSymbol? GetTypeSymbol()
			{
				if (isTopLevelMember)
				{
					return _xClassName?.Symbol;
				}
				else
				{
					var typeName = fullMemberName.Substring(0, lastDotIndex);
					return _metadataHelper.FindTypeByFullName(typeName) as INamedTypeSymbol
						?? FindType(new XamlType(_defaultXmlNamespace.Namespace, typeName, new List<XamlType>(), new XamlSchemaContext()), true);
				}
			}

			var typeSymbol = GetTypeSymbol();

			var memberName = isTopLevelMember
				? fullMemberName
				: fullMemberName.Substring(lastDotIndex + 1);

			if (typeSymbol is not null)
			{
				var isEnum = typeSymbol.TypeKind == TypeKind.Enum;

				return (!isTopLevelMember && isEnum) ||
					typeSymbol.GetMembers(memberName).Any(m => m.IsStatic && m.Kind is SymbolKind.Method or SymbolKind.Property or SymbolKind.Field);
			}

			return false;

		}

		private string RewriteNamespaces(string xamlString)
		{
			foreach (var ns in _fileDefinition.Namespaces)
			{
				if (ns.Namespace.StartsWith("using:", StringComparison.Ordinal))
				{
					// Replace namespaces with their fully qualified namespace.
					// Add global:: so that qualified paths can be expluded from binding
					// path observation.
					xamlString = Regex.Replace(
						xamlString,
						$@"(^|[^\w])({ns.Prefix}:)",
						"$1global::" + ns.Namespace.TrimStart("using:") + ".");
				}
				else if (ns.Namespace == XamlConstants.XamlXmlNamespace)
				{
					xamlString = Regex.Replace(
						xamlString,
						$@"(^|[^\w])({ns.Prefix}:)",
						"$1global::System.");
				}
			}

			return xamlString;
		}

		private string GetDefaultBindMode() => _currentDefaultBindMode.Peek();

		private string BuildMemberPropertyValue(XamlMemberDefinition m, string? closure = null)
		{
			if (IsCustomMarkupExtensionType(m.Objects.FirstOrDefault()?.Type))
			{
				// If the member contains a custom markup extension, build the inner part first
				var propertyValue = GetCustomMarkupExtensionValue(m, closure);
				return "{0} = {1}".InvariantCultureFormat(m.Member.Name, propertyValue);
			}
			else
			{
				return "{0} = {1}".InvariantCultureFormat(
					m.Member.Name == "_PositionalParameters" ? "Path" : m.Member.Name,
					BuildBindingOption(m, FindPropertyType(m.Member)));
			}
		}

		private string GetCustomMarkupExtensionValue(XamlMemberDefinition member, string? target = null)
		{
			// Get the type of the custom markup extension
			var markupTypeDef = member
				.Objects
				.FirstOrDefault(o => IsCustomMarkupExtensionType(o.Type));
			var markupType = GetMarkupExtensionType(markupTypeDef?.Type);

			if (markupType == null || markupTypeDef == null)
			{
				throw new InvalidOperationException($"Unable to find markup extension type for ");
			}

			// Get the full globalized names
			var globalized = new
			{
				MarkupType = markupType.GetFullyQualifiedTypeIncludingGlobal(),
				MarkupHelper = $"global::{XamlConstants.Types.MarkupHelper}",
				IMarkupExtensionOverrides = $"global::{XamlConstants.Types.IMarkupExtensionOverrides}",
				PvtpDeclaringType = GetGlobalizedTypeName(member.Member.DeclaringType),
				PvtpType = GetGlobalizedTypeName(member.Member.Type),
			};

			// Build a string of all its properties
			var properties = markupTypeDef
				.Members
				.Select(m =>
				{
					var propertyType = markupType.GetPropertyWithName(m.Member.Name)?.Type as INamedTypeSymbol;
					var resourceName = GetSimpleStaticResourceRetrieval(m, propertyType);
					var value = resourceName ?? BuildLiteralValue(m, propertyType: propertyType, owner: member);

					return "{0} = {1}".InvariantCultureFormat(m.Member.Name, value);
				})
				.JoinBy(", ");
			var markupInitializer = !properties.IsNullOrEmpty() ? $" {{ {properties} }}" : "()";

			// Build the parser context for ProvideValue(IXamlServiceProvider)
			var providerDetails = new string[]
			{
				// BuildParserContext(object? target, Type propertyDeclaringType, string propertyName, Type propertyType)
				target ?? "null",
				$"typeof({globalized.PvtpDeclaringType})",
				$"\"{member.Member.Name}\"",
				$"typeof({globalized.PvtpType})",
			};
			var provider = $"{globalized.MarkupHelper}.CreateParserContext({providerDetails.JoinBy(", ")})";

			var provideValue = $"(({globalized.IMarkupExtensionOverrides})new {globalized.MarkupType}{markupInitializer}).ProvideValue({provider})";

			// Don't use the value from MarkupExtensionReturnType to match UWP behavior.
			if (FindPropertyType(member.Member) is INamedTypeSymbol propertyType)
			{
				var propertyTypeFullyQualified = propertyType.GetFullyQualifiedTypeIncludingGlobal();
				if (IsImplementingInterface(propertyType, Generation.IConvertibleSymbol.Value))
				{
					// The target property implements IConvertible, therefore
					// cast ProvideValue() using Convert.ChangeType
					// It's important to cast to string before performing the conversion
					provideValue = $"Convert.ChangeType(({provideValue})?.ToString(), typeof({propertyTypeFullyQualified}))";
				}

				return "({0}){1}".InvariantCultureFormat(propertyType.GetFullyQualifiedTypeIncludingGlobal(), provideValue);
			}
			else
			{
#if DEBUG
				Console.WriteLine($"Unable to determine the return type needed for the markup extension ('{member.Member}' cannot be found).");
#endif
				return string.Empty;
			}
		}

		private (bool isInside, XamlObjectDefinition? xamlObject) IsMemberInsideDataTemplate(XamlObjectDefinition? xamlObject)
			=> IsMemberInside(xamlObject, "DataTemplate");

		private (bool isInside, XamlObjectDefinition? xamlObject) IsMemberInsideFrameworkTemplate(XamlObjectDefinition? xamlObject) =>
			FrameworkTemplateTypes
				.Select(n => IsMemberInside(xamlObject, n))
				.FirstOrDefault(n => n.isInside);

		private (bool isInside, XamlObjectDefinition? xamlObject) IsMemberInsideResourceDictionary(XamlObjectDefinition xamlObject, int? maxDepth = 1)
			=> IsMemberInside(xamlObject, "ResourceDictionary", maxDepth: maxDepth);

		private static (bool isInside, XamlObjectDefinition? xamlObject) IsMemberInside(XamlObjectDefinition? xamlObject, string typeName, int? maxDepth = null)
		{
			if (xamlObject == null)
			{
				return (false, null);
			}

			int depth = 0;
			do
			{
				if (xamlObject.Type?.Name == typeName)
				{
					return (true, xamlObject);
				}

				xamlObject = xamlObject.Owner;
			}
			while (xamlObject != null && (maxDepth == null || ++depth <= maxDepth));

			return (false, null);
		}

		/// <summary>
		/// Gets the key referred to by a StaticResourceExtension or ThemeResourceExtension.
		/// </summary>
		/// <param name="member">The StaticResourceExtension or ThemeResourceExtension member</param>
		/// <returns>(Key referred to, true if ThemeResource)</returns>
		private (string? key, bool isThemeResourceExtension) GetStaticResourceKey(XamlMemberDefinition member)
		{
			var staticResourceNode = member.Objects.FirstOrDefault(o => o.Type.Name == "StaticResource");
			var themeResourceNode = member.Objects.FirstOrDefault(o => o.Type.Name == "ThemeResource");

			var staticResourcePath = staticResourceNode?.Members.First().Value?.ToString();
			var themeResourcePath = themeResourceNode?.Members.First().Value?.ToString();

			return (staticResourcePath ?? themeResourcePath, themeResourceNode != null);
		}

		/// <summary>
		/// Returns code for simple initialization-time retrieval for StaticResource/ThemeResource markup.
		/// </summary>
		private string? GetSimpleStaticResourceRetrieval(XamlMemberDefinition member, INamedTypeSymbol? targetPropertyType = null)
		{
			//Both ThemeResource and StaticResource use the same lookup mechanism
			var resourcePath = GetStaticResourceKey(member).key;

			if (resourcePath == null)
			{
				return null;
			}
			else
			{
				targetPropertyType = targetPropertyType ?? FindPropertyType(member.Member);

				// If the property Type is attributed with the CreateFromStringAttribute
				if (IsXamlTypeConverter(targetPropertyType))
				{
					// We expect the resource to be a string if we're applying the CreateFromStringAttribute
					var memberValue = GetSimpleStaticResourceRetrieval(targetPropertyType: Generation.StringSymbol.Value, resourcePath);

					// We must build the member value as a call to a "conversion" function
					var converterValue = BuildXamlTypeConverterLiteralValue(targetPropertyType, memberValue, includeQuotations: false);
					TryAnnotateWithGeneratorSource(ref converterValue);
					return converterValue;
				}

				var retrieval = GetSimpleStaticResourceRetrieval(targetPropertyType, resourcePath);
				TryAnnotateWithGeneratorSource(ref retrieval);
				return retrieval;
			}
		}

		/// <summary>
		/// Returns code for simple initialization-time retrieval for StaticResource/ThemeResource markup.
		/// </summary>
		private string GetSimpleStaticResourceRetrieval(INamedTypeSymbol? targetPropertyType, string? keyStr)
		{
			targetPropertyType = targetPropertyType ?? Generation.ObjectSymbol.Value;

			var targetPropertyFQT = targetPropertyType.GetFullyQualifiedTypeIncludingGlobal();

			var staticRetrieval = $"({targetPropertyFQT})global::Uno.UI.ResourceResolverSingleton.Instance.ResolveResourceStatic(" +
				$"\"{keyStr}\", typeof({targetPropertyFQT}), context: {ParseContextPropertyAccess})";
			TryAnnotateWithGeneratorSource(ref staticRetrieval);
			return staticRetrieval;
		}

		/// <summary>
		/// Get the retrieval key associated with the given resource key, if one exists, otherwise null.
		/// </summary>
		private string? GetResourceDictionaryInitializerName(string keyStr)
		{
			if (_topLevelQualifiedKeys.TryGetValue((_themeDictionaryCurrentlyBuilding, keyStr), out var qualifiedKey))
			{
				return qualifiedKey;
			}

			return null;
		}

		private INamedTypeSymbol FindUnderlyingType(INamedTypeSymbol propertyType)
		{
			return (propertyType.IsNullable(out var underlyingType) && underlyingType is INamedTypeSymbol underlyingNamedType) ? underlyingNamedType : propertyType;
		}

		private string BuildLiteralValue(INamedTypeSymbol propertyType, string? memberValue, XamlMemberDefinition? owner = null, string memberName = "", string objectUid = "")
		{
			var literalValue = Inner();
			TryAnnotateWithGeneratorSource(ref literalValue);
			return literalValue;

			string GetMemberValue()
			{
				if (string.IsNullOrWhiteSpace(memberValue))
				{
					throw new InvalidOperationException($"The property value is invalid");
				}

				return memberValue!;
			}

			string Inner()
			{
				if (IsLocalizedString(propertyType, objectUid))
				{
					var resourceValue = BuildLocalizedResourceValue(FindType(owner?.Member.DeclaringType), memberName, objectUid);

					if (resourceValue != null)
					{
						return resourceValue;
					}
				}

				// If the property Type is attributed with the CreateFromStringAttribute
				if (IsXamlTypeConverter(propertyType))
				{
					// We must build the member value as a call to a "conversion" function
					return BuildXamlTypeConverterLiteralValue(propertyType, GetMemberValue(), includeQuotations: true);
				}

				propertyType = FindUnderlyingType(propertyType);
				switch (propertyType.SpecialType)
				{
					case SpecialType.System_Int32:
						// UWP ignores everything starting from a space. So `5 6 7` is a valid int value and it's "5".
						return IgnoreStartingFromFirstSpaceIgnoreLeading(GetMemberValue());
					case SpecialType.System_Int64:
					case SpecialType.System_Int16:
					case SpecialType.System_Byte:
						// UWP doesn't ignore spaces here.
						return GetMemberValue();
					case SpecialType.System_Single:
					case SpecialType.System_Double:
						return GetFloatingPointLiteral(GetMemberValue(), propertyType, owner);
					case SpecialType.System_String:
						return "\"" + DoubleEscape(memberValue) + "\"";
					case SpecialType.System_Boolean:
						return bool.Parse(GetMemberValue()).ToString().ToLowerInvariant();
				}

				var propertyTypeWithoutGlobal = propertyType.GetFullyQualifiedTypeExcludingGlobal();
				switch (propertyTypeWithoutGlobal)
				{
					case XamlConstants.Types.Brush:
					case XamlConstants.Types.SolidColorBrush:
						return BuildBrush(GetMemberValue());

					case XamlConstants.Types.Thickness:
						return BuildThickness(GetMemberValue());

					case XamlConstants.Types.CornerRadius:
						return BuildCornerRadius(GetMemberValue());

					case XamlConstants.Types.FontFamily:
						return $@"new global::{propertyTypeWithoutGlobal}(""{memberValue}"")";

					case XamlConstants.Types.FontWeight:
						return BuildFontWeight(GetMemberValue());

					case XamlConstants.Types.GridLength:
						return BuildGridLength(GetMemberValue());

					case "UIKit.UIColor":
						return BuildColor(GetMemberValue());

					case "Windows.UI.Color":
						return BuildColor(GetMemberValue());

					case "Android.Graphics.Color":
						return BuildColor(GetMemberValue());

					case "System.Uri":
						var uriValue = GetMemberValue();
						return $"new System.Uri({RewriteUri(uriValue)}, global::System.UriKind.RelativeOrAbsolute)";

					case "System.Type":
						return $"typeof({GetType(GetMemberValue()).GetFullyQualifiedTypeIncludingGlobal()})";

					case XamlConstants.Types.Geometry:
						return $"@\"{memberValue}\"";

					case XamlConstants.Types.KeyTime:
						return ParseTimeSpan(GetMemberValue());

					case XamlConstants.Types.Duration:
						return $"new Duration({ParseTimeSpan(GetMemberValue())})";

					case "System.TimeSpan":
						return ParseTimeSpan(GetMemberValue());

					case "System.Drawing.Point":
						return "new System.Drawing.Point(" + memberValue + ")";

					case "Windows.UI.Xaml.Media.CacheMode":
						return ParseCacheMode(GetMemberValue());

					case "System.Drawing.PointF":
						return "new System.Drawing.PointF(" + AppendFloatSuffix(GetMemberValue()) + ")";

					case "System.Drawing.Size":
						return "new System.Drawing.Size(" + SplitAndJoin(memberValue) + ")";

					case "Windows.Foundation.Size":
						return "new Windows.Foundation.Size(" + SplitAndJoin(memberValue) + ")";

					case "Windows.UI.Xaml.Media.Matrix":
						return "new Windows.UI.Xaml.Media.Matrix(" + SplitAndJoin(memberValue) + ")";

					case "Windows.Foundation.Point":
						return "new Windows.Foundation.Point(" + SplitAndJoin(memberValue) + ")";

					case "System.Numerics.Vector3":
						return "new global::System.Numerics.Vector3(" + memberValue + ")";

					case "Windows.UI.Xaml.Input.InputScope":
						return "new global::Windows.UI.Xaml.Input.InputScope { Names = { new global::Windows.UI.Xaml.Input.InputScopeName { NameValue = global::Windows.UI.Xaml.Input.InputScopeNameValue." + memberValue + "} } }";

					case "UIKit.UIImage":
						var imageValue = GetMemberValue();
						if (imageValue.StartsWith(XamlConstants.BundleResourcePrefix, StringComparison.InvariantCultureIgnoreCase))
						{
							return "UIKit.UIImage.FromBundle(\"" + imageValue.Substring(XamlConstants.BundleResourcePrefix.Length, imageValue.Length - XamlConstants.BundleResourcePrefix.Length) + "\")";
						}
						return imageValue;

					case "Windows.UI.Xaml.Controls.IconElement":
						return "new Windows.UI.Xaml.Controls.SymbolIcon { Symbol = Windows.UI.Xaml.Controls.Symbol." + memberValue + "}";

					case "Windows.Media.Playback.IMediaPlaybackSource":
						return "Windows.Media.Core.MediaSource.CreateFromUri(new Uri(\"" + memberValue + "\"))";

					case "Windows.UI.Xaml.Media.ImageSource":
						return RewriteUri(memberValue);
				}

				var isEnum = propertyType.TypeKind == TypeKind.Enum;
				if (isEnum)
				{
					var value = GetMemberValue();
					var isEnumSigned = propertyType.EnumUnderlyingType!.SpecialType switch
					{
						// CS1008 Type byte, sbyte, short, ushort, int, uint, long, or ulong expected
						SpecialType.System_Byte => false,
						SpecialType.System_SByte => true,
						SpecialType.System_Int16 => true,
						SpecialType.System_UInt16 => false,
						SpecialType.System_Int32 => true,
						SpecialType.System_UInt32 => false,
						SpecialType.System_Int64 => true,
						SpecialType.System_UInt64 => false,

						_ => throw new Exception($"The enum underlying type '{propertyType.EnumUnderlyingType}' is not expected."),
					};

					var definedFlags = propertyType.GetFields().Select(field => field.Name).ToArray();
					var flags = value.Split(',')
						.Select(x => x.Trim())
						.Select(x => new
						{
							Text = x,
							DefinedName = definedFlags.FirstOrDefault(y => y.Equals(x, StringComparison.OrdinalIgnoreCase)),
							IsValidNumeric = x.SkipWhile((c, i) => isEnumSigned && i == 0 && c == '-').All(char.IsNumber),
						})
						.ToArray();

					// FIXME: UWP throws on undefined numerical value for some enum type like <StackPanel Orientation="2" />, but not on some others (eg: user-defined enums)".
					// Setting the same Orientation to 2 in code behind is fine however...
					// Given the logic is not well understood, we are ignoring this behavior here.
					var invalidFlags = flags.Where(x => x.DefinedName == null && !x.IsValidNumeric).ToArray();
					if (invalidFlags.Any())
					{
						throw new Exception($"Failed to create a '{propertyTypeWithoutGlobal}' from the text '{value}'.");
					}

					var values = flags.Select(x => x.DefinedName is { }
						? $"global::{propertyTypeWithoutGlobal}.{x.DefinedName}" // x.Text may not be properly cased
						: $"(global::{propertyTypeWithoutGlobal})({x.Text})" // Parentheses are needed to cast negative value (CS0075)
					).ToArray();

					return string.Join("|", values);
				}

				var hasImplictToString = propertyType
					.GetMethodsWithName("op_Implicit")
					.Any(m => m.Parameters.FirstOrDefault().SelectOrDefault(p => p?.Type.SpecialType == SpecialType.System_String)
					);

				if (hasImplictToString

					// Can be an object (e.g. in case of Binding.ConverterParameter).
					|| propertyType.SpecialType == SpecialType.System_Object
				)
				{
					return "@\"" + memberValue?.ToString() + "\"";
				}

				if (memberValue == null && propertyType.IsReferenceType)
				{
					return "null";
				}

				throw new Exception("Unable to convert {0} for {1} with type {2}".InvariantCultureFormat(memberValue, memberName, propertyType));

				static string? SplitAndJoin(string? value)
					=> value == null ? null : splitRegex.Replace(value, ", ");

				string RewriteUri(string? rawValue)
				{
					if (rawValue is not null
						&& Uri.TryCreate(rawValue, UriKind.RelativeOrAbsolute, out var parsedUri)
						&& !parsedUri.IsAbsoluteUri)
					{
						var declaringType = FindFirstConcreteAncestorType(owner?.Owner);

						if (
							declaringType.Is(Generation.ImageSourceSymbol.Value)
							|| declaringType.Is(Generation.ImageSymbol.Value)
						)
						{
							var uriBase = rawValue.StartsWith("/", StringComparison.Ordinal)
								? "\"ms-appx:///\""
								: $"__baseUri_prefix_{_fileUniqueId}";

							return $"{uriBase} + \"{rawValue.TrimStart('/')}\"";
						}
						else
						{
							// Breaking change, support for ms-resource:// for non framework owners (https://github.com/unoplatform/uno/issues/8339)
						}
					}

					return $"\"{rawValue}\"";
				}
			}
		}

		/// <summary>
		/// Finds the first ancestor type that is resolving to a known type (excluding _unknownContent members)
		/// </summary>
		private INamedTypeSymbol? FindFirstConcreteAncestorType(XamlObjectDefinition? objectDefinition)
		{
			while (objectDefinition is not null)
			{
				if (FindType(objectDefinition.Type) is { } type)
				{
					return type;
				}

				objectDefinition = objectDefinition.Owner;
			}

			return null;
		}

		private string? BuildLocalizedResourceValue(INamedTypeSymbol? owner, string memberName, string objectUid)
		{
			//windows 10 localization concat the xUid Value with the member value (Text, Content, Header etc...)
			string fullKey;

			if (owner != null && IsAttachedProperty(owner, memberName))
			{
				var declaringType = owner;
				var nsRaw = declaringType.ContainingNamespace.ToDisplayString();
				var type = declaringType.Name;

				fullKey = $"{objectUid}.[using:{nsRaw}]{type}.{memberName}";
			}
			else
			{
				fullKey = objectUid + "." + memberName;
			}

			if (_resourceDetailsCollection.FindByKey(fullKey) is { } resourceDetail)
			{
				var viewName = _isInsideMainAssembly
					? resourceDetail.FileName
					: resourceDetail.Assembly + "/" + resourceDetail.FileName;

				return $"global::Uno.UI.Helpers.MarkupHelper.GetResourceStringForXUid(\"{viewName}\", \"{RewriteResourceKeyName(resourceDetail.Key)}\")";
			}

			return null; // $"null /*{fullKeyWithLibrary}*/";
		}

		private StringBuilder _keyRewriteBuilder = new();
		private string RewriteResourceKeyName(string keyName)
		{
			var firstDotIndex = keyName.IndexOf('.');
			if (firstDotIndex != -1)
			{
				_keyRewriteBuilder.Clear();
				_keyRewriteBuilder.Append(keyName);

				_keyRewriteBuilder[firstDotIndex] = '/';

				return _keyRewriteBuilder.ToString();
			}

			return keyName;
		}

		private bool IsPropertyLocalized(XamlObjectDefinition obj, string propertyName)
		{
			var uid = GetObjectUid(obj);
			var isLocalized = uid != null && BuildLocalizedResourceValue(null, propertyName, uid) != null;

			return isLocalized;
		}

		private string ParseCacheMode(string memberValue)
		{
			if (memberValue.Equals("BitmapCache", StringComparison.OrdinalIgnoreCase))
			{
				return "new global::Windows.UI.Xaml.Media.BitmapCache()";
			}

			throw new Exception($"The [{memberValue}] cache mode is not supported");
		}

		private static string? DoubleEscape(string? thisString)
		{
			//http://stackoverflow.com/questions/366124/inserting-a-tab-character-into-text-using-c-sharp
			return thisString
				?.Replace("\\", "\\\\")
				.Replace("\"", "\\\"")
				.Replace("\n", "\\n")
				.Replace("\r", "\\r")
				.Replace("\t", "\\t");
		}

		private static string ParseTimeSpan(string memberValue)
		{
			var value = TimeSpan.Parse(memberValue, CultureInfo.InvariantCulture);

			return $"global::System.TimeSpan.FromTicks({value.Ticks} /* {memberValue} */)";
		}

		private static string BuildGridLength(string memberValue)
		{
			var gridLength = Windows.UI.Xaml.GridLength.ParseGridLength(memberValue).FirstOrDefault();

			return $"new global::{XamlConstants.Types.GridLength}({gridLength.Value.ToStringInvariant()}f, global::{XamlConstants.Types.GridUnitType}.{gridLength.GridUnitType})";
		}

		private string BuildLiteralValue(XamlMemberDefinition member, INamedTypeSymbol? propertyType = null, XamlMemberDefinition? owner = null, string objectUid = "")
		{
			var literal = Inner();
			TryAnnotateWithGeneratorSource(ref literal);

			return literal;

			string Inner()
			{
				if (member.Objects.None())
				{
					var memberValue = member.Value?.ToString();

					var originalType = propertyType;

					propertyType = propertyType ?? FindPropertyType(member.Member);



					if (propertyType != null)
					{
						var s = BuildLiteralValue(propertyType, memberValue, owner ?? member, member.Member.Name, objectUid);
#if DEBUG
						s += $"/* {propertyType.GetFullyQualifiedTypeExcludingGlobal()}/{originalType?.GetFullyQualifiedTypeExcludingGlobal()}, {memberValue}, {member?.Member?.DeclaringType?.Name}/{member?.Member?.Name} */";
#endif
						return s;
					}
					else
					{
						throw new Exception($"The property {member.Owner?.Type?.Name}.{member.Member?.Name} is unknown".InvariantCultureFormat(member.Member?.Name));
					}
				}
				else
				{
					var expression = member.Objects.First();

					if (expression.Type.Name == "StaticResource" || expression.Type.Name == "ThemeResource")
					{
						return GetSimpleStaticResourceRetrieval(propertyType, expression.Members.First().Value?.ToString());
					}
					else if (expression.Type.Name == "NullExtension")
					{
						return "null";
					}
					else
					{
						throw new NotSupportedException("MarkupExtension {0} is not supported.".InvariantCultureFormat(expression.Type.Name));
					}
				}
			}
		}

		private string BuildFontWeight(string memberValue)
		{
			var fontWeights = Generation.FontWeightsSymbol.Value;
			var fontWeight = fontWeights.GetProperties().FirstOrDefault(p => p.Name.Equals(memberValue, StringComparison.OrdinalIgnoreCase))?.Name;
			if (fontWeight is not null)
			{
				return $"global::{XamlConstants.Types.FontWeights}.{fontWeight}";
			}
			else
			{
				return $"global::{XamlConstants.Types.FontWeights}.Normal /* Warning {memberValue} is not supported on this platform */";
			}
		}

		private string BuildBrush(string memberValue)
		{
			var colorHelper = Generation.SolidColorBrushHelperSymbol.Value;

			// This ensures that a memberValue "DarkGoldenRod" gets converted to colorName "DarkGoldenrod" (notice the lowercase 'r')
			var colorName = colorHelper.GetProperties().FirstOrDefault(m => m.Name.Equals(memberValue, StringComparison.OrdinalIgnoreCase))?.Name;
			if (colorName != null)
			{
				return "SolidColorBrushHelper." + colorName;
			}
			else
			{
				memberValue = ColorCodeParser.ParseColorCode(memberValue);

				return "SolidColorBrushHelper.FromARGB({0})".InvariantCultureFormat(memberValue);
			}
		}

		private static string BuildThickness(string memberValue)
		{
			// This is until we find an appropriate way to convert strings to Thickness.
			if (!memberValue.Contains(","))
			{
				memberValue = ReplaceWhitespaceByCommas(memberValue);
			}

			if (memberValue.Contains("."))
			{
				// Append 'f' to every decimal value in the thickness
				memberValue = AppendFloatSuffix(memberValue);
			}

			return "new global::Windows.UI.Xaml.Thickness(" + memberValue + ")";
		}

		private static string BuildCornerRadius(string memberValue)
		{
			// values can be separated by commas or whitespace
			// ensure commas are used for the constructor
			if (!memberValue.Contains(","))
			{
				memberValue = ReplaceWhitespaceByCommas(memberValue);
			}

			return $"new {XamlConstants.Types.CornerRadius}({memberValue})";
		}

		private static string ReplaceWhitespaceByCommas(string memberValue)
		{
			// empty delimiter array = whitespace in string.Split
			return string.Join(",", memberValue.Split(Array.Empty<char>(), StringSplitOptions.RemoveEmptyEntries));
		}

		private static string AppendFloatSuffix(string memberValue)
		{
			return memberValue.Split(',')
					.Select(s => s.Contains(".") ? s + "f" : s)
					.Aggregate((s1, s2) => "{0},{1}".InvariantCultureFormat(s1, s2));
		}

		private string BuildColor(string memberValue)
		{
			var colorsSymbol = Generation.ColorsSymbol.Value;

			if (colorsSymbol.GetProperties().FirstOrDefault(p =>
				SymbolEqualityComparer.Default.Equals(p.Type, Generation.ColorSymbol.Value) &&
					p.Name.Equals(memberValue, StringComparison.OrdinalIgnoreCase)) is IPropertySymbol property)
			{
				return $"{GlobalPrefix}{XamlConstants.Types.Colors}.{property.Name}";
			}
			else
			{
				memberValue = ColorCodeParser.ParseColorCode(memberValue);

				return $"{GlobalPrefix}{XamlConstants.Types.ColorHelper}.FromARGB({memberValue})";
			}
		}

		private string BuildBindingOption(XamlMemberDefinition m, INamedTypeSymbol? propertyType)
		{
			// The default member is Path
			var isPositionalParameter = m.Member.Name == "_PositionalParameters";
			var memberName = isPositionalParameter ? "Path" : m.Member.Name;

			if (m.Objects.Any())
			{
				var bindingType = m.Objects.First();

				if (
					bindingType.Type.Name == "StaticResource"
					|| bindingType.Type.Name == "ThemeResource"
					)
				{
					var resourceName = bindingType.Members.First().Value?.ToString();
					return GetSimpleStaticResourceRetrieval(propertyType, resourceName);
				}

				if (bindingType.Type.Name == "RelativeSource")
				{
					var firstMember = bindingType.Members.First();
					var resourceName = firstMember.Value?.ToString();
					if (resourceName == null)
					{
						resourceName = firstMember.Objects.SingleOrDefault()?.Members?.SingleOrDefault()?.Value?.ToString();
					}

					return $"new RelativeSource(RelativeSourceMode.{resourceName})";
				}

				if (bindingType.Type.Name == "NullExtension")
				{
					return "null";
				}

				if (IsCustomMarkupExtensionType(bindingType.Type))
				{
					return GetCustomMarkupExtensionValue(m);
				}

				if (memberName == "Converter" &&
					m.Objects.SingleOrDefault() is XamlObjectDefinition { } converterObjectDefinition)
				{
					var fullTypeName = converterObjectDefinition.Type.Name;
					var knownType = FindType(converterObjectDefinition.Type);
					if (knownType == null && converterObjectDefinition.Type.PreferredXamlNamespace.StartsWith("using:", StringComparison.Ordinal))
					{
						fullTypeName = converterObjectDefinition.Type.PreferredXamlNamespace.TrimStart("using:") + "." + converterObjectDefinition.Type.Name;
					}
					if (knownType != null)
					{
						// Override the using with the type that was found in the list of loaded assemblies
						fullTypeName = knownType.GetFullyQualifiedTypeExcludingGlobal();
					}

					return $"new {GetGlobalizedTypeName(fullTypeName)}()";
				}

				if (FindType(bindingType.Type) is INamedTypeSymbol namedTypeSymbol &&
					m.Objects.SingleOrDefault()?.Members?.SingleOrDefault() is XamlMemberDefinition { } innerMember)
				{
					m = innerMember;
				}
				else
				{
					// If type specified in the binding was not found, log and return an error message
					if (!string.IsNullOrEmpty(bindingType.Type.Name))
					{
						var message = $"null\r\n#error Invalid binding: {bindingType.Type.Name} could not be found.\r\n";

						return message;
					}

					return $"null\r\n#error Invalid binding. Location: ({m.LineNumber}, {m.LinePosition})\r\n";
				}
			}

			if (memberName == "Path")
			{
				var value = BuildLiteralValue(m, GetPropertyTypeByOwnerSymbol(Generation.DataBindingSymbol.Value, memberName));
				value = RewriteAttachedPropertyPath(value);

				return value;
			}
			else if (memberName == "ElementName")
			{
				if (m.Value == null)
				{
					throw new InvalidOperationException($"The property ElementName cannot be empty");
				}

				// Skip the literal value, use the elementNameSubject instead
				var elementName = m.Value.ToString() ?? "";
				var value = "_" + elementName + "Subject";

				// Track referenced ElementNames
				CurrentScope.ReferencedElementNames.Add(elementName);

				return value;
			}
			else
			{
				var shouldMatchPropertyType =
					// FallbackValue can match the type of the property being bound.
					memberName == "FallbackValue" ||
					// TargetNullValue possibly doesn't match the type of the property being bound, if there is a converter
					(memberName == "TargetNullValue" &&
						m.Owner != null &&
						m.Owner.Members.None(otherMember => otherMember.Member.Name == "Converter"));
				propertyType = shouldMatchPropertyType
					? propertyType
					: GetPropertyTypeByOwnerSymbol(Generation.DataBindingSymbol.Value, memberName);
				var targetValueType = propertyType;

				// If value is typed and the property is not, the value type should be preserved.
				var explicitCast = string.Empty;
				if (propertyType?.SpecialType == SpecialType.System_Object &&
					!isPositionalParameter &&
					FindType(m.Owner?.Type) is { } actualValueType)
				{
					targetValueType = actualValueType;

					// These members of Binding will upcast enum to its underlying type.
					if (actualValueType.TypeKind == TypeKind.Enum && (
						memberName == "ConverterParameter" ||
						memberName == "FallbackValue" ||
						memberName == "TargetNullValue"
					))
					{
						explicitCast = actualValueType.EnumUnderlyingType!.SpecialType switch
						{
							// CS1008 Type byte, sbyte, short, ushort, int, uint, long, or ulong expected
							SpecialType.System_Byte => "(byte)",
							SpecialType.System_SByte => "(sbyte)",
							SpecialType.System_Int16 => "(short)",
							SpecialType.System_UInt16 => "(ushort)",
							SpecialType.System_Int32 => "(int)",
							SpecialType.System_UInt32 => "(uint)",
							SpecialType.System_Int64 => "(long)",
							SpecialType.System_UInt64 => "(ulong)",

							_ => throw new Exception($"The enum underlying type '{actualValueType.EnumUnderlyingType}' is not expected."),
						};
					}
				}

				var value = BuildLiteralValue(m, targetValueType);
				value = explicitCast + value;

				return value;
			}
		}

		private string RewriteAttachedPropertyPath(string value)
		{
			if (value.Contains("("))
			{
				foreach (var ns in _fileDefinition.Namespaces)
				{
					if (ns != null)
					{
						var clrNamespace = ns.Namespace.TrimStart("using:");

						value = value.Replace("(" + ns.Prefix + ":", "(" + clrNamespace + ":");
					}
				}

				var match = Regex.Match(value, @"(\(.*?\))");

				if (match.Success)
				{
					do
					{
						if (!match.Value.Contains(":"))
						{
							// if there is no ":" this means that the type is using the default
							// namespace, so try to resolve the best way we can.

							var parts = match.Value.Trim(new[] { '(', ')' }).Split('.');

							if (parts.Length == 2)
							{
								var targetType = SourceFindType(parts[0]);

								if (targetType != null)
								{
									var newPath = targetType.ContainingNamespace.ToDisplayString() + ":" + targetType.Name + "." + parts[1];

									value = value.Replace(match.Value, '(' + newPath + ')');
								}
							}
						}
					}
					while ((match = match.NextMatch()).Success);
				}
			}

			return value;
		}

		private void BuildLiteralProperties(IIndentedStringBuilder writer, XamlObjectDefinition objectDefinition, string? closureName = null)
		{
			var extendedProperties = GetExtendedProperties(objectDefinition);

			bool PropertyFilter(XamlMemberDefinition member)
				=> IsType(objectDefinition.Type, member.Member.DeclaringType)
						&& !IsAttachedProperty(member)
						&& !IsLazyVisualStateManagerProperty(member)
						&& FindEventType(member.Member) == null
						&& member.Member.Name != "_UnknownContent"; // We are defining the elements of a collection explicitly declared in XAML

			BuildLiteralPropertiesWithFilter(writer, objectDefinition, closureName, extendedProperties, PropertyFilter);
		}

		private void BuildLiteralLazyVisualStateManagerProperties(IIndentedStringBuilder writer, XamlObjectDefinition objectDefinition, string? closureName = null)
		{
			var extendedProperties = GetExtendedProperties(objectDefinition);

			bool PropertyFilter(XamlMemberDefinition member)
				=> IsLazyVisualStateManagerProperty(member);

			BuildLiteralPropertiesWithFilter(writer, objectDefinition, closureName, extendedProperties, PropertyFilter);
		}

		private void BuildLiteralPropertiesWithFilter(
			IIndentedStringBuilder writer,
			XamlObjectDefinition objectDefinition,
			string? closureName,
			IEnumerable<XamlMemberDefinition> extendedProperties,
			Func<XamlMemberDefinition, bool> propertyPredicate
		)
		{
			if (extendedProperties.Any())
			{
				TryAnnotateWithGeneratorSource(writer);

				var objectUid = GetObjectUid(objectDefinition);
				var closingPunctuation = string.IsNullOrWhiteSpace(closureName) ? "," : ";";

				foreach (var member in extendedProperties)
				{
					var fullValueSetter = string.IsNullOrWhiteSpace(closureName) ? member.Member!.Name : "{0}.{1}".InvariantCultureFormat(closureName, member.Member!.Name);

					// Exclude attached properties, must be set in the extended apply section.
					// If there is no type attached, this can be a binding.
					// Exclude lazy initialized properties, those are always in the extended block.
					if (propertyPredicate(member))
					{
						if (member.Objects.None())
						{
							if (IsInitializableCollection(member.Member))
							{
								// WinUI Grid succinct syntax
								if (member.Owner?.Type.Name == "Grid" &&
									member.Owner?.Type.PreferredXamlNamespace == XamlConstants.PresentationXamlXmlNamespace &&
									(member.Member.Name == "ColumnDefinitions" || member.Member.Name == "RowDefinitions") &&
									member.Member.PreferredXamlNamespace == XamlConstants.PresentationXamlXmlNamespace &&
									member.Value is string definitions)
								{
									using (writer.BlockInvariant($"{fullValueSetter} = "))
									{
										var propertyName = member.Member.Name == "ColumnDefinitions"
											? "Width"
											: "Height";

										var values = definitions
											.Split(',')
											.Select(static definition => definition.Trim())
											.ToArray();

										foreach (var value in values)
										{
											using (writer.BlockInvariant($"new global::{(member.Member.Name == "ColumnDefinitions" ? XamlConstants.Types.ColumnDefinition : XamlConstants.Types.RowDefinition)}"))
											{
												writer.AppendLineInvariantIndented("{0} = {1}", propertyName, BuildGridLength(value));
											}

											writer.AppendLineIndented(",");
										}
									}
									writer.AppendLineIndented(",");
								}
								else
								{
									writer.AppendLineIndented("// Empty collection");
								}
							}
							else
							{
								if (FindPropertyType(member.Member) != null)
								{
									writer.AppendLineInvariantIndented("{0} = {1}{2}", fullValueSetter, BuildLiteralValue(member, objectUid: objectUid ?? ""), closingPunctuation);
								}
								else
								{
									if (IsRelevantNamespace(member?.Member?.PreferredXamlNamespace)
										&& IsRelevantProperty(member?.Member))
									{
										GenerateError(
											writer,
											"Property {0} does not exist on {1}, name is {2}, preferrednamespace {3}",
											fullValueSetter,
											member?.Member?.DeclaringType,
											member?.Member?.Name,
											member?.Member?.PreferredXamlNamespace);
									}
									else
									{
										GenerateSilentWarning(
											writer,
											"Property {0} does not exist on {1}, the namespace is {2}. This error was considered irrelevant by the XamlFileGenerator",
											fullValueSetter,
											member?.Member?.DeclaringType,
											member?.Member?.PreferredXamlNamespace);
									}
								}
							}
						}
						else
						{
							var nonBindingObjects = member
								.Objects
								.Where(m =>
									m.Type.Name != "Binding"
									&& m.Type.Name != "Bind"
									&& m.Type.Name != "StaticResource"
									&& m.Type.Name != "ThemeResource"
									&& m.Type.Name != "CustomResource"
									&& m.Type.Name != "TemplateBinding"
									&& !IsCustomMarkupExtensionType(m.Type)
								);

							if (nonBindingObjects.Any())
							{
								var isInitializableCollection = IsInitializableCollection(member.Member);
								var isInlineCollection = IsInlineCollection(member.Member, nonBindingObjects);

								if (isInlineCollection && closureName != null)
								{
									foreach (var child in nonBindingObjects)
									{
										writer.AppendLineIndented($"{fullValueSetter}.Add(");
										using (writer.Indent())
										{
											BuildChild(writer, member, child);
										}
										writer.AppendLineIndented(");");
									}
								}
								else if (isInitializableCollection || isInlineCollection)
								{
									using (writer.BlockInvariant($"{fullValueSetter} = "))
									{
										foreach (var child in nonBindingObjects)
										{
											BuildChild(writer, member, child);
											writer.AppendLineIndented(",");
										}
									}
								}
								else
								{
									writer.AppendIndented($"{fullValueSetter} = ");
									var nonBindingObject = nonBindingObjects.First();
									using (TryAdaptNative(writer, nonBindingObject, FindPropertyType(member.Member)))
									{
										BuildChild(writer, member, nonBindingObject);
									}
								}

								writer.AppendLineIndented(closingPunctuation);
							}
						}
					}
					else if (member.Member.DeclaringType == null && member.Member.Name == "Name")
					{
						// This is a special case, where the declaring type is from the x: namespace,
						// but is considered of an unknown type. This can happen when providing the
						// name of a control using x:Name instead of Name.
						var hasNameProperty = HasProperty(objectDefinition.Type, "Name");
						if (hasNameProperty)
						{
							writer.AppendLineInvariantIndented("{0} = \"{1}\"{2}", fullValueSetter, member.Value, closingPunctuation);
						}
					}
				}
			}
		}

		private bool IsLazyVisualStateManagerProperty(XamlMemberDefinition member)
			=> _isLazyVisualStateManagerEnabled
				&& member.Owner != null
				&& member.Owner.Type.Name switch
				{
					"VisualState" => (member.Member.Name == "Storyboard"
									|| member.Member.Name == "Setters") && !HasDescendantsWithXName(member),
					"VisualTransition" => member.Member.Name == "Storyboard" && !HasDescendantsWithXName(member),
					_ => false,
				};

		private bool IsLazyVisualStateManagerProperty(IPropertySymbol property)
			=> _isLazyVisualStateManagerEnabled
				&& property.ContainingSymbol.Name switch
				{
					"VisualState" => property.Name == "Storyboard"
									|| property.Name == "Setters",
					"VisualTransition" => property.Name == "Storyboard",
					_ => false,
				};

		/// <summary>
		/// Determines if the member is inline initializable and the first item is not a new collection instance
		/// </summary>
		private bool IsInlineCollection(XamlMember member, IEnumerable<XamlObjectDefinition> elements)
		{
			var declaringType = member.DeclaringType;
			var propertyName = member.Name;
			var property = GetPropertyWithName(declaringType, propertyName);

			if (property?.Type is INamedTypeSymbol collectionType)
			{
				if (IsCollectionOrListType(collectionType) && elements.FirstOrDefault() is XamlObjectDefinition first)
				{
					var firstElementType = GetType(first.Type);

					return !SymbolEqualityComparer.Default.Equals(collectionType, firstElementType);
				}
			}

			return false;
		}

		private bool IsLocalizedString(INamedTypeSymbol? propertyType, string? objectUid)
		{
			return !objectUid.IsNullOrEmpty() && IsLocalizablePropertyType(propertyType);
		}

		private bool IsLocalizablePropertyType(INamedTypeSymbol? propertyType)
		{
			return propertyType is { SpecialType: SpecialType.System_String or SpecialType.System_Object };
		}

		private string? GetObjectUid(XamlObjectDefinition objectDefinition)
		{
			string? objectUid = null;
			var localizedObject = FindMember(objectDefinition, "Uid");
			if (localizedObject?.Value != null)
			{
				objectUid = localizedObject.Value.ToString();
			}

			return objectUid;
		}

		/// <summary>
		/// Gets a basic class that implements a know collection or list interface
		/// </summary>
		private bool GetKnownNewableListOrCollectionInterface(INamedTypeSymbol? type, out string? newableTypeName)
		{
			switch (type?.Name)
			{
				case "ICollection":
				case "IList":
					newableTypeName = type.IsGenericType ?
						"List<{0}>".InvariantCultureFormat(GetFullGenericTypeName(type.TypeArguments.Single() as INamedTypeSymbol)) :
						"List<System.Object>";
					return true;
			};

			newableTypeName = null;
			return false;
		}

		private IEnumerable<XamlMemberDefinition> GetExtendedProperties(XamlObjectDefinition objectDefinition)
		{
			var objectUid = GetObjectUid(objectDefinition);
			var hasUnkownContentOnly = objectDefinition.Members.All(m => m.Member.Name == "_UnknownContent");

			return objectDefinition
				.Members
				.Where(m =>
					(
						m.Member.Name != "_UnknownContent"

						&& m.Member.Name != "Resources"
						&& m.Member.Name != "Key"
					)
					||
					(
						m.Member.Name == "Content" && HasMarkupExtension(m)
					)
					||
					(
						m.Member.Name == "Content" && IsLocalizedString(FindPropertyType(m.Member), objectUid)
					)
					||
					(
						m.Member.Name == "Style" && HasBindingMarkupExtension(m)
					)
					|| IsAttachedProperty(m)
					|| IsLazyVisualStateManagerProperty(m)
					||
					(
						// If the object is a collection and it has both _UnknownContent (i.e. an item) and other properties defined,
						// we cannot use property ADN collection initializer syntax at same time, so we will add items using an ApplyBlock.
						m.Member.Name == "_UnknownContent" && !hasUnkownContentOnly && FindType(m.Owner?.Type) is INamedTypeSymbol type && IsCollectionOrListType(type)
					)
				);
		}

		private void BuildChild(IIndentedStringBuilder writer, XamlMemberDefinition? owner, XamlObjectDefinition xamlObjectDefinition, string? outerClosure = null)
		{
			_generatorContext.CancellationToken.ThrowIfCancellationRequested();

			TryAnnotateWithGeneratorSource(writer);
			var typeName = xamlObjectDefinition.Type.Name;
			var fullTypeName = xamlObjectDefinition.Type.Name;

			var knownType = FindType(xamlObjectDefinition.Type);

			if (knownType == null && xamlObjectDefinition.Type.PreferredXamlNamespace.StartsWith("using:", StringComparison.Ordinal))
			{
				fullTypeName = xamlObjectDefinition.Type.PreferredXamlNamespace.TrimStart("using:") + "." + xamlObjectDefinition.Type.Name;
			}

			if (knownType != null)
			{
				// Override the using with the type that was found in the list of loaded assemblies
				fullTypeName = knownType.GetFullyQualifiedTypeExcludingGlobal();
			}

			using (TrySetDefaultBindMode(xamlObjectDefinition))
			{
				var isItemsPanelTemplate = typeName == "ItemsPanelTemplate";

				if (
					typeName == "DataTemplate"
					|| isItemsPanelTemplate
					|| typeName == "ControlTemplate"

					// This case is specific the custom ListView for iOS. Should be removed
					// when the list rebuilt to be compatible.
					|| typeName == "ListViewBaseLayoutTemplate"
				)
				{
					writer.AppendIndented($"new {GetGlobalizedTypeName(fullTypeName)}(");

					var contentOwner = xamlObjectDefinition.Members.FirstOrDefault(m => m.Member.Name == "_UnknownContent");

					if (contentOwner != null)
					{
						var resourceOwner = CurrentResourceOwnerName;

						writer.Append($"{resourceOwner} , __owner => ");
						// This case is to support the layout switching for the ListViewBaseLayout, which is not
						// a FrameworkTemplate. This will need to be removed when this custom list view is removed.
						var returnType = typeName == "ListViewBaseLayoutTemplate" ? "global::Uno.UI.Controls.Legacy.ListViewBaseLayout" : "_View";

						BuildChildThroughSubclass(writer, contentOwner, returnType);

						writer.AppendIndented(")");
					}
					else
					{
						writer.AppendIndented("/* This template does not have a content for this platform */)");
					}
				}
				else if (typeName == "NullExtension")
				{
					writer.AppendIndented("null");
				}
				else if (
					typeName == "StaticResource"
					|| typeName == "ThemeResource"
					|| typeName == "Binding"
					|| typeName == "Bind"
					|| typeName == "TemplateBinding"
					)
				{
					if (owner == null)
					{
						throw new InvalidOperationException($"An owner is required for {typeName}");
					}

					BuildComplexPropertyValue(writer, owner, null, closureName: outerClosure, generateAssignation: outerClosure != null);
				}
				else if (
					_skipUserControlsInVisualTree
					&& IsDirectUserControlSubType(knownType)
					&& HasNoUserControlProperties(xamlObjectDefinition))
				{
					writer.AppendLineInvariantIndented("new {0}(skipsInitializeComponents: true).GetContent()", GetGlobalizedTypeName(fullTypeName));

					using (var innerWriter = CreateApplyBlock(writer, null, out var closureName))
					{
						RegisterAndBuildResources(writer, xamlObjectDefinition, isInInitializer: true);
						BuildLiteralProperties(innerWriter, xamlObjectDefinition, closureName);
						BuildProperties(innerWriter, xamlObjectDefinition, closureName: closureName);
					}

					BuildExtendedProperties(writer, xamlObjectDefinition, useGenericApply: true);
				}
				else if (HasInitializer(xamlObjectDefinition))
				{
					BuildInitializer(writer, xamlObjectDefinition, owner);
					BuildLiteralProperties(writer, xamlObjectDefinition);
				}
				else if (fullTypeName == XamlConstants.Types.Style)
				{
					BuildInlineStyle(writer, xamlObjectDefinition);
				}
				else if (fullTypeName == XamlConstants.Types.Setter)
				{
					var propertyNode = FindMember(xamlObjectDefinition, "Property");
					var targetNode = FindMember(xamlObjectDefinition, "Target");
					var valueNode = FindMember(xamlObjectDefinition, "Value");

					if (valueNode == null)
					{
						throw new InvalidOperationException($"The Value property on {xamlObjectDefinition} cannot be found");
					}

					var property = propertyNode?.Value?.ToString();
					var target = targetNode?.Value?.ToString();

					if (property != null)
					{
						var value = BuildLiteralValue(valueNode);

						// This builds property setters for the owner of the setter.
						writer.AppendLineIndented($"new Windows.UI.Xaml.Setter(new Windows.UI.Xaml.TargetPropertyPath(this, \"{property}\"), {value})");
					}
					else if (target != null)
					{
						// This builds property setters for specified member setter.
						var separatorIndex = target.IndexOf(".", StringComparison.Ordinal);
						var elementName = target.Substring(0, separatorIndex);
						var propertyName = target.Substring(separatorIndex + 1);

						var ownerControl = GetControlOwner(owner?.Owner);


						// Attached properties need to be expanded using the namespace, otherwise the resolution will be
						// performed at runtime at a higher cost.
						propertyName = RewriteAttachedPropertyPath(propertyName);

						if (ownerControl != null)
						{

							var targetElement = FindSubElementByName(ownerControl, elementName);

							if (targetElement != null)
							{
								writer.AppendLineIndented($"new global::Windows.UI.Xaml.Setter(new global::Windows.UI.Xaml.TargetPropertyPath(this._{elementName}Subject, \"{propertyName}\"), ");

								var targetElementType = GetType(targetElement.Type);
								var propertyType = FindPropertyTypeByOwnerSymbol(targetElementType, propertyName);

								if (valueNode.Objects.None())
								{
									string value = BuildLiteralValue(valueNode);
									writer.AppendLineIndented(value + ")");
								}
								else
								{

									if (HasBindingMarkupExtension(valueNode))
									{
										writer.AppendLineIndented($"null)");

										using (var applyWriter = CreateApplyBlock(writer, Generation.SetterSymbol.Value, out var setterClosure))
										{
											applyWriter.AppendLineIndented($"{setterClosure}.");
											BuildChild(applyWriter, valueNode, valueNode.Objects.First(), outerClosure: setterClosure);
											applyWriter.AppendLineIndented($";");
										}
									}
									else if (HasCustomMarkupExtension(valueNode))
									{
										var propertyValue = GetCustomMarkupExtensionValue(valueNode);
										writer.AppendLineIndented($"{propertyValue})");
									}
									else
									{
										BuildChild(writer, valueNode, valueNode.Objects.First(), outerClosure: null);
										writer.AppendLineIndented($")");
									}
								}
							}
							else
							{
								writer.AppendLineIndented($"/* target element not found {elementName} */");
								writer.AppendLineIndented($"new global::Windows.UI.Xaml.Setter()");
							}
						}
					}

					// Set ThemeResource information, if any, on Setter
					var valueObject = valueNode.Objects.FirstOrDefault();
					var isThemeResource = valueObject?.Type.Name == "ThemeResource";
					var isStaticResourceForHotReload = _isHotReloadEnabled && valueObject?.Type.Name == "StaticResource";
					if (valueObject != null && (isThemeResource || isStaticResourceForHotReload))
					{
						writer.AppendLineInvariantIndented(".ApplyThemeResourceUpdateValues(\"{0}\", {1}, {2}, {3})", valueObject.Members.FirstOrDefault()?.Value, ParseContextPropertyAccess, isThemeResource ? "true" : "false", _isHotReloadEnabled ? "true" : "false");
					}
				}
				else if (fullTypeName == XamlConstants.Types.ResourceDictionary)
				{
					InitializeAndBuildResourceDictionary(writer, xamlObjectDefinition, setIsParsing: true);
					BuildExtendedProperties(writer, xamlObjectDefinition);
				}
				else
				{
					var hasCustomInitalizer = HasCustomInitializer(xamlObjectDefinition);

					if (hasCustomInitalizer)
					{
						var implicitContent = FindImplicitContentMember(xamlObjectDefinition);
						if (implicitContent == null)
						{
							throw new InvalidOperationException($"Unable to find content value on {xamlObjectDefinition}");
						}

						writer.AppendIndented(BuildLiteralValue(implicitContent, knownType, owner));
					}
					else
					{
						using (TryGenerateDeferedLoadStrategy(writer, knownType, xamlObjectDefinition))
						{
							using (writer.BlockInvariant("new {0}{1}", GetGlobalizedTypeName(fullTypeName), GenerateConstructorParameters(knownType)))
							{
								TrySetParsing(writer, xamlObjectDefinition, isInitializer: true);
								RegisterAndBuildResources(writer, xamlObjectDefinition, isInInitializer: true);
								BuildLiteralProperties(writer, xamlObjectDefinition);
								BuildProperties(writer, xamlObjectDefinition);
								BuildInlineLocalizedProperties(writer, xamlObjectDefinition, knownType);
							}

							BuildExtendedProperties(writer, xamlObjectDefinition);
						}
					}
				}
			}
		}

		/// <summary>
		/// Set the 'IsParsing' flag. This should be the first property set when an element is parsed.
		/// </summary>
		private void TrySetParsing(IIndentedStringBuilder writer, XamlObjectDefinition objectDefinition, bool isInitializer)
		{
			TryAnnotateWithGeneratorSource(writer);
			if (HasIsParsing(objectDefinition.Type))
			{
				var basePrefix = !isInitializer ? "base." : string.Empty;
				var initializerSuffix = isInitializer ? "," : ";";
				writer.AppendLineIndented($"{basePrefix}IsParsing = true{initializerSuffix}");
			}
		}

		private bool HasChildrenWithPhase(XamlObjectDefinition xamlObjectDefinition)
		{
			if (xamlObjectDefinition.Owner?.Type.Name == "DataTemplate")
			{

				var q = from element in EnumerateSubElements(xamlObjectDefinition.Owner)
						let phase = FindMember(element, "Phase")?.Value
						where phase != null
						select phase;

				return q.Any();
			}

			return false;
		}

		private string? GenerateRootPhases(XamlObjectDefinition xamlObjectDefinition, string ownerVariable)
		{
			if (xamlObjectDefinition.Owner?.Type.Name == "DataTemplate")
			{
				var q = from element in EnumerateSubElements(xamlObjectDefinition.Owner)
						let phase = FindMember(element, "Phase")?.Value
						where phase != null
						select int.Parse(phase.ToString() ?? "", CultureInfo.InvariantCulture);

				var phases = q.Distinct().ToArray();

				if (phases.Any())
				{
					var phasesValue = phases.OrderBy(i => i).Select(s => s.ToString(CultureInfo.InvariantCulture)).JoinBy(",");
					return $"global::Uno.UI.FrameworkElementHelper.SetDataTemplateRenderPhases({ownerVariable}, new []{{{phasesValue}}});";
				}
			}

			return null;
		}

		private bool HasNoUserControlProperties(XamlObjectDefinition objectDefinition)
		{
			return
			objectDefinition
				.Members
				.Where(m =>
					(
						m.Member.Name != "DataContext"
						&& m.Member.Name != "_UnknownContent"
					)
				)
				.None();
		}

		private XamlObjectDefinition? GetControlOwner(XamlObjectDefinition? owner)
		{
			if (owner != null)
			{
				do
				{
					var type = GetType(owner.Type);

					if (type.Is(Generation.UIElementSymbol.Value))
					{
						return owner;
					}

					owner = owner.Owner;
				}
				while (owner != null);
			}

			return null;
		}

		/// <summary>
		/// Builds the x:Name cache for faster lookups in <see cref="FindSubElementByName(XamlObjectDefinition, string)"/>.
		/// </summary>
		/// <remarks>
		/// The lookup is performed by searching for the x:Name, then determine if one of the ancestors
		/// is known. This avoids doing linear lookups at many levels recusively for the same nodes.
		/// </remarks>
		private void BuildNameCache(XamlObjectDefinition topLevelControl)
		{
			foreach (var element in EnumerateSubElements(topLevelControl))
			{
				var nameMember = FindMember(element, "Name");

				if (nameMember?.Value is string name)
				{
					if (!_nameCache.TryGetValue(name, out var list))
					{
						_nameCache[name] = list = new();
					}

					list.Add(element);
				}
			}
		}
		/// <summary>
		/// Statically finds a element by name, given a xaml element root
		/// </summary>
		/// <param name="xamlObject">The root from which to start the search</param>
		/// <param name="elementName">The x:Name value to search for</param>
		/// <returns></returns>
		private XamlObjectDefinition? FindSubElementByName(XamlObjectDefinition xamlObject, string elementName)
		{
			if (_nameCache.TryGetValue(elementName, out var list))
			{
				// Found a matching x:Name in the document, now find one that
				// is a child of the xamlObject parameter.

				foreach (var namedObject in list)
				{
					var current = namedObject;

					do
					{
						if (ReferenceEquals(xamlObject, current))
						{
							return namedObject;
						}

						current = current.Owner;

					} while (current is not null);
				}
			}

			return null;
		}

		/// <summary>
		/// Statically finds a element by name, given a xaml element root
		/// </summary>
		/// <param name="xamlObject">The root from which to start the search</param>
		/// <param name="elementName">The x:Name value to search for</param>
		/// <returns></returns>
		private IEnumerable<XamlObjectDefinition> EnumerateSubElements(XamlObjectDefinition xamlObject)
		{
			yield return xamlObject;

			foreach (var member in xamlObject.Members)
			{
				foreach (var element in EnumerateSubElements(member.Objects))
				{
					yield return element;
				}
			}

			var objects = xamlObject.Objects;

			foreach (var element in EnumerateSubElements(objects))
			{
				yield return element;
			}
		}

		private IEnumerable<XamlObjectDefinition> EnumerateSubElements(IEnumerable<XamlObjectDefinition> objects)
		{
			foreach (var child in objects.Safe())
			{
				yield return child;

				foreach (var innerElement in EnumerateSubElements(child))
				{
					yield return innerElement;
				}
			}

			yield break;
		}

		private IDisposable? TryGenerateDeferedLoadStrategy(IIndentedStringBuilder writer, INamedTypeSymbol? targetType, XamlObjectDefinition definition)
		{
			TryAnnotateWithGeneratorSource(writer);
			var strategy = FindMember(definition, "DeferLoadStrategy");
			var loadMember = FindMember(definition, "Load");
			var hasLoadMarkup = HasMarkupExtension(loadMember);

			if (strategy?.Value?.ToString()?.ToLowerInvariant() == "lazy"
				|| loadMember?.Value?.ToString()?.ToLowerInvariant() == "false"
				|| hasLoadMarkup)
			{
				var visibilityMember = FindMember(definition, "Visibility");
				var dataContextMember = FindMember(definition, "DataContext");
				var nameMember = FindMember(definition, "Name");

				// TODO: We know ElementStub derives from FrameworkElement.
				// Should we use FrameworkElement directly here?
				var elementStubBaseType = Generation.ElementStubSymbol.Value.BaseType;
				if (!(targetType?.Is(elementStubBaseType) ?? false))
				{
					writer.AppendLineIndented($"/* Lazy DeferLoadStrategy was ignored because the target type is not based on {elementStubBaseType?.GetFullyQualifiedTypeExcludingGlobal()} */");
					return null;
				}

				if (visibilityMember != null || loadMember?.Value != null || hasLoadMarkup)
				{
					var hasVisibilityMarkup = HasMarkupExtension(visibilityMember);
					var isLiteralVisible = !hasVisibilityMarkup && (visibilityMember?.Value?.ToString() == "Visible");

					var hasDataContextMarkup = dataContextMember != null && HasMarkupExtension(dataContextMember);

					var currentOwnerName = CurrentResourceOwnerName;

					var elementStubHolderNameStatement = "";

					if (HasImplicitViewPinning)
					{
						// Build the ElemenStub builder holder variable to ensute that the element stub
						// does not keep a hard reference to "this" through the closure needed to keep
						// the namescope and other variables. The ElementStub, in turn keeps a weak
						// reference to the builder's target instance.
						var elementStubHolderName = $"_elementStubHolder_{CurrentScope.ElementStubHolders.Count}";
						elementStubHolderNameStatement = $"{elementStubHolderName} = ";
						CurrentScope.ElementStubHolders.Add(elementStubHolderName);
					}

					writer.AppendLineIndented($"new {XamlConstants.Types.ElementStub}({elementStubHolderNameStatement} () => ");

					var disposable = new DisposableAction(() =>
					{
						writer.AppendIndented(")");
					});

					var xLoadScopeDisposable = XLoadScope();

					return new DisposableAction(() =>
					{
						disposable?.Dispose();

						string closureName;
						using (var innerWriter = CreateApplyBlock(writer, Generation.ElementStubSymbol.Value, out closureName))
						{
							var elementStubType = new XamlType("", "ElementStub", new List<XamlType>(), new XamlSchemaContext());

							if (hasDataContextMarkup)
							{
								// We need to generate the datacontext binding, since the Visibility
								// may require it to bind properly.

								GenerateBinding("DataContext", dataContextMember, definition);
							}

							if (nameMember != null)
							{
								innerWriter.AppendLineIndented(
									$"{closureName}.Name = \"{nameMember.Value}\";"
								);

								// Set the element name to the stub, then when the stub will be replaced
								// the actual target control will override it.
								innerWriter.AppendLineIndented(
									$"_{nameMember.Value}Subject.ElementInstance = {closureName};"
								);
							}

							if (hasLoadMarkup || hasVisibilityMarkup)
							{

								var members = new List<XamlMemberDefinition>();

								if (hasLoadMarkup)
								{
									members.Add(GenerateBinding("Load", loadMember, definition));
								}

								if (hasVisibilityMarkup)
								{
									members.Add(GenerateBinding("Visibility", visibilityMember, definition));
								}

								var isInsideFrameworkTemplate = IsMemberInsideFrameworkTemplate(definition).isInside;
								if ((!_isTopLevelDictionary || isInsideFrameworkTemplate)
									&& (HasXBindMarkupExtension(definition) || HasMarkupExtensionNeedingComponent(definition)))
								{
									var xamlObjectDef = new XamlObjectDefinition(elementStubType, 0, 0, definition);
									xamlObjectDef.Members.AddRange(members);

									AddComponentForParentScope(xamlObjectDef);

									var componentName = CurrentScope.Components.Last().MemberName;
									writer.AppendLineIndented($"__that.{componentName} = {closureName};");

									if (!isInsideFrameworkTemplate)
									{
										EnsureXClassName();

										writer.AppendLineIndented($"var {componentName}_update_That = ({CurrentResourceOwnerName} as global::Uno.UI.DataBinding.IWeakReferenceProvider).WeakReference;");

										if (nameMember != null)
										{
											writer.AppendLineIndented($"var {componentName}_update_subject_capture = _{nameMember.Value}Subject;");
										}

										using (writer.BlockInvariant($"void {componentName}_update(global::Windows.UI.Xaml.ElementStub sender)"))
										{
											using (writer.BlockInvariant($"if ({componentName}_update_That.Target is {_xClassName} that)"))
											{

												using (writer.BlockInvariant($"if (sender.IsMaterialized)"))
												{
													writer.AppendLineIndented($"that.Bindings.UpdateResources();");
												}
											}
										}

										writer.AppendLineIndented($"{closureName}.MaterializationChanged += {componentName}_update;");

										writer.AppendLineIndented($"var owner = this;");

										if (_isHotReloadEnabled)
										{
											// Attach the current context to itself to avoid having a closure in the lambda
											writer.AppendLineIndented($"global::Uno.UI.Helpers.MarkupHelper.SetElementProperty({closureName}, \"{componentName}_owner\", owner);");
										}

										using (writer.BlockInvariant($"void {componentName}_materializing(object sender)"))
										{
											if (_isHotReloadEnabled)
											{
												writer.AppendLineIndented($"var owner = global::Uno.UI.Helpers.MarkupHelper.GetElementProperty<{CurrentScope.ClassName}>(sender, \"{{componentName}}_owner\");");
											}

											// Refresh the bindings when the ElementStub is unloaded. This assumes that
											// ElementStub will be unloaded **after** the stubbed control has been created
											// in order for the component field to be filled, and Bindings.Update() to do its work.

											using (writer.BlockInvariant($"if ({componentName}_update_That.Target is {_xClassName} that)"))
											{
												if (CurrentXLoadScope != null)
												{
													foreach (var component in CurrentXLoadScope.Components)
													{
														writer.AppendLineIndented($"that.{component.VariableName}.ApplyXBind();");
														writer.AppendLineIndented($"that.{component.VariableName}.UpdateResourceBindings();");
													}

													BuildxBindEventHandlerInitializers(writer, CurrentXLoadScope.xBindEventsHandlers, "that.");
												}
											}
										}

										writer.AppendLineIndented($"{closureName}.Materializing += {componentName}_materializing;");
									}
									else
									{
										// TODO for https://github.com/unoplatform/uno/issues/6700
									}

								}
							}
							else
							{
								if (visibilityMember != null)
								{
									innerWriter.AppendLineInvariantIndented(
										"{0}.Visibility = {1};",
										closureName,
										BuildLiteralValue(visibilityMember)
									);
								}
							}

							XamlMemberDefinition GenerateBinding(string name, XamlMemberDefinition? memberDefinition, XamlObjectDefinition owner)
							{
								var def = new XamlMemberDefinition(
									new XamlMember(name,
										elementStubType,
										false
									), 0, 0,
									owner
								);

								if (memberDefinition != null)
								{
									def.Objects.AddRange(memberDefinition.Objects);
								}

								BuildComplexPropertyValue(innerWriter, def, closureName + ".", closureName);

								return def;
							}
						}

						xLoadScopeDisposable?.Dispose();
					}
					);
				}
			}

			return null;
		}


		/// <summary>
		/// Set the active DefaultBindMode, if x:DefaultBindMode is defined on this <paramref name="xamlObjectDefinition"/>.
		/// </summary>
		private IDisposable? TrySetDefaultBindMode(XamlObjectDefinition? xamlObjectDefinition, string? ambientDefaultBindMode = null)
		{
			var definedMode = xamlObjectDefinition
				?.Members
				.FirstOrDefault(m => m.Member.Name == "DefaultBindMode")?.Value?.ToString()
				?? ambientDefaultBindMode;

			if (definedMode == null)
			{
				return null;
			}
			else if (!IsValid(definedMode))
			{
				throw new InvalidOperationException("Invalid value specified for attribute 'DefaultBindMode'.  Accepted values are 'OneWay', 'OneTime', or 'TwoWay'.");
			}
			else
			{
				_currentDefaultBindMode.Push(definedMode);
				return new DisposableAction(() => _currentDefaultBindMode.Pop());
			}

			bool IsValid(string mode)
			{
				switch (mode)
				{
					case "OneWay":
					case "OneTime":
					case "TwoWay":
						return true;
					default:
						return false;
				}
			}
		}

		/// <summary>
		/// Checks if the element is a native view and, if so, wraps it in a container for addition to the managed visual tree.
		/// </summary>
		private IDisposable? TryAdaptNative(IIndentedStringBuilder writer, XamlObjectDefinition xamlObjectDefinition, INamedTypeSymbol? targetType)
		{
			if (IsManagedViewBaseType(targetType) && !IsFrameworkElement(xamlObjectDefinition.Type) && IsNativeView(xamlObjectDefinition.Type))
			{
				writer.AppendLineIndented("global::Windows.UI.Xaml.Media.VisualTreeHelper.AdaptNative(");
				return new DisposableAction(() => writer.AppendIndented(")"));
			}

			return null;
		}

		private void BuildChildThroughSubclass(IIndentedStringBuilder writer, XamlMemberDefinition contentOwner, string returnType)
		{
			TryAnnotateWithGeneratorSource(writer);
			// To prevent conflicting names whenever we are working with dictionaries, subClass index is a Guid in those cases
			var subClassPrefix = _scopeStack.Aggregate("", (val, scope) => val + scope.Name);

			var namespacePrefix = _scopeStack.Count == 1 && _scopeStack.Last().Name.EndsWith("RD", StringComparison.Ordinal) ? "__Resources." : "";

			var subclassName = $"_{_fileUniqueId}_{subClassPrefix}SC{(_subclassIndex++).ToString(CultureInfo.InvariantCulture)}";

			RegisterChildSubclass(subclassName, contentOwner, returnType);

			writer.AppendLineIndented($"new {namespacePrefix}{subclassName}().Build(__owner)");
		}

		private string GenerateConstructorParameters(INamedTypeSymbol? type)
		{
			if (IsType(type, Generation.AndroidViewSymbol.Value))
			{
				// For android, all native control must take a context as their first parameters
				// To be able to use this control from the Xaml, we need to generate a constructor
				// call that takes the ContextHelper.Current as the first parameter.
				var hasContextConstructor = type.Constructors.Any(c => c.Parameters.Length == 1 && SymbolEqualityComparer.Default.Equals(c.Parameters[0].Type, Generation.AndroidContentContextSymbol.Value));

				if (hasContextConstructor)
				{
					return "(global::Uno.UI.ContextHelper.Current)";
				}
			}

			return "";
		}

		private bool HasCustomInitializer(XamlObjectDefinition definition)
		{
			var propertyType = FindType(definition.Type);

			if (propertyType != null)
			{
				propertyType = FindUnderlyingType(propertyType);
				if (propertyType.TypeKind == TypeKind.Enum)
				{
					return true;
				}

				switch (propertyType.SpecialType)
				{
					case SpecialType.System_Int32:
					case SpecialType.System_Single:
					case SpecialType.System_Int64:
					case SpecialType.System_Int16:
					case SpecialType.System_Byte:
					case SpecialType.System_Double:
					case SpecialType.System_String:
					case SpecialType.System_Boolean:
						return true;
				}

				switch (propertyType.GetFullyQualifiedTypeExcludingGlobal())
				{
					case XamlConstants.Types.Thickness:
					case XamlConstants.Types.FontFamily:
					case XamlConstants.Types.FontWeight:
					case XamlConstants.Types.GridLength:
					case XamlConstants.Types.CornerRadius:
					case XamlConstants.Types.Brush:
					case XamlConstants.Types.Duration:
					case "UIKit.UIColor":
					case "Windows.UI.Color":
					case "Color":
					case "Windows.UI.Xaml.Media.ImageSource":
						return true;
				}
			}

			return false;
		}

		private void BuildInitializer(IIndentedStringBuilder writer, XamlObjectDefinition xamlObjectDefinition, XamlMemberDefinition? owner = null)
		{
			TryAnnotateWithGeneratorSource(writer);
			var initializer = xamlObjectDefinition.Members.First(m => m.Member.Name == "_Initialization");

			if (IsPrimitive(xamlObjectDefinition))
			{
				if (xamlObjectDefinition.Type.Name == "Double" || xamlObjectDefinition.Type.Name == "Single")
				{
					if (initializer.Value == null)
					{
						throw new InvalidOperationException($"Initializer value for {xamlObjectDefinition.Type.Name} cannot be empty");
					}

					writer.AppendLineInvariantIndented("{0}", GetFloatingPointLiteral(initializer.Value.ToString() ?? "", GetType(xamlObjectDefinition.Type), owner));
				}
				else if (xamlObjectDefinition.Type.Name == "Boolean")
				{
					if (initializer.Value == null)
					{
						throw new InvalidOperationException($"Initializer value for {xamlObjectDefinition.Type.Name} cannot be empty");
					}

					writer.AppendLineInvariantIndented("{1}", xamlObjectDefinition.Type.Name, initializer.Value.ToString()?.ToLowerInvariant());
				}
				else
				{
					writer.AppendLineInvariantIndented("{1}", xamlObjectDefinition.Type.Name, initializer.Value);
				}
			}
			else if (IsString(xamlObjectDefinition))
			{
				writer.AppendLineInvariantIndented("\"{1}\"", xamlObjectDefinition.Type.Name, DoubleEscape(initializer.Value?.ToString()));
			}
			else
			{
				writer.AppendLineInvariantIndented("new {0}({1})", GetGlobalizedTypeName(xamlObjectDefinition.Type.Name), initializer.Value);
			}
		}

		private string GetFloatingPointLiteral(string memberValue, INamedTypeSymbol type, XamlMemberDefinition? owner)
		{
			var name = ValidatePropertyType(type, owner);

			var isDouble = IsDouble(name);

			if (memberValue.EndsWith("nan", StringComparison.OrdinalIgnoreCase) || memberValue.Equals("auto", StringComparison.OrdinalIgnoreCase))
			{
				return "{0}.NaN".InvariantCultureFormat(isDouble ? "double" : "float");
			}
			else if (memberValue.EndsWith("positiveinfinity", StringComparison.OrdinalIgnoreCase))
			{
				return "{0}.PositiveInfinity".InvariantCultureFormat(isDouble ? "double" : "float");
			}
			else if (memberValue.EndsWith("negativeinfinity", StringComparison.OrdinalIgnoreCase))
			{
				return "{0}.NegativeInfinity".InvariantCultureFormat(isDouble ? "double" : "float");
			}
			else if (memberValue.EndsWith("px", StringComparison.OrdinalIgnoreCase))
			{
#if DEBUG
				Console.WriteLine($"The value [{memberValue}] is specified in pixel and is not yet supported. ({owner?.LineNumber}, {owner?.LinePosition} in {_fileDefinition.FilePath})");
#endif
				return "{0}{1}".InvariantCultureFormat(memberValue.TrimEnd("px"), isDouble ? "d" : "f");
			}

			// UWP's Xaml parsing ignores curly brackets at beginning and end of a double literal
			memberValue = memberValue.Trim('{', '}');

			if (isDouble)
			{
				// UWP does that for double but not for float.
				memberValue = IgnoreStartingFromFirstSpaceIgnoreLeading(memberValue);
			}

			return "{0}{1}".InvariantCultureFormat(memberValue, isDouble ? "d" : "f");
		}

		private static string IgnoreStartingFromFirstSpaceIgnoreLeading(string value)
		{
			var span = value.AsSpan().TrimStart();

			var firstWhitespace = -1;
			for (int i = 0; i < span.Length; i++)
			{
				if (char.IsWhiteSpace(span[i]))
				{
					firstWhitespace = i;
					break;
				}
			}

			return firstWhitespace == -1
				? value
				: span.Slice(0, firstWhitespace).ToString();
		}

		private string ValidatePropertyType(INamedTypeSymbol propertyType, XamlMemberDefinition? owner)
		{
			var displayString = propertyType.GetFullyQualifiedTypeExcludingGlobal();
			if (IsDouble(displayString) &&
				owner != null && (
				owner.Member.Name == "Width" ||
				owner.Member.Name == "Height" ||
				owner.Member.Name == "MinWidth" ||
				owner.Member.Name == "MinHeight" ||
				owner.Member.Name == "MaxWidth" ||
				owner.Member.Name == "MaxHeight"
				))
			{
				return "float";
			}

			return displayString;
		}

		private bool IsDirectUserControlSubType(INamedTypeSymbol? symbol)
		{
			return Generation.UserControlSymbol.Value.Equals(symbol?.BaseType, SymbolEqualityComparer.Default);
		}

		private NameScope CurrentScope
			=> _scopeStack.Peek();

		private IDisposable Scope(string? @namespace, string className)
		{
			_scopeStack.Push(new NameScope(@namespace, className));

			return new DisposableAction(() => _scopeStack.Pop());
		}

		private ComponentDefinition AddComponentForCurrentScope(XamlObjectDefinition objectDefinition)
		{
			// Prefix with the run ID so that we can leverage the removal of fields/properties during HR sessions
			var componentDefinition = new ComponentDefinition(
				objectDefinition,
				true,
				$"_component_{CurrentScope.ComponentCount}");
			CurrentScope.Components.Add(componentDefinition);

			if (CurrentXLoadScope is { } xLoadScope)
			{
				CurrentXLoadScope.Components.Add(new ComponentEntry(componentDefinition.MemberName, objectDefinition));
			}

			return componentDefinition;
		}

		private void AddComponentForParentScope(XamlObjectDefinition objectDefinition)
		{
			// Add the element stub as a strong reference, so that the
			// stub can be brought back if the loaded state changes.
			CurrentScope.Components.Add(new ComponentDefinition(objectDefinition, IsWeakReference: false, $"_component_{CurrentScope.ComponentCount}"));

			if (_xLoadScopeStack.Count > 1)
			{
				var parent = _xLoadScopeStack.Skip(1).First();

				parent.Components.Add(new ComponentEntry(CurrentScope.Components.Last().MemberName, objectDefinition));
			}
		}

		private void AddXBindEventHandlerToScope(string fieldName, string ownerTypeName, INamedTypeSymbol declaringType, ComponentDefinition? componentDefinition)
		{
			if (componentDefinition is null)
			{
				throw new InvalidOperationException("The component definition cannot be null.");
			}

			var thatParameter = _isHotReloadEnabled ? $"{ownerTypeName}, " : "";

			var builderDelegateType = $"global::System.Action<{thatParameter}{declaringType.GetFullyQualifiedTypeIncludingGlobal()}>";
			var definition = new EventHandlerBackingFieldDefinition(builderDelegateType, fieldName, Accessibility.Private, componentDefinition.MemberName);

			CurrentScope.xBindEventsHandlers.Add(definition);

			if (CurrentXLoadScope is { } xLoadScope)
			{
				CurrentXLoadScope.xBindEventsHandlers.Add(definition);
			}
		}

		private XLoadScope? CurrentXLoadScope
			=> _xLoadScopeStack.Count != 0 ? _xLoadScopeStack.Peek() : null;

		private IDisposable XLoadScope()
		{
			_xLoadScopeStack.Push(new XLoadScope());

			return new DisposableAction(() => _xLoadScopeStack.Pop());
		}

		private string? CurrentResourceOwner
			=> _resourceOwner != 0 ? $"__ResourceOwner_{_resourceOwner.ToString(CultureInfo.InvariantCulture)}" : null;

		private string CurrentResourceOwnerName
			=> CurrentResourceOwner ?? "this";

		public bool HasImplicitViewPinning
			=> Generation.IOSViewSymbol.Value is not null || Generation.AppKitViewSymbol.Value is not null;

		/// <summary>
		/// Pushes a ResourceOwner variable name onto the stack
		/// </summary>
		/// <remarks>
		/// The ResourceOwner scope is used to propagate the top-level owner of the resources
		/// in order for FrameworkTemplates contents to access the code-behind context, without
		/// causing circular references and case memory leaks.
		/// </remarks>
		private IDisposable ResourceOwnerScope()
		{
			_resourceOwner++;

			return new DisposableAction(() => _resourceOwner--);
		}

		/// <summary>
		/// If flag is set, decorate the generated code with a marker of the current method. Useful for pinpointing the source of a bug or other undesired behavior.
		/// </summary>
		private void TryAnnotateWithGeneratorSource(IIndentedStringBuilder writer, string? suffix = null, [CallerMemberName] string? callerName = null, [CallerLineNumber] int lineNumber = 0)
		{
			if (_shouldAnnotateGeneratedXaml)
			{
				writer.Append(GetGeneratorSourceAnnotation(callerName, lineNumber, suffix));
			}
		}

		private void TryAnnotateWithGeneratorSource(ref string str, string? suffix = null, [CallerMemberName] string? callerName = null, [CallerLineNumber] int lineNumber = 0)
		{
			if (_shouldAnnotateGeneratedXaml && str != null)
			{
				str = GetGeneratorSourceAnnotation(callerName, lineNumber, suffix) + str;
			}
		}

		private static string GetGeneratorSourceAnnotation(string? callerName, int lineNumber, string? suffix)
		{
			if (suffix != null)
			{
				suffix = "-" + suffix;
			}
			return "/*{0} L:{1}{2}*/".InvariantCultureFormat(callerName, lineNumber, suffix);
		}
	}
}<|MERGE_RESOLUTION|>--- conflicted
+++ resolved
@@ -4139,16 +4139,12 @@
 			_partials.Add(format.InvariantCultureFormat(values));
 		}
 
-<<<<<<< HEAD
 		private void RegisterXBindTryGetDeclaration(string declaration)
 		{
 			CurrentScope.XBindTryGetMethodDeclarations.Add(declaration);
 		}
 
-		private void RegisterBackingField(string type, string name, Accessibility accessibility)
-=======
 		private void RegisterBackingField(string globalizedType, string name, Accessibility accessibility)
->>>>>>> 64d1d5f4
 		{
 			CurrentScope.BackingFields.Add(new BackingFieldDefinition(globalizedType, name, accessibility));
 		}
@@ -4424,10 +4420,6 @@
 						{
 							if (!string.IsNullOrWhiteSpace(rawBindBack))
 							{
-<<<<<<< HEAD
-								var targetPropertyType = GetXBindPropertyPathType(propertyPaths.properties[0], dataTypeSymbol).ToDisplayString(NullableFlowState.None);
-=======
->>>>>>> 64d1d5f4
 								return $"(___ctx, __value) => {{ if(___ctx is {dataType} ___tctx) {{ ___tctx.{rawBindBack}(({propertyType})__value); }} }}";
 							}
 							else
@@ -4439,16 +4431,11 @@
 						{
 							if (propertyPaths.properties.Length == 1)
 							{
-<<<<<<< HEAD
-								var targetPropertyType = GetXBindPropertyPathType(propertyPaths.properties[0], dataTypeSymbol).ToDisplayString(NullableFlowState.None);
+								var targetPropertyType = GetXBindPropertyPathType(propertyPaths.properties[0], dataTypeSymbol).GetFullyQualifiedTypeIncludingGlobal();
 								var contextFunction = XBindExpressionParser.Rewrite("___tctx", rawFunction, dataTypeSymbol, _metadataHelper.Compilation.GlobalNamespace, isRValue: false, _xBindCounter, FindType);
 								// There is no "TryGet*" method declaration for LValue usages.
 								Debug.Assert(contextFunction.MethodDeclaration is null);
 								return $"(___ctx, __value) => {{ if(___ctx is {dataType} ___tctx) {{ {contextFunction.Expression} = ({targetPropertyType})global::Windows.UI.Xaml.Markup.XamlBindingHelper.ConvertValue(typeof({targetPropertyType}), __value); }} }}";
-=======
-								var targetPropertyType = GetXBindPropertyPathType(propertyPaths.properties[0], GetType(dataType)).GetFullyQualifiedTypeIncludingGlobal();
-								return $"(___ctx, __value) => {{ if(___ctx is {dataType} ___tctx) {{ {contextFunction} = ({targetPropertyType})global::Windows.UI.Xaml.Markup.XamlBindingHelper.ConvertValue(typeof({targetPropertyType}), __value); }} }}";
->>>>>>> 64d1d5f4
 							}
 							else
 							{
@@ -4498,12 +4485,8 @@
 						{
 							if (propertyPaths.properties.Length == 1)
 							{
-<<<<<<< HEAD
 								var rewrittenLValue = string.IsNullOrEmpty(rawFunction) ? "___ctx" : XBindExpressionParser.Rewrite("___tctx", rawFunction, _xClassName.Symbol, _metadataHelper.Compilation.GlobalNamespace, isRValue: false, _xBindCounter, FindType).Expression;
-								var targetPropertyType = GetXBindPropertyPathType(propertyPaths.properties[0]).ToDisplayString(NullableFlowState.None);
-=======
 								var targetPropertyType = GetXBindPropertyPathType(propertyPaths.properties[0]).GetFullyQualifiedTypeIncludingGlobal();
->>>>>>> 64d1d5f4
 								return $"(___ctx, __value) => {{ " +
 									$"if(___ctx is {_xClassName} ___tctx) " +
 									$"{rewrittenLValue} = ({targetPropertyType})global::Windows.UI.Xaml.Markup.XamlBindingHelper.ConvertValue(typeof({targetPropertyType}), __value);" +
