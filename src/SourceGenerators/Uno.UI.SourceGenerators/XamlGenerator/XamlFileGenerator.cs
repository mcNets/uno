#nullable enable

using Uno.Extensions;
using Uno.MsBuildTasks.Utils;
using Uno.MsBuildTasks.Utils.XamlPathParser;
using Uno.UI.SourceGenerators.XamlGenerator.Utils;
using System;
using System.Collections.Generic;
using System.Diagnostics;
using System.Globalization;
using System.IO;
using System.Linq;
using System.Text;
using System.Threading.Tasks;
using System.Text.RegularExpressions;
using Microsoft.CodeAnalysis;
using Uno.Roslyn;
using System.Threading;
using Uno;
using Uno.Equality;
using Uno.Logging;
using Uno.UI.SourceGenerators.XamlGenerator.XamlRedirection;
using System.Runtime.CompilerServices;
using Uno.UI.Xaml;
using Uno.Disposables;
using Uno.UI.SourceGenerators.BindableTypeProviders;

using Microsoft.CodeAnalysis.Text;

#if NETFRAMEWORK
using Microsoft.Build.Execution;
using Uno.SourceGeneration;
using GeneratorExecutionContext = Uno.SourceGeneration.GeneratorExecutionContext;
#endif


namespace Uno.UI.SourceGenerators.XamlGenerator
{
	internal partial class XamlFileGenerator
	{
		private const string GlobalPrefix = "global::";
		private const string QualifiedNamespaceMarker = ".";

		private readonly Dictionary<string, string[]> _knownNamespaces = new Dictionary<string, string[]>
		{
			{
				XamlConstants.PresentationXamlXmlNamespace,
				XamlConstants.Namespaces.PresentationNamespaces
			},
			{
				XamlConstants.XamlXmlNamespace,
				new [] {
					"System",
				}
			},
		};

		private static readonly string[] FrameworkTemplateTypes = new[] { "DataTemplate", "ControlTemplate", "ItemsPanelTemplate" };

		private readonly Dictionary<string, XamlObjectDefinition> _namedResources = new Dictionary<string, XamlObjectDefinition>();
		private readonly List<string> _partials = new List<string>();
		/// <summary>
		/// Names of disambiguated keys associated with resource definitions. These are created for top-level ResourceDictionary declarations only.
		/// </summary>
		private readonly Dictionary<(string? Theme, string ResourceKey), string> _topLevelQualifiedKeys = new Dictionary<(string?, string), string>();
		private readonly Stack<NameScope> _scopeStack = new Stack<NameScope>();
		private readonly Stack<ResourceOwner> _resourceOwnerStack = new Stack<ResourceOwner>();
		private readonly XamlFileDefinition _fileDefinition;
		private readonly string _targetPath;
		private readonly string _defaultNamespace;
		private readonly RoslynMetadataHelper _metadataHelper;
		private readonly string _fileUniqueId;
		private readonly DateTime _lastReferenceUpdateTime;
		private readonly string[] _analyzerSuppressions;
		private readonly string[] _resourceKeys;
		private readonly bool _outputSourceComments;
		private int _applyIndex = 0;
		private int _collectionIndex = 0;
		private int _subclassIndex = 0;
		private int _dictionaryPropertyIndex = 0;
		private string? _themeDictionaryCurrentlyBuilding;
		private readonly XamlGlobalStaticResourcesMap _globalStaticResourcesMap;
		private readonly bool _isUiAutomationMappingEnabled;
		private readonly Dictionary<string, string[]> _uiAutomationMappings;
		private readonly string _defaultLanguage;
		private readonly bool _isDebug;
		private readonly string _relativePath;
		/// <summary>
		/// True if the file currently being parsed contains a top-level ResourceDictionary definition.
		/// </summary>
		private bool _isTopLevelDictionary;
		private readonly bool _isUnoAssembly;

		/// <summary>
		/// True if VisualStateManager children can be set lazily
		/// </summary>
		private readonly bool _isLazyVisualStateManagerEnabled;

		/// <summary>
		/// True if XAML resource trimming is enabled
		/// </summary>
		private readonly bool _xamlResourcesTrimming;

		/// <summary>
		/// True if the generator is currently creating child subclasses (for templates, etc)
		/// </summary>
		private bool _isInChildSubclass = false;
		/// <summary>
		/// True if the generator is currently creating the inner singleton class associated with a top-level resource dictionary
		/// </summary>
		private bool _isInSingletonInstance = false;

		/// <summary>
		/// Context to report diagnostics to
		/// </summary>
		private readonly GeneratorExecutionContext _generatorContext;

		/// <summary>
		/// The current DefaultBindMode for x:Bind bindings, as set by app code for the current Xaml subtree.
		/// </summary>
		private readonly Stack<string> _currentDefaultBindMode = new Stack<string>(new[] { "OneTime" });

		// Determines if the source generator will skip the inclusion of UseControls in the
		// visual tree. See https://github.com/unoplatform/uno/issues/61
		private readonly bool _skipUserControlsInVisualTree;

		private readonly List<INamedTypeSymbol> _xamlAppliedTypes = new List<INamedTypeSymbol>();

		private readonly INamedTypeSymbol _elementStubSymbol;
		private readonly INamedTypeSymbol _contentPresenterSymbol;
		private readonly INamedTypeSymbol _stringSymbol;
		private readonly INamedTypeSymbol _objectSymbol;
		private readonly INamedTypeSymbol _frameworkElementSymbol;
		private readonly INamedTypeSymbol _uiElementSymbol;
		private readonly INamedTypeSymbol _dependencyObjectSymbol;
		private readonly INamedTypeSymbol _markupExtensionSymbol;
		private readonly INamedTypeSymbol _dependencyObjectParseSymbol;
		private readonly INamedTypeSymbol? _androidContentContextSymbol; // Android.Content.Context
		private readonly INamedTypeSymbol? _androidViewSymbol; // Android.Views.View
		private readonly INamedTypeSymbol? _iOSViewSymbol; // UIKit.UIView
		private readonly INamedTypeSymbol? _appKitViewSymbol; // AppKit.NSView

		private readonly INamedTypeSymbol _iCollectionSymbol;
		private readonly INamedTypeSymbol _iCollectionOfTSymbol;
		private readonly INamedTypeSymbol _iConvertibleSymbol;
		private readonly INamedTypeSymbol _iListSymbol;
		private readonly INamedTypeSymbol _iListOfTSymbol;
		private readonly INamedTypeSymbol _iDictionaryOfTKeySymbol;
		private readonly INamedTypeSymbol _dataBindingSymbol;
		private readonly INamedTypeSymbol _styleSymbol;
		private readonly INamedTypeSymbol _setterSymbol;
		private readonly INamedTypeSymbol _colorSymbol;

		private readonly List<INamedTypeSymbol> _xamlConversionTypes;

		private readonly bool _isWasm;

		/// <summary>
		/// If set, code generated from XAML will be annotated with the source method and line # in this file, for easier debugging.
		/// </summary>
		private readonly bool _shouldAnnotateGeneratedXaml;

		private string ParseContextPropertyAccess =>
			 (_isTopLevelDictionary, _isInSingletonInstance) switch
			 {
				 (true, false) => "{0}{1}.GlobalStaticResources.{2}.Instance.{3}".InvariantCultureFormat(
					GlobalPrefix,
					_defaultNamespace,
					SingletonClassName,
					XamlCodeGeneration.ParseContextPropertyName
				),
				 (true, true) => "this.{0}".InvariantCultureFormat(XamlCodeGeneration.ParseContextPropertyName),
				 _ => "{0}{1}.GlobalStaticResources.{2}".InvariantCultureFormat(
					GlobalPrefix,
					_defaultNamespace,
					XamlCodeGeneration.ParseContextPropertyName
				)
			 };

		private string SingletonInstanceAccess => _isInSingletonInstance ?
			"this" :
			"{0}{1}.GlobalStaticResources.{2}.Instance".InvariantCultureFormat(
					GlobalPrefix,
					_defaultNamespace,
					SingletonClassName
				);

		/// <summary>
		/// Name to use for inner singleton containing top-level ResourceDictionary properties
		/// </summary>
		private string SingletonClassName => $"ResourceDictionarySingleton__{_fileDefinition.ShortId}";

		private const string DictionaryProviderInterfaceName = "global::Uno.UI.IXamlResourceDictionaryProvider";

		static XamlFileGenerator()
		{
			_findContentProperty = Funcs.Create<INamedTypeSymbol, IPropertySymbol?>(SourceFindContentProperty).AsLockedMemoized();
			_isAttachedProperty = Funcs.Create<INamedTypeSymbol, string, bool>(SourceIsAttachedProperty).AsLockedMemoized();
			_getAttachedPropertyType = Funcs.Create<INamedTypeSymbol, string, INamedTypeSymbol>(SourceGetAttachedPropertyType).AsLockedMemoized();
		}

		public XamlFileGenerator(
			XamlFileDefinition file,
			string targetPath,
			string defaultNamespace,
			RoslynMetadataHelper metadataHelper,
			string fileUniqueId,
			DateTime lastReferenceUpdateTime,
			string[] analyzerSuppressions,
			string[] resourceKeys,
			bool outputSourceComments,
			XamlGlobalStaticResourcesMap globalStaticResourcesMap,
			bool isUiAutomationMappingEnabled,
			Dictionary<string, string[]> uiAutomationMappings,
			string defaultLanguage,
			bool isWasm,
			bool isDebug,
			bool skipUserControlsInVisualTree,
			bool shouldAnnotateGeneratedXaml,
			bool isUnoAssembly,
			bool isLazyVisualStateManagerEnabled,
<<<<<<< HEAD
			GeneratorExecutionContext generatorContext
=======
			bool xamlResourcesTrimming
>>>>>>> 7fb9975a
		)
		{
			_fileDefinition = file;
			_targetPath = targetPath;
			_defaultNamespace = defaultNamespace;
			_metadataHelper = metadataHelper;
			_fileUniqueId = fileUniqueId;
			_lastReferenceUpdateTime = lastReferenceUpdateTime;
			_analyzerSuppressions = analyzerSuppressions;
			_resourceKeys = resourceKeys;
			_outputSourceComments = outputSourceComments;
			_globalStaticResourcesMap = globalStaticResourcesMap;
			_isUiAutomationMappingEnabled = isUiAutomationMappingEnabled;
			_uiAutomationMappings = uiAutomationMappings;
			_defaultLanguage = defaultLanguage.HasValue() ? defaultLanguage : "en-US";
			_isDebug = isDebug;
			_skipUserControlsInVisualTree = skipUserControlsInVisualTree;
			_shouldAnnotateGeneratedXaml = shouldAnnotateGeneratedXaml;
			_isLazyVisualStateManagerEnabled = isLazyVisualStateManagerEnabled;
<<<<<<< HEAD
			_generatorContext = generatorContext;
=======
			_xamlResourcesTrimming = xamlResourcesTrimming;
>>>>>>> 7fb9975a

			InitCaches();

			_relativePath = PathHelper.GetRelativePath(_targetPath, _fileDefinition.FilePath);
			_stringSymbol = GetType("System.String");
			_objectSymbol = GetType("System.Object");
			_elementStubSymbol = GetType(XamlConstants.Types.ElementStub);
			_setterSymbol = GetType(XamlConstants.Types.Setter);
			_contentPresenterSymbol = GetType(XamlConstants.Types.ContentPresenter);
			_frameworkElementSymbol = GetType(XamlConstants.Types.FrameworkElement);
			_uiElementSymbol = GetType(XamlConstants.Types.UIElement);
			_dependencyObjectSymbol = GetType(XamlConstants.Types.DependencyObject);
			_markupExtensionSymbol = GetType(XamlConstants.Types.MarkupExtension);
			_dependencyObjectParseSymbol = GetType(XamlConstants.Types.IDependencyObjectParse);
			_iCollectionSymbol = GetType("System.Collections.ICollection");
			_iCollectionOfTSymbol = GetType("System.Collections.Generic.ICollection`1");
			_iConvertibleSymbol = GetType("System.IConvertible");
			_iListSymbol = GetType("System.Collections.IList");
			_iListOfTSymbol = GetType("System.Collections.Generic.IList`1");
			_iDictionaryOfTKeySymbol = GetType("System.Collections.Generic.IDictionary`2");
			_dataBindingSymbol = GetType("Windows.UI.Xaml.Data.Binding");
			_styleSymbol = GetType(XamlConstants.Types.Style);
			_colorSymbol = GetType(XamlConstants.Types.Color);
			_androidContentContextSymbol = FindType("Android.Content.Context");
			_androidViewSymbol = FindType("Android.Views.View");
			_iOSViewSymbol = FindType("UIKit.UIView");
			_appKitViewSymbol = FindType("AppKit.NSView");

			_xamlConversionTypes = _metadataHelper.GetAllTypesAttributedWith(GetType(XamlConstants.Types.CreateFromStringAttribute)).ToList();

			_isWasm = isWasm;

			_isUnoAssembly = isUnoAssembly;
		}

		/// <summary>
		/// Indicates if the code generation should write #error in the generated code (and break at compile time) or write a // Warning, which would be silent.
		/// </summary>
		/// <remarks>Initial behavior is to write // Warning, hence the default value to false, but we suggest setting this to true.</remarks>
		public static bool ShouldWriteErrorOnInvalidXaml { get; set; } = false;

		public string GenerateFile()
		{
			this.Log().Info("Processing file {0}".InvariantCultureFormat(_fileDefinition.FilePath));

			var partialFileName = Path.GetFileNameWithoutExtension(_fileDefinition.FilePath);

			// Check for the Roslyn generator's output location
			var outputFile = Path.Combine(
				_targetPath,
				$@"g\{typeof(XamlCodeGenerator).Name}\{_fileDefinition.UniqueID}.g.cs"
				);

			if (File.Exists(outputFile))
			{
				var outputInfo = new FileInfo(outputFile);
				var inputInfo = new FileInfo(_fileDefinition.FilePath);

				if (
					outputInfo.LastWriteTime >= inputInfo.LastWriteTime

					// Check for the references update time. If the file has been generated before the last write time
					// on the references, regenerate the output.
					&& outputInfo.LastWriteTime > _lastReferenceUpdateTime

					// Empty files should be regenerated
					&& outputInfo.Length != 0
				)
				{
					this.Log().Info("Skipping unmodified file {0}".InvariantCultureFormat(_fileDefinition.FilePath));
					return File.ReadAllText(outputFile);
				}
			}

			try
			{
				return InnerGenerateFile();
			}
			catch (Exception e)
			{
				throw new Exception($"Processing failed for file {_fileDefinition.FilePath} ({e})", e);
			}
		}

		private void TryGenerateWarningForInconsistentBaseType(IndentedStringBuilder writer, XamlObjectDefinition topLevelControl)
		{
			var xamlDefinedBaseType  = GetType(topLevelControl.Type);
			var fullClassName        = _className.ns + "." + _className.className;
			var classDefinedBaseType = FindType(fullClassName)?.BaseType;

			if (!SymbolEqualityComparer.Default.Equals(xamlDefinedBaseType, classDefinedBaseType))
			{
				var locations = FindType(fullClassName)?.Locations;
				if (locations != null && locations.Value.Length > 0)
				{
					var diagnostic = Diagnostic.Create(XamlCodeGenerationDiagnostics.GenericXamlWarningRule,
					                                   locations.Value[0],
					                                   $"{fullClassName} does not explicitly define the {xamlDefinedBaseType} base type in code behind.");
					_generatorContext.ReportDiagnostic(diagnostic);
				}
				else
				{
					writer.AppendLineInvariant($"#warning {fullClassName} does not explicitly define the {xamlDefinedBaseType} base type in code behind.");
				}
			}
		}

		private string InnerGenerateFile()
		{
			var writer = new IndentedStringBuilder();

			writer.AppendLineInvariant("// <autogenerated />");
			writer.AppendLineInvariant("#pragma warning disable 618  // Ignore obsolete members warnings");
			writer.AppendLineInvariant("#pragma warning disable 105  // Ignore duplicate namespaces");
			writer.AppendLineInvariant("#pragma warning disable 1591 // Ignore missing XML comment warnings");
			writer.AppendLineInvariant("using System;");
			writer.AppendLineInvariant("using System.Collections.Generic;");
			writer.AppendLineInvariant("using System.Diagnostics;");
			writer.AppendLineInvariant("using System.Linq;");
			writer.AppendLineInvariant("using Uno.UI;");
			writer.AppendLineInvariant("using Uno.UI.Xaml;");

			//TODO Determine the list of namespaces to use
			foreach (var ns in XamlConstants.Namespaces.All)
			{
				writer.AppendLineInvariant($"using {ns};");
			}

			writer.AppendLineInvariant("using Uno.Extensions;");
			writer.AppendLineInvariant("using Uno;");
			writer.AppendLineInvariant("using Uno.UI.Helpers.Xaml;");

			writer.AppendLineInvariant("using {0};", _defaultNamespace);

			// For Subclass build functionality
			writer.AppendLineInvariant("");
			writer.AppendLineInvariant("#if __ANDROID__");
			writer.AppendLineInvariant("using _View = Android.Views.View;");
			writer.AppendLineInvariant("#elif __IOS__");
			writer.AppendLineInvariant("using _View = UIKit.UIView;");
			writer.AppendLineInvariant("#elif __MACOS__");
			writer.AppendLineInvariant("using _View = AppKit.NSView;");
			writer.AppendLineInvariant("#elif UNO_REFERENCE_API");
			writer.AppendLineInvariant("using _View = Windows.UI.Xaml.UIElement;");
			writer.AppendLineInvariant("#elif NET461");
			writer.AppendLineInvariant("using _View = Windows.UI.Xaml.UIElement;");
			writer.AppendLineInvariant("#endif");

			writer.AppendLineInvariant("");

			var topLevelControl = _fileDefinition.Objects.First();

			if (topLevelControl.Type.Name == "ResourceDictionary")
			{
				_isTopLevelDictionary = true;

				BuildResourceDictionaryBackingClass(writer, topLevelControl);
				BuildTopLevelResourceDictionary(writer, topLevelControl);
			}
			else
			{
				_className = GetClassName(topLevelControl);

				using (writer.BlockInvariant("namespace {0}", _className.ns))
				{
					AnalyzerSuppressionsGenerator.Generate(writer, _analyzerSuppressions);
					TryGenerateWarningForInconsistentBaseType(writer, topLevelControl);

					var controlBaseType = GetType(topLevelControl.Type);

					using (writer.BlockInvariant("public partial class {0} : {1}", _className.className, controlBaseType.ToDisplayString()))
					{
						var isDirectUserControlChild = _skipUserControlsInVisualTree && IsUserControl(topLevelControl.Type, checkInheritance: false);

						using (Scope(_className.ns, _className.className))
						{
							using (writer.BlockInvariant(BuildControlInitializerDeclaration(_className.className, topLevelControl)))
							{
								if (IsApplication(topLevelControl.Type))
								{
									BuildApplicationInitializerBody(writer, topLevelControl);
								}
								else
								{
									BuildGenericControlInitializerBody(writer, topLevelControl, isDirectUserControlChild);
									BuildNamedResources(writer, _namedResources);
								}

								BuildCompiledBindingsInitializer(writer, _className.className, controlBaseType);

								if (isDirectUserControlChild)
								{
									writer.AppendLineInvariant("return content;");
								}
							}

							if (isDirectUserControlChild)
							{
								using (writer.BlockInvariant("public {0}(bool skipsInitializeComponents)", _className.className))
								{
								}

								using (writer.BlockInvariant("private void InitializeComponent()"))
								{
									writer.AppendLineInvariant("Content = (_View)GetContent();");

									BuildCompiledBindingsInitializer(writer, _className.className, controlBaseType);

									if (_isDebug)
									{
										writer.AppendLineInvariant($"global::Uno.UI.FrameworkElementHelper.SetBaseUri(this, \"file:///{_fileDefinition.FilePath.Replace("\\", "/")}\");");
									}
								}
							}

							TryBuildElementStubHolders(writer);

							BuildPartials(writer, isStatic: false);

							BuildBackingFields(writer);

							BuildChildSubclasses(writer);

							BuildComponentFields(writer);

							BuildCompiledBindings(writer, _className.className);
						}
					}
				}
			}

			BuildXamlApplyBlocks(writer);

			// var formattedCode = ReformatCode(writer.ToString());
			return writer.ToString();
		}

		private void BuildXamlApplyBlocks(IndentedStringBuilder writer)
		{
			TryAnnotateWithGeneratorSource(writer);
			using (writer.BlockInvariant("namespace {0}", _defaultNamespace))
			{
				using (writer.BlockInvariant("static class {0}XamlApplyExtensions", _fileUniqueId))
				{
					foreach (var typeInfo in _xamlAppliedTypes.Select((type, i) => new { type, Index = i }))
					{
						writer.AppendLineInvariant($"public delegate void XamlApplyHandler{typeInfo.Index}({GetGlobalizedTypeName(typeInfo.type.ToString())} instance);");

						writer.AppendLineInvariant($"[System.Runtime.CompilerServices.MethodImpl(System.Runtime.CompilerServices.MethodImplOptions.AggressiveInlining)]");
						using (writer.BlockInvariant(
							$"public static {GetGlobalizedTypeName(typeInfo.type.ToString())} {_fileUniqueId}_XamlApply(this {GetGlobalizedTypeName(typeInfo.type.ToString())} instance, XamlApplyHandler{typeInfo.Index} handler)"
						))
						{
							writer.AppendLineInvariant($"handler(instance);");
							writer.AppendLineInvariant($"return instance;");
						}
					}
				}
			}
		}

		/// <summary>
		/// Processes the 'App.xaml' file.
		/// </summary>
		private void BuildApplicationInitializerBody(IndentedStringBuilder writer, XamlObjectDefinition topLevelControl)
		{
			TryAnnotateWithGeneratorSource(writer);
			InitializeRemoteControlClient(writer);
			GenerateApiExtensionRegistrations(writer);

			GenerateResourceLoader(writer);
			writer.AppendLine();
			ApplyLiteralProperties(); //
			writer.AppendLine();
			writer.AppendLineInvariant($"global::{_defaultNamespace}.GlobalStaticResources.Initialize();");
			writer.AppendLineInvariant($"global::{_defaultNamespace}.GlobalStaticResources.RegisterResourceDictionariesBySourceLocal();");
			writer.AppendLineInvariant($"global::Uno.UI.DataBinding.BindableMetadata.Provider = new global::{_defaultNamespace}.BindableMetadataProvider();");

			writer.AppendLineInvariant($"#if __ANDROID__");
			writer.AppendLineInvariant($"global::Uno.Helpers.DrawableHelper.Drawables = typeof(global::{_defaultNamespace}.Resource.Drawable);");
			writer.AppendLineInvariant($"#endif");

			if (_isWasm)
			{
				writer.AppendLineInvariant($"// Workaround for https://github.com/dotnet/runtime/issues/44269");
				writer.AppendLineInvariant($"typeof(global::Uno.UI.Runtime.WebAssembly.HtmlElementAttribute).GetHashCode();");
			}

			RegisterAndBuildResources(writer, topLevelControl, isInInitializer: false);
			BuildProperties(writer, topLevelControl, isInline: false, returnsContent: false);

			if (_isUiAutomationMappingEnabled)
			{
				writer.AppendLineInvariant("global::Uno.UI.FrameworkElementHelper.IsUiAutomationMappingEnabled = true;");

				if (_isWasm)
				{
					// When automation mapping is enabled, remove the element ID from the ToString so test screenshots stay the same.
					writer.AppendLineInvariant("global::Uno.UI.FeatureConfiguration.UIElement.RenderToStringWithId = false;");
				}
			}

			void ApplyLiteralProperties()
			{
				writer.AppendLineInvariant("this");

				using (var blockWriter = CreateApplyBlock(writer, null, out var closure))
				{
					blockWriter.AppendLineInvariant(
						"// Source {0} (Line {1}:{2})",
						_fileDefinition.FilePath,
						topLevelControl.LineNumber,
						topLevelControl.LinePosition
					);
					BuildLiteralProperties(blockWriter, topLevelControl, closure);
				}

				writer.AppendLineInvariant(";");
			}
		}

		private void GenerateApiExtensionRegistrations(IndentedStringBuilder writer)
		{
			var apiExtensionAttributeSymbol = _metadataHelper.FindTypeByFullName("Uno.Foundation.Extensibility.ApiExtensionAttribute");

			var query = from ext in _metadataHelper.Compilation.ExternalReferences
						let sym = _metadataHelper.Compilation.GetAssemblyOrModuleSymbol(ext) as IAssemblySymbol
						where sym != null
						from attribute in sym.GetAllAttributes()
						where SymbolEqualityComparer.Default.Equals(attribute.AttributeClass, apiExtensionAttributeSymbol)
						select attribute.ConstructorArguments;

			foreach (var registration in query)
			{
				writer.AppendLineInvariant($"global::Uno.Foundation.Extensibility.ApiExtensibility.Register(typeof(global::{registration.ElementAt(0).Value}), o => new global::{registration.ElementAt(1).Value}(o));");
			}
		}

		private void InitializeRemoteControlClient(IndentedStringBuilder writer)
		{
			if (_isDebug)
			{
				if (FindType("Uno.UI.RemoteControl.RemoteControlClient") != null)
				{
					writer.AppendLineInvariant($"global::Uno.UI.RemoteControl.RemoteControlClient.Initialize(GetType());");
				}
				else
				{
					writer.AppendLineInvariant($"// Remote control client is disabled (Type Uno.UI.RemoteControl.RemoteControlClient cannot be found)");
				}
			}
		}

		private void GenerateResourceLoader(IndentedStringBuilder writer)
		{
			TryAnnotateWithGeneratorSource(writer);
			writer.AppendLineInvariant($"global::Windows.ApplicationModel.Resources.ResourceLoader.DefaultLanguage = \"{_defaultLanguage}\";");

			writer.AppendLineInvariant($"global::Windows.ApplicationModel.Resources.ResourceLoader.AddLookupAssembly(GetType().Assembly);");

			foreach (var reference in _metadataHelper.Compilation.ExternalReferences)
			{
				if (!File.Exists(reference.Display))
				{
					throw new InvalidOperationException($"The reference {reference.Display} could not be found in {reference.Display}");
				}

				using var stream = File.OpenRead(reference.Display!);
				var asm = Mono.Cecil.AssemblyDefinition.ReadAssembly(stream);

				if (asm.MainModule.HasResources && asm.MainModule.Resources.Any(r => r.Name.EndsWith("upri")))
				{
					if (asm.Name.Name == "Uno.UI")
					{
						// Avoid the use of assembly lookup as we already know the assembly
						writer.AppendLineInvariant($"global::Windows.ApplicationModel.Resources.ResourceLoader.AddLookupAssembly(typeof(global::Windows.UI.Xaml.FrameworkElement).Assembly);");
					}
					else
					{
						if (_isWasm)
						{
							var anchorType = asm.MainModule.Types.FirstOrDefault(t => t.Name == "GlobalStaticResources" && t.IsPublic)
								?? asm.MainModule.Types.FirstOrDefault(t => t.IsPublic && t.CustomAttributes.None(c => c.AttributeType.Name == "Obsolete"));

							if (anchorType != null)
							{
								// Use a public type to get the assembly to work around a WASM assembly loading issue
								writer.AppendLineInvariant($"global::Windows.ApplicationModel.Resources.ResourceLoader.AddLookupAssembly(typeof(global::{anchorType.FullName}).Assembly); /* {asm.FullName} */");
							}
						}
						else
						{
							writer.AppendLineInvariant($"global::Windows.ApplicationModel.Resources.ResourceLoader.AddLookupAssembly(global::System.Reflection.Assembly.Load(\"{asm.FullName}\"));");
						}
					}
				}
			}
		}

		/// <summary>
		/// Processes a top-level control definition.
		/// </summary>
		/// <param name="writer">String builder</param>
		/// <param name="topLevelControl">The top-level xaml object</param>
		/// <param name="isDirectUserControlChild">True if the defined control directly inherits from UserControl.</param>
		private void BuildGenericControlInitializerBody(IndentedStringBuilder writer, XamlObjectDefinition topLevelControl, bool isDirectUserControlChild)
		{
			TryAnnotateWithGeneratorSource(writer);
			// OnInitializeCompleted() seems to be used by some older code as a substitute for the constructor for UserControls, which are optimized out of the visual tree.
			RegisterPartial("void OnInitializeCompleted()");

			writer.AppendLineInvariant("var nameScope = new global::Windows.UI.Xaml.NameScope();");
			writer.AppendLineInvariant("NameScope.SetNameScope(this, nameScope);");
			TrySetParsing(writer, topLevelControl, isInitializer: false);

			using (TrySetDefaultBindMode(topLevelControl))
			{
				RegisterAndBuildResources(writer, topLevelControl, isInInitializer: false);
				BuildProperties(writer, topLevelControl, isInline: false, returnsContent: isDirectUserControlChild);

				writer.AppendLineInvariant(";");

				writer.AppendLineInvariant("");
				writer.AppendLineInvariant(isDirectUserControlChild ? "content" : "this");

				string closure;

				using (var blockWriter = CreateApplyBlock(writer, null, out closure))
				{
					blockWriter.AppendLineInvariant(
						"// Source {0} (Line {1}:{2})",
						_fileDefinition.FilePath,
						topLevelControl.LineNumber,
						topLevelControl.LinePosition
					);

					BuildLiteralProperties(blockWriter, topLevelControl, closure);
				}

				if (IsDependencyObject(topLevelControl))
				{
					BuildExtendedProperties(writer, topLevelControl, isDirectUserControlChild, useGenericApply: true);
				}
			}

			writer.AppendLineInvariant(";");

			writer.AppendLineInvariant("OnInitializeCompleted();");
			if (isDirectUserControlChild)
			{
				// For user controls, the Apply block is applied to the content, so we call CreationComplete() here
				writer.AppendLineInvariant("CreationComplete();");
			}
		}

		private void BuildPartials(IIndentedStringBuilder writer, bool isStatic)
		{
			TryAnnotateWithGeneratorSource(writer);
			foreach (var partialDefinition in _partials)
			{
				writer.AppendLineInvariant("{0}partial " + partialDefinition + ";", isStatic ? "static " : "");
			}
		}

		private void BuildBackingFields(IIndentedStringBuilder writer)
		{
			TryAnnotateWithGeneratorSource(writer);
			foreach (var backingFieldDefinition in CurrentScope.BackingFields.Distinct())
			{
				var sanitizedFieldName = SanitizeResourceName(backingFieldDefinition.Name);

				if (sanitizedFieldName != null)
				{
					CurrentScope.ReferencedElementNames.Remove(sanitizedFieldName);
				}

				writer.AppendLineInvariant($"private global::Windows.UI.Xaml.Data.ElementNameSubject _{sanitizedFieldName}Subject = new global::Windows.UI.Xaml.Data.ElementNameSubject();");


				using (writer.BlockInvariant($"{FormatAccessibility(backingFieldDefinition.Accessibility)} {GetGlobalizedTypeName(backingFieldDefinition.Type.ToString())} {sanitizedFieldName}"))
				{
					using (writer.BlockInvariant("get"))
					{
						writer.AppendLineInvariant($"return ({GetGlobalizedTypeName(backingFieldDefinition.Type.ToString())})_{sanitizedFieldName}Subject.ElementInstance;");
					}

					using (writer.BlockInvariant("set"))
					{
						writer.AppendLineInvariant($"_{sanitizedFieldName}Subject.ElementInstance = value;");
					}
				}
			}

			foreach (var xBindEventHandler in CurrentScope.xBindEventsHandlers)
			{
				// Create load-time subjects for ElementName references not in local scope
				writer.AppendLineInvariant($"{FormatAccessibility(xBindEventHandler.Accessibility)} {GetGlobalizedTypeName(xBindEventHandler.Type)} {xBindEventHandler.Name};");
			}

			foreach (var remainingReference in CurrentScope.ReferencedElementNames)
			{
				// Create load-time subjects for ElementName references not in local scope
				writer.AppendLineInvariant($"private global::Windows.UI.Xaml.Data.ElementNameSubject _{remainingReference}Subject = new global::Windows.UI.Xaml.Data.ElementNameSubject(isRuntimeBound: true, name: \"{remainingReference}\");");
			}
		}

		private static readonly char[] ResourceInvalidCharacters = new[] { '.', '-' };

		private static string? SanitizeResourceName(string? name)
		{
			if (name != null)
			{
				foreach (var c in ResourceInvalidCharacters)
				{
					name = name.Replace(c, '_');
				}
			}

			return name;
		}

		private void BuildChildSubclasses(IIndentedStringBuilder writer, bool isTopLevel = false)
		{
			_isInChildSubclass = true;
			TryAnnotateWithGeneratorSource(writer);
			var ns = $"{_defaultNamespace}.__Resources";
			var disposable = isTopLevel ? writer.BlockInvariant($"namespace {ns}") : null;

			using (disposable)
			{
				foreach (var kvp in CurrentScope.Subclasses)
				{
					var className = kvp.Key;
					var contentOwner = kvp.Value.ContentOwner;

					using (TrySetDefaultBindMode(contentOwner.Owner, kvp.Value.DefaultBindMode))
					{
						using (Scope(ns, className))
						{
							var classAccessibility = isTopLevel ? "" : "private";

							using (writer.BlockInvariant($"{classAccessibility} class {className}"))
							{
								using (ResourceOwnerScope())
								{
									using (writer.BlockInvariant($"public {kvp.Value.ReturnType} Build(object {CurrentResourceOwner?.Name})"))
									{
										writer.AppendLineInvariant("var nameScope = new global::Windows.UI.Xaml.NameScope();");
										writer.AppendLineInvariant($"{kvp.Value.ReturnType} __rootInstance = null;");
										writer.AppendLineInvariant("__rootInstance = ");

										// Is never considered in Global Resources because class encapsulation
										BuildChild(writer, contentOwner, contentOwner.Objects.First());

										writer.AppendLineInvariant(";");

										BuildCompiledBindingsInitializerForTemplate(writer);

										using (writer.BlockInvariant("if (__rootInstance is DependencyObject d)", kvp.Value.ReturnType))
										{
											writer.AppendLineInvariant("global::Windows.UI.Xaml.NameScope.SetNameScope(d, nameScope);");
											writer.AppendLineInvariant("global::Uno.UI.FrameworkElementHelper.AddObjectReference(d, this);");
										}

										writer.AppendLineInvariant("return __rootInstance;");
									}
								}

								BuildComponentFields(writer);

								TryBuildElementStubHolders(writer);

								BuildBackingFields(writer);

								BuildChildSubclasses(writer);
							}
						}
					}
				}
			}
		}

		/// <summary>
		/// Builds the element stub holder variables, use for platform having implicit pinning
		/// </summary>
		private void TryBuildElementStubHolders(IIndentedStringBuilder writer)
		{
			if (HasImplicitViewPinning)
			{
				foreach (var elementStubHolder in CurrentScope.ElementStubHolders)
				{
					writer.AppendLineInvariant($"private Func<_View> {elementStubHolder};");
				}
			}
		}

		private (string bindingsInterfaceName, string bindingsClassName) GetBindingsTypeNames(string className)
			=> ($"I{className}_Bindings", $"{className}_Bindings");

		private void BuildCompiledBindingsInitializer(IndentedStringBuilder writer, string className, INamedTypeSymbol controlBaseType)
		{
			TryAnnotateWithGeneratorSource(writer);
			var hasXBindExpressions = CurrentScope.XBindExpressions.Count != 0;
			var hasResourceExtensions = CurrentScope.Components.Any(HasMarkupExtensionNeedingComponent);
			var isFrameworkElement =
				IsType(className, _frameworkElementSymbol)              // The current type may not have a base type as it is defined in XAML,
				|| IsType(controlBaseType, _frameworkElementSymbol);    // so look at the control base type extracted from the XAML.

			if (hasXBindExpressions || hasResourceExtensions)
			{
				writer.AppendLineInvariant($"Bindings = new {GetBindingsTypeNames(className).bindingsClassName}(this);");
			}

			if (isFrameworkElement && (hasXBindExpressions || hasResourceExtensions))
			{
				using (writer.BlockInvariant($"Loading += delegate"))
				{
					if (hasXBindExpressions)
					{
						writer.AppendLineInvariant("Bindings.Update();");
					}

					writer.AppendLineInvariant("Bindings.UpdateResources();");
				}

				writer.AppendLineInvariant(";");
			}
		}

		private void BuildCompiledBindingsInitializerForTemplate(IIndentedStringBuilder writer)
		{
			TryAnnotateWithGeneratorSource(writer);
			var hasResourceExtensions = CurrentScope.Components.Any(HasMarkupExtensionNeedingComponent);

			if (hasResourceExtensions)
			{
				using (writer.BlockInvariant($"if (__rootInstance is FrameworkElement __fe) "))
				{
					using (writer.BlockInvariant($"__fe.Loading += delegate"))
					{
						BuildComponentResouceBindingUpdates(writer);
						BuildxBindEventHandlerInitializers(writer);
					}
					writer.AppendLineInvariant(";");
				}
			}
		}

		private void BuildxBindEventHandlerInitializers(IIndentedStringBuilder writer, string prefix = "")
		{
			foreach (var xBindEventHandler in CurrentScope.xBindEventsHandlers)
			{
				writer.AppendLineInvariant($"{prefix}{xBindEventHandler.Name}?.Invoke();");

				// Only needs to happen once per visual tree creation
				writer.AppendLineInvariant($"{prefix}{xBindEventHandler.Name} = null;");
			}
		}

		private void BuildComponentResouceBindingUpdates(IIndentedStringBuilder writer)
		{
			for (var i = 0; i < CurrentScope.Components.Count; i++)
			{
				var component = CurrentScope.Components[i];

				if (HasMarkupExtensionNeedingComponent(component) && IsDependencyObject(component))
				{
					writer.AppendLineInvariant($"_component_{i}.UpdateResourceBindings();");
				}
			}
		}

		private void BuildComponentFields(IIndentedStringBuilder writer)
		{
			for (var i = 0; i < CurrentScope.Components.Count; i++)
			{
				var current = CurrentScope.Components[i];

				var componentName = $"_component_{i}";
				var typeName = GetType(current.Type).ToDisplayString(SymbolDisplayFormat.FullyQualifiedFormat);

				writer.AppendLineInvariant($"private global::Windows.UI.Xaml.Markup.ComponentHolder {componentName}_Holder = new global::Windows.UI.Xaml.Markup.ComponentHolder();");

				using (writer.BlockInvariant($"private {GetType(current.Type).ToDisplayString(SymbolDisplayFormat.FullyQualifiedFormat)} _component_{i}"))
				{
					using (writer.BlockInvariant("get"))
					{
						writer.AppendLineInvariant($"return ({typeName}){componentName}_Holder.Instance;");
					}

					using (writer.BlockInvariant("set"))
					{
						writer.AppendLineInvariant($"{componentName}_Holder.Instance = value;");
					}
				}
			}
		}

		private void BuildCompiledBindings(IndentedStringBuilder writer, string className)
		{
			var hasXBindExpressions = CurrentScope.XBindExpressions.Count != 0;
			var hasResourceExtensions = CurrentScope.Components.Any(HasMarkupExtensionNeedingComponent);

			if (hasXBindExpressions || hasResourceExtensions)
			{
				var (bindingsInterfaceName, bindingsClassName) = GetBindingsTypeNames(className);

				using (writer.BlockInvariant($"private interface {bindingsInterfaceName}"))
				{
					writer.AppendLineInvariant("void Initialize();");
					writer.AppendLineInvariant("void Update();");
					writer.AppendLineInvariant("void UpdateResources();");
					writer.AppendLineInvariant("void StopTracking();");
				}

				writer.AppendLineInvariant($"#pragma warning disable 0169 //  Suppress unused field warning in case Bindings is not used.");
				writer.AppendLineInvariant($"private {bindingsInterfaceName} Bindings;");
				writer.AppendLineInvariant($"#pragma warning restore 0169");

				writer.AppendLineInvariant($"[global::System.Diagnostics.DebuggerNonUserCodeAttribute()]");
				using (writer.BlockInvariant($"private class {bindingsClassName} : {bindingsInterfaceName}"))
				{
					writer.AppendLineInvariant("#if UNO_HAS_UIELEMENT_IMPLICIT_PINNING");
					writer.AppendLineInvariant("{0}", $"private global::System.WeakReference _ownerReference;");
					writer.AppendLineInvariant("{0}", $"private {className} Owner {{ get => ({className})_ownerReference?.Target; set => _ownerReference = new global::System.WeakReference(value); }}");
					writer.AppendLineInvariant("#else");
					writer.AppendLineInvariant("{0}", $"private {className} Owner {{ get; set; }}");
					writer.AppendLineInvariant("#endif");

					using (writer.BlockInvariant($"public {bindingsClassName}({className} owner)"))
					{
						writer.AppendLineInvariant($"Owner = owner;");
					}

					using (writer.BlockInvariant($"void {bindingsInterfaceName}.Initialize()")) { }
					using (writer.BlockInvariant($"void {bindingsInterfaceName}.Update()"))
					{
						writer.AppendLineInvariant($"var owner = Owner;");

						for (var i = 0; i < CurrentScope.Components.Count; i++)
						{
							var component = CurrentScope.Components[i];

							if (HasXBindMarkupExtension(component))
							{
								var isDependencyObject = IsDependencyObject(component);

								var wrapInstance = isDependencyObject ? "" : ".GetDependencyObjectForXBind()";

								writer.AppendLineInvariant($"owner._component_{i}{wrapInstance}.ApplyXBind();");
							}

							BuildxBindEventHandlerInitializers(writer, "owner.");
						}
					}
					using (writer.BlockInvariant($"void {bindingsInterfaceName}.UpdateResources()"))
					{
						writer.AppendLineInvariant($"var owner = Owner;");

						for (var i = 0; i < CurrentScope.Components.Count; i++)
						{
							var component = CurrentScope.Components[i];

							if (HasMarkupExtensionNeedingComponent(component) && IsDependencyObject(component))
							{
								writer.AppendLineInvariant($"owner._component_{i}.UpdateResourceBindings();");
							}
						}
					}
					using (writer.BlockInvariant($"void {bindingsInterfaceName}.StopTracking()")) { }
				}
			}
		}

		private bool IsDependencyObject(XamlObjectDefinition component)
			=> GetType(component.Type).GetAllInterfaces().Any(i => SymbolEqualityComparer.Default.Equals(i, _dependencyObjectSymbol));

		private string BuildControlInitializerDeclaration(string className, XamlObjectDefinition topLevelControl)
		{
			if (IsPage(topLevelControl.Type))
			{
				return "protected override void InitializeComponent()";
			}
			else if (_skipUserControlsInVisualTree && IsUserControl(topLevelControl.Type, checkInheritance: false))
			{
				string contentTypeDisplayString = GetImplicitChildTypeDisplayString(topLevelControl);

				return "public {0} GetContent()".InvariantCultureFormat(contentTypeDisplayString);
			}
			else
			{
				return "private void InitializeComponent()";
			}
		}

		private string GetImplicitChildTypeDisplayString(XamlObjectDefinition topLevelControl)
		{
			var contentType = FindImplicitContentMember(topLevelControl)?.Objects.FirstOrDefault()?.Type;

			return contentType == null ? XamlConstants.Types.FrameworkElement : FindType(contentType)?.ToDisplayString() ?? XamlConstants.Types.FrameworkElement;
		}

		/// <summary>
		/// Processes a top-level ResourceDictionary declaration.
		/// </summary>
		private void BuildTopLevelResourceDictionary(IIndentedStringBuilder writer, XamlObjectDefinition topLevelControl)
		{
			TryAnnotateWithGeneratorSource(writer);

			using (Scope(null, Path.GetFileNameWithoutExtension(_fileDefinition.FilePath).Replace(".", "_") + "RD"))
			{
				using (writer.BlockInvariant("namespace {0}", _defaultNamespace))
				{
					AnalyzerSuppressionsGenerator.Generate(writer, _analyzerSuppressions);
					using (writer.BlockInvariant("public sealed partial class GlobalStaticResources"))
					{

						IDisposable WrapSingleton()
						{
							writer.AppendLineInvariant("// This non-static inner class is a means of reducing size of AOT compilations by avoiding many accesses to static members from a static callsite, which adds costly class initializer checks each time.");
							var block = writer.BlockInvariant("internal sealed class {0} : {1}", SingletonClassName, DictionaryProviderInterfaceName);
							_isInSingletonInstance = true;
							return new DisposableAction(() =>
							{
								block.Dispose();
								_isInSingletonInstance = false;
							});
						}

						var hasDefaultStyles = false;
						using (WrapSingleton())
						{
							// Build singleton
							writer.AppendLineInvariant("private static {0} _instance;", SingletonClassName);
							using (writer.BlockInvariant("internal static {0} Instance", SingletonClassName))
							{
								using (writer.BlockInvariant("get"))
								{
									using (writer.BlockInvariant("if (_instance == null)"))
									{
										writer.AppendLineInvariant("_instance = new {0}();", SingletonClassName);
									}
									writer.AppendLine();
									writer.AppendLineInvariant("return _instance;");
								}
							}
							writer.AppendLine();
							writer.AppendLineInvariant("internal {0} {1} {{get; }}", XamlCodeGeneration.ParseContextPropertyType, XamlCodeGeneration.ParseContextPropertyName);
							writer.AppendLine();
							using (writer.BlockInvariant("private {0}()", SingletonClassName))
							{
								var outerProperty = "{0}{1}.GlobalStaticResources.{2}".InvariantCultureFormat(
									GlobalPrefix,
									_defaultNamespace,
									XamlCodeGeneration.ParseContextPropertyName
								);
								writer.AppendLineInvariant("{0} = {1};", XamlCodeGeneration.ParseContextPropertyName, outerProperty);
							}
							writer.AppendLine();

							// Build initializer methods for resource retrieval
							BuildTopLevelResourceDictionaryInitializers(writer, topLevelControl);

							var themeDictionaryMember = topLevelControl.Members.FirstOrDefault(m => m.Member.Name == "ThemeDictionaries");

							foreach (var dict in (themeDictionaryMember?.Objects).Safe())
							{
								BuildTopLevelResourceDictionaryInitializers(writer, dict);
							}

							TryAnnotateWithGeneratorSource(writer, suffix: "DictionaryProperty");
							writer.AppendLineInvariant("private global::Windows.UI.Xaml.ResourceDictionary _{0}_ResourceDictionary;", _fileUniqueId);
							writer.AppendLine();
							using (writer.BlockInvariant("internal global::Windows.UI.Xaml.ResourceDictionary {0}_ResourceDictionary", _fileUniqueId))
							{
								using (writer.BlockInvariant("get"))
								{
									using (writer.BlockInvariant("if (_{0}_ResourceDictionary == null)", _fileUniqueId))
									{
										writer.AppendLineInvariant("_{0}_ResourceDictionary = ", _fileUniqueId);
										InitializeAndBuildResourceDictionary(writer, topLevelControl, setIsParsing: true);
										writer.AppendLineInvariant(";");
										var url = _globalStaticResourcesMap.GetSourceLink(_fileDefinition);
										writer.AppendLineInvariant("_{0}_ResourceDictionary.Source = new global::System.Uri(\"{1}{2}\");", _fileUniqueId, XamlFilePathHelper.LocalResourcePrefix, url);
										writer.AppendLineInvariant("_{0}_ResourceDictionary.CreationComplete();", _fileUniqueId);
									}

									writer.AppendLineInvariant("return _{0}_ResourceDictionary;", _fileUniqueId);
								}
							}

							hasDefaultStyles = BuildDefaultStylesRegistration(writer, FindImplicitContentMember(topLevelControl));

							writer.AppendLine();
							writer.AppendLineInvariant("global::Windows.UI.Xaml.ResourceDictionary {0}.GetResourceDictionary() => {1}_ResourceDictionary;", DictionaryProviderInterfaceName, _fileUniqueId);
						}
						writer.AppendLine();
						writer.AppendLineInvariant("internal static global::Windows.UI.Xaml.ResourceDictionary {0}_ResourceDictionary => {1}.Instance.{0}_ResourceDictionary;", _fileUniqueId, SingletonClassName);
						if (hasDefaultStyles)
						{
							writer.AppendLineInvariant("static partial void RegisterDefaultStyles_{0}() => {1}.Instance.RegisterDefaultStyles_{0}();", _fileUniqueId, SingletonClassName);
						}
					}
				}

				BuildChildSubclasses(writer, isTopLevel: true);
			}
		}

		/// <summary>
		///Build initializers for the current ResourceDictionary.
		/// </summary>
		/// <param name="writer">The writer to use</param>
		/// <param name="dictionaryObject">The <see cref="XamlObjectDefinition"/> associated with the dictionary.</param>
		private void BuildTopLevelResourceDictionaryInitializers(IIndentedStringBuilder writer, XamlObjectDefinition dictionaryObject)
		{
			TryAnnotateWithGeneratorSource(writer);
			var resourcesRoot = FindImplicitContentMember(dictionaryObject);
			var theme = GetDictionaryResourceKey(dictionaryObject);
			var resources = (resourcesRoot?.Objects).Safe();

			// Pre-populate initializer names (though this is probably no longer necessary...?)
			var index = _dictionaryPropertyIndex;
			foreach (var resource in resources)
			{
				var key = GetDictionaryResourceKey(resource);

				if (key == null)
				{
					continue;
				}

				index++;
				var propertyName = GetInitializerNameForResourceKey(key, index);
				if (_topLevelQualifiedKeys.ContainsKey((theme, key)))
				{
					throw new InvalidOperationException($"Dictionary Item {resource?.Type?.Name} has duplicate key `{key}` { (theme != null ? $" in theme {theme}" : "")}.");
				}
				var isStaticResourceAlias = resource.Type.Name == "StaticResource";
				if (!isStaticResourceAlias)
				{
					_topLevelQualifiedKeys[(theme, key)] = propertyName;
				}
			}

			var former = _themeDictionaryCurrentlyBuilding; //Will 99% of the time be null. (Mainly this is half-heartedly trying to support funky usage of recursive merged dictionaries.)
			_themeDictionaryCurrentlyBuilding = theme;
			foreach (var resource in resources)
			{
				var key = GetDictionaryResourceKey(resource);

				if (key == null)
				{
					continue;
				}

				_dictionaryPropertyIndex++;
				var isStaticResourceAlias = resource.Type.Name == "StaticResource";
				if (isStaticResourceAlias)
				{
					writer.AppendLineInvariant("// Skipping initializer {0} for {1} {2} - StaticResource ResourceKey aliases are added directly to dictionary", _dictionaryPropertyIndex, key, theme);
				}
				else if (!ShouldLazyInitializeResource(resource))
				{
					writer.AppendLineInvariant("// Skipping initializer {0} for {1} {2} - Literal declaration, will be eagerly materialized and added to the dictionary", _dictionaryPropertyIndex, key, theme);
				}
				else
				{
					var initializerName = GetInitializerNameForResourceKey(key, _dictionaryPropertyIndex);
					if (_topLevelQualifiedKeys[(theme, key)] != initializerName)
					{
						throw new InvalidOperationException($"Method name was not created correctly for {key} (theme={theme}).");
					}
					writer.AppendLineInvariant("// Method for resource {0} {1}", key, theme != null ? "in theme {0}".InvariantCultureFormat(theme) : "");
					BuildSingleTimeInitializer(writer, initializerName, () => BuildChild(writer, resourcesRoot, resource));
				}
			}
			_themeDictionaryCurrentlyBuilding = former;
		}

		/// <summary>
		/// Build StaticResource alias inside a ResourceDictionary.
		/// </summary>
		private void BuildStaticResourceResourceKeyReference(IIndentedStringBuilder writer, XamlObjectDefinition resourceDefinition)
		{
			TryAnnotateWithGeneratorSource(writer);
			var targetKey = resourceDefinition.Members.FirstOrDefault(m => m.Member.Name == "ResourceKey")?.Value as string;

			writer.AppendLineInvariant("global::Uno.UI.ResourceResolverSingleton.Instance.ResolveStaticResourceAlias(\"{0}\", {1})", targetKey, ParseContextPropertyAccess);
		}

		/// <summary>
		/// Get name to use for initializer associated with a resource.
		/// </summary>
		/// <param name="key">The resource key</param>
		/// <param name="index">An index associated with the property.</param>
		/// <remarks>
		/// We don't use the unqualified resource key because there may be multiple dictionary definitions (merged dictionaries, themed
		/// dictionaries) in the same switch block, and it's possible (probable actually, in the case of theme dictionaries) to have
		/// duplicate resource keys.
		/// </remarks>
		private string GetInitializerNameForResourceKey(string key, int index)
		{
			return "Get_{0}_{1}".InvariantCultureFormat(_fileDefinition.ShortId, index);
		}

		/// <summary>
		/// Get the dictionary key set on a Xaml object, if any. This may be defined by x:Key or alternately x:Name.
		/// </summary>
		private string? GetDictionaryResourceKey(XamlObjectDefinition resource) => GetDictionaryResourceKey(resource, out var _);

		private string? GetDictionaryResourceKey(XamlObjectDefinition resource, out string? name)
			=> GetExplicitDictionaryResourceKey(resource, out name)
			?? GetImplicitDictionaryResourceKey(resource);


		/// <summary>
		/// Get the dictionary key set on a Xaml object, if any. This may be defined by x:Key or alternately x:Name.
		/// </summary>
		/// <param name="resource">The Xaml object.</param>
		/// <param name="name">The x:Name defined on the object, if any, returned as an out parameter.</param>
		/// <returns>The key to use if one is defined, otherwise null.</returns>
		private static string? GetExplicitDictionaryResourceKey(XamlObjectDefinition resource, out string? name)
		{
			var keyDef = resource.Members.FirstOrDefault(m => m.Member.Name == "Key");
			var nameDef = resource.Members.FirstOrDefault(m => m.Member.Name == "Name");
			name = nameDef?.Value?.ToString();
			var key = keyDef?.Value?.ToString() ?? name;
			return key;
		}

		/// <summary>
		/// Get the implicit key for a dictionary resource, if any.
		///
		/// An implicit key is the TargetType of a Style resource.
		/// </summary>
		private string? GetImplicitDictionaryResourceKey(XamlObjectDefinition resource)
		{
			if (resource.Type.Name == "Style"
				&& resource.Members.FirstOrDefault(m => m.Member.Name == "TargetType")?.Value is string targetTypeName)
			{
				var targetType = GetType(targetTypeName);
				return "typeof({0})".InvariantCultureFormat(GetGlobalizedTypeName(targetType.ToDisplayString()));
			}

			return null;
		}

		/// <summary>
		/// Builds registrations for the default styles defined in this ResourceDictionary.
		///
		/// Note: if we're currently building an app, these registrations will never actually be called (the styles will be treated as implicit styles
		/// instead).
		/// </summary>
		private bool BuildDefaultStylesRegistration(IIndentedStringBuilder writer, XamlMemberDefinition? resourcesRoot)
		{
			TryAnnotateWithGeneratorSource(writer);
			var stylesCandidates = resourcesRoot?.Objects.Where(o => o.Type.Name == "Style" && GetExplicitDictionaryResourceKey(o, out var _) == null);
			if (stylesCandidates?.None() ?? true)
			{
				return false;
			}

			writer.AppendLine();

			using (writer.BlockInvariant("public void RegisterDefaultStyles_{0}()", _fileUniqueId))
			{
				foreach (var style in stylesCandidates)
				{
					var targetTypeMember = style.Members.FirstOrDefault(m => m.Member.Name == "TargetType");
					if (!(targetTypeMember?.Value is string targetTypeName))
					{
						continue;
					}

					var targetType = GetType(targetTypeName);
					var implicitKey = GetImplicitDictionaryResourceKey(style);
					if (SymbolEqualityComparer.Default.Equals(targetType.ContainingAssembly, _metadataHelper.Compilation.Assembly))
					{
						var isNativeStyle = style.Members.FirstOrDefault(m => m.Member.Name == "IsNativeStyle")?.Value as string == "True";

						using (TrySingleLineIfForLinkerHint(writer, style))
						{
							writer.AppendLineInvariant("global::Windows.UI.Xaml.Style.RegisterDefaultStyleForType({0}, {1}, /*isNativeStyle:*/{2});",
											implicitKey,
											SingletonInstanceAccess,
											isNativeStyle.ToString().ToLowerInvariant()
										);
						}
					}
					else
					{
						writer.AppendLineInvariant("// Skipping style registration for {0} because the type is defined in assembly {1}", implicitKey, targetType.ContainingAssembly.Name);
					}
				}
			}

			return true;
		}

		/// <summary>
		/// Initialize a new ResourceDictionary instance and populate its items and properties.
		/// </summary>
		private void InitializeAndBuildResourceDictionary(IIndentedStringBuilder writer, XamlObjectDefinition topLevelControl, bool setIsParsing)
		{
			TryAnnotateWithGeneratorSource(writer);

			if (IsResourceDictionarySubclass(topLevelControl.Type))
			{
				var type = GetType(topLevelControl.Type);
				using (writer.BlockInvariant("new {0}()", GetGlobalizedTypeName(type.ToDisplayString())))
				{
					BuildLiteralProperties(writer, topLevelControl);
				}
			}
			else
			{
				using (writer.BlockInvariant("new global::Windows.UI.Xaml.ResourceDictionary"))
				{
					if (setIsParsing)
					{
						TrySetParsing(writer, topLevelControl, isInitializer: true);
					}
					if (_isUnoAssembly)
					{
						writer.AppendLineInvariant("IsSystemDictionary = true,");
					}
					BuildMergedDictionaries(writer, topLevelControl.Members.FirstOrDefault(m => m.Member.Name == "MergedDictionaries"), isInInitializer: true);
					BuildThemeDictionaries(writer, topLevelControl.Members.FirstOrDefault(m => m.Member.Name == "ThemeDictionaries"), isInInitializer: true);
					BuildResourceDictionary(writer, FindImplicitContentMember(topLevelControl), isInInitializer: true);
				}
			}
		}

		/// <summary>
		/// Build backing class from a top-level ResourceDictionary. This is only applied if the 'x:Class' attribute is set.
		/// </summary>
		private void BuildResourceDictionaryBackingClass(IIndentedStringBuilder writer, XamlObjectDefinition topLevelControl)
		{
			TryAnnotateWithGeneratorSource(writer);
			var className = FindClassName(topLevelControl);

			if (className.ns != null)
			{
				var controlBaseType = GetType(topLevelControl.Type);

				using (writer.BlockInvariant("namespace {0}", className.ns))
				{
					using (writer.BlockInvariant("public sealed partial class {0} : {1}", className.className, GetGlobalizedTypeName(controlBaseType.ToDisplayString())))
					{
						using (Scope(className.ns, className.className!))
						{
							using (writer.BlockInvariant("public void InitializeComponent()"))
							{
								BuildMergedDictionaries(writer, topLevelControl.Members.FirstOrDefault(m => m.Member.Name == "MergedDictionaries"), isInInitializer: false, dictIdentifier: "this");
								BuildThemeDictionaries(writer, topLevelControl.Members.FirstOrDefault(m => m.Member.Name == "ThemeDictionaries"), isInInitializer: false, dictIdentifier: "this");
								BuildResourceDictionary(writer, FindImplicitContentMember(topLevelControl), isInInitializer: false, dictIdentifier: "this");
							}

							writer.AppendLine();

							BuildChildSubclasses(writer);
						}
					}
				}
			}
		}

		/// <summary>
		/// Build single initializer for resource retrieval
		/// </summary>
		private void BuildSingleTimeInitializer(IIndentedStringBuilder writer, string initializerName, Action propertyBodyBuilder)
		{
			TryAnnotateWithGeneratorSource(writer);
			using (ResourceOwnerScope())
			{
				writer.AppendLineInvariant($"private object {initializerName}(object {CurrentResourceOwner?.Name}) =>");
				using (writer.Indent())
				{
					propertyBodyBuilder();
					writer.AppendLineInvariant(";");
				}
				writer.AppendLine();
			}
		}

		private void BuildSourceLineInfo(IIndentedStringBuilder writer, XamlObjectDefinition definition)
		{
			TryAnnotateWithGeneratorSource(writer);
			if (_outputSourceComments)
			{
				writer.AppendLineInvariant(
					"// Source {0} (Line {1}:{2})",
						_relativePath,
					definition.LineNumber,
					definition.LinePosition
				);
			}
		}

		private void BuildNamedResources(
			IIndentedStringBuilder writer,
			IEnumerable<KeyValuePair<string, XamlObjectDefinition>> namedResources
		)
		{
			TryAnnotateWithGeneratorSource(writer);
			writer.AppendLine();
			if (namedResources.Any())
			{
				writer.AppendLineInvariant($"// Force materialization of x:Name resources, which will assign them to named property field.");
				writer.AppendLineInvariant("object _ = null;");
			}
			foreach (var namedResource in namedResources)
			{
				BuildSourceLineInfo(writer, namedResource.Value);

				writer.AppendLineInvariant("Resources.TryGetValue(\"{0}\", out _);", namedResource.Key);
			}

			bool IsGenerateUpdateResourceBindings(KeyValuePair<string, XamlObjectDefinition> nr)
			{
				var type = GetType(nr.Value.Type);

				// Styles are handled differently for now, and there's no variable generated
				// for those entries. Skip the ApplyCompiledBindings for those. See
				// ImportResourceDictionary handling of x:Name for more details.
				if (SymbolEqualityComparer.Default.Equals(type, _styleSymbol))
				{
					return false;
				}

				if (type.AllInterfaces.Any(i => SymbolEqualityComparer.Default.Equals(i, _dependencyObjectSymbol)))
				{
					return true;
				}

				return false;
			}

			var resourcesTogenerateUpdateBindings = namedResources
				.Where(IsGenerateUpdateResourceBindings)
				.ToArray();

			if (resourcesTogenerateUpdateBindings.Any())
			{
				using (writer.BlockInvariant("Loading += (s, e) =>"))
				{
					foreach (var namedResource in resourcesTogenerateUpdateBindings)
					{
						var type = GetType(namedResource.Value.Type);

						writer.AppendLineInvariant($"{namedResource.Key}.UpdateResourceBindings();");
					}
				}
				writer.AppendLineInvariant(0, ";");
			}
		}

		private void BuildInlineStyle(IIndentedStringBuilder writer, XamlObjectDefinition style)
		{
			TryAnnotateWithGeneratorSource(writer);
			var targetTypeNode = GetMember(style, "TargetType");

			if(targetTypeNode.Value == null)
			{
				throw new InvalidOperationException("TargetType cannot be empty");
			}

			var targetType = targetTypeNode.Value.ToString() ?? "";
			var fullTargetType = FindType(targetType)?.ToDisplayString() ?? targetType;

			using (writer.BlockInvariant("new global::Windows.UI.Xaml.Style(typeof({0}))", GetGlobalizedTypeName(fullTargetType)))
			{
				var basedOnNode = style.Members.FirstOrDefault(o => o.Member.Name == "BasedOn");

				if (basedOnNode != null)
				{
					writer.AppendLineInvariant("BasedOn = (global::Windows.UI.Xaml.Style){0},", BuildBindingOption(basedOnNode, _styleSymbol, prependCastToType: false));
				}

				using (writer.BlockInvariant("Setters = ", fullTargetType))
				{
					var contentNode = FindMember(style, "_UnknownContent");

					var settersNode = FindMember(style, "Setters");

					if (contentNode != null && settersNode != null)
					{
						throw new InvalidOperationException($"The property 'Setters' is set more than once at line {style.LineNumber}:{style.LinePosition} ({_fileDefinition.FilePath}).");
					}

					contentNode = contentNode ?? settersNode;

					if (contentNode != null)
					{
						foreach (var child in contentNode.Objects)
						{
							if (child.Type.Name == "Setter")
							{
								var propertyNode = FindMember(child, "Property") ?? FindMember(child, "Target");
								var valueNode = FindMember(child, "Value");
								var property = propertyNode?.Value?.ToString();

								if (valueNode != null && property != null)
								{
									BuildPropertySetter(writer, fullTargetType, ",", property, valueNode);
								}
								else
								{
									GenerateError(writer, $"No value was specified for {property} on {child.Type.Name}");
								}
							}
							else
							{
								GenerateError(writer, "Support for {0} is not implemented", child.Type.Name);
							}
						}
					}
				}
			}
		}

		/// <summary>
		/// Build Setter inside of a Style declaration.
		/// </summary>
		private void BuildPropertySetter(IIndentedStringBuilder writer, string fullTargetType, string lineEnding, string property, XamlMemberDefinition valueNode, string? targetInstance = null)
		{
			TryAnnotateWithGeneratorSource(writer);
			targetInstance = targetInstance ?? "o";

			property = property.Trim('(', ')');

			// Handle attached properties
			var isAttachedProperty = property.Contains(".");
			if (isAttachedProperty)
			{
				var separatorIndex = property.IndexOf(".");

				var target = property.Remove(separatorIndex);
				property = property.Substring(separatorIndex + 1);
				var foundFullTargetType = FindType(target)?.ToDisplayString();

				if (foundFullTargetType == null || property == null)
				{
					GenerateError(writer, $"Property {property} on {target} could not be found.");
					return;
				}

				fullTargetType = foundFullTargetType;
			}

			var propertyType = FindPropertyType(fullTargetType, property);

			if (propertyType != null)
			{
				bool isDependencyProperty = IsDependencyProperty(FindType(fullTargetType), property);

				if (valueNode.Objects.None())
				{
					if (isDependencyProperty)
					{
						TryAnnotateWithGeneratorSource(writer, suffix: "InlineValueDP");
						writer.AppendLineInvariant(
							"new global::Windows.UI.Xaml.Setter({0}.{1}Property, ({2}){3})" + lineEnding,
							GetGlobalizedTypeName(fullTargetType),
							property,
							propertyType,
							BuildLiteralValue(valueNode, propertyType)
						);
					}
					else
					{
						TryAnnotateWithGeneratorSource(writer, suffix: "InlineValuePOCO");
						writer.AppendLineInvariant(
							"new global::Windows.UI.Xaml.Setter<{0}>(\"{1}\", o => {3}.{1} = {2})" + lineEnding,
							GetGlobalizedTypeName(fullTargetType),
							property,
							BuildLiteralValue(valueNode, propertyType),
							targetInstance
						);
					}
				}
				else if (isDependencyProperty && HasResourceMarkupExtension(valueNode))
				{
					TryAnnotateWithGeneratorSource(writer, suffix: "IsResourceMarkupValueDP");
					var valueObject = valueNode.Objects.First();
					var key = valueObject.Members.FirstOrDefault()?.Value?.ToString();
					if (key == null)
					{
						GenerateError(writer, "Resource markup did not define a key.");
					}
					// Call helper to avoid unnecessary AOT binary footprint of creating a lambda, etc
					writer.AppendLineInvariant("global::Uno.UI.Helpers.Xaml.SetterHelper.GetPropertySetterWithResourceValue({0}.{1}Property, \"{2}\", {3}, default({4}))",
						GetGlobalizedTypeName(fullTargetType),
						property,
						key,
						ParseContextPropertyAccess,
						propertyType
					);

					if (valueObject.Type.Name == "ThemeResource")
					{
						writer.AppendLineInvariant(".ApplyThemeResourceUpdateValues(\"{0}\", {1})", valueObject.Members.FirstOrDefault()?.Value, ParseContextPropertyAccess);
					}

					writer.AppendLineInvariant(lineEnding);
				}
				else
				{
					IDisposable? currentResourceOwner = null;
					var valueObject = valueNode.Objects.First();

					try
					{
						if (isDependencyProperty)
						{
							if (CurrentResourceOwner != null)
							{
								var currentOwnerName = CurrentResourceOwner.Name;

								currentResourceOwner = ResourceOwnerScope();

								writer.AppendLineInvariant(
									$"new global::Windows.UI.Xaml.Setter({GetGlobalizedTypeName(fullTargetType)}.{property}Property, {currentOwnerName}, {CurrentResourceOwner.Name} => ({propertyType})"
								);
							}
							else
							{
								writer.AppendLineInvariant(
									"new global::Windows.UI.Xaml.Setter({0}.{1}Property, () => ({2})",
									GetGlobalizedTypeName(fullTargetType),
									property,
									propertyType
								);
							}
						}
						else
						{
							writer.AppendLineInvariant(
								"new global::Windows.UI.Xaml.Setter<{0}>(\"{1}\", o => {2}.{1} = ",
								GetGlobalizedTypeName(fullTargetType),
								property,
									targetInstance
							);
						}

						if (HasMarkupExtension(valueNode))
						{
							TryAnnotateWithGeneratorSource(writer, suffix: isDependencyProperty ? "NonResourceMarkupValueDP" : "MarkupValuePOCO");
							writer.AppendLineInvariant(BuildBindingOption(valueNode, propertyType, prependCastToType: true));
						}
						else
						{
							TryAnnotateWithGeneratorSource(writer, suffix: isDependencyProperty ? "ChildValueDP" : "ChildValuePOCO");
							BuildChild(writer, valueNode, valueObject);
						}

						writer.AppendLineInvariant(")");
					}
					finally
					{
						currentResourceOwner?.Dispose();
					}

					if (valueObject.Type.Name == "ThemeResource")
					{
						writer.AppendLineInvariant(".ApplyThemeResourceUpdateValues(\"{0}\", {1})", valueObject.Members.FirstOrDefault()?.Value, ParseContextPropertyAccess);
					}

					writer.AppendLineInvariant(lineEnding);
				}
			}
			else
			{
				GenerateError(writer, "Property for {0} cannot be found on {1}", property, fullTargetType);
			}
		}

		private void GenerateError(IIndentedStringBuilder writer, string message)
		{
			GenerateError(writer, message.Replace("{", "{{").Replace("}", "}}"), new object[0]);
		}

		private void GenerateError(IIndentedStringBuilder writer, string message, params object?[] options)
		{
			TryAnnotateWithGeneratorSource(writer);
			if (ShouldWriteErrorOnInvalidXaml)
			{
				// it's important to add a new line to make sure #error is on its own line.
				writer.AppendLineInvariant(string.Empty);
				writer.AppendLineInvariant("#error " + message, options);
			}
			else
			{
				GenerateSilentWarning(writer, message, options);
			}

		}

		private void GenerateSilentWarning(IIndentedStringBuilder writer, string message, params object?[] options)
		{
			TryAnnotateWithGeneratorSource(writer);
			// it's important to add a new line to make sure #error is on its own line.
			writer.AppendLineInvariant(string.Empty);
			writer.AppendLineInvariant("// WARNING " + message, options);
		}

		/// <summary>
		/// Is <paramref name="valueNode"/> the kind of thing that involves squiggly brackets?
		/// </summary>
		private bool HasMarkupExtension(XamlMemberDefinition? valueNode)
		{
			// Return false if the Owner is a custom markup extension
			if (valueNode == null || IsCustomMarkupExtensionType(valueNode.Owner?.Type))
			{
				return false;
			}

			return valueNode
				.Objects
				.Any(o =>
					o.Type.Name == "StaticResource"
					|| o.Type.Name == "ThemeResource"
					|| o.Type.Name == "Binding"
					|| o.Type.Name == "Bind"
					|| o.Type.Name == "TemplateBinding"
					|| o.Type.Name == "CustomResource"
				);
		}

		/// <summary>
		/// Determines if the member definition as x:Name property
		/// </summary>
		/// <param name="m"></param>
		/// <returns></returns>
		private static bool HasXNameProperty(XamlMemberDefinition m)
			=> m.Member.Name == "Name" && m.Member.PreferredXamlNamespace == XamlConstants.XamlXmlNamespace;

		/// <summary>
		/// Is <paramref name="valueNode"/> a {StaticResource ...} or {ThemeResource ...} reference?
		/// </summary>
		private bool HasResourceMarkupExtension(XamlMemberDefinition valueNode)
		{
			// Return false if the Owner is a custom markup extension
			if (IsCustomMarkupExtensionType(valueNode.Owner?.Type))
			{
				return false;
			}

			return valueNode
				.Objects
				.Any(o =>
					o.Type.Name == "StaticResource"
					|| o.Type.Name == "ThemeResource"
				);
		}

		private bool HasCustomMarkupExtension(XamlMemberDefinition valueNode)
		{
			// Verify if a custom markup extension exists
			return valueNode
				.Objects
				.Any(o => IsCustomMarkupExtensionType(o.Type));
		}

		private bool HasBindingMarkupExtension(XamlMemberDefinition valueNode)
		{
			return valueNode
				.Objects
				.Any(o =>
					o.Type.Name == "Binding"
					|| o.Type.Name == "Bind"
					|| o.Type.Name == "TemplateBinding"
				);
		}

		private bool HasXBindMarkupExtension(XamlObjectDefinition objectDefinition)
			=> objectDefinition
				.Members
				.Any(o => o.Objects.Any(o => o.Type.Name == "Bind"));

		private bool HasMarkupExtensionNeedingComponent(XamlObjectDefinition objectDefinition)
			=> objectDefinition
				.Members
				.Any(o =>
					o.Objects.Any(o =>
						o.Type.Name == "Bind"
						|| o.Type.Name == "StaticResource"
						|| o.Type.Name == "ThemeResource"

						// Bindings with ElementName properties needs to be resolved during Loading.
						|| (o.Type.Name == "Binding" && o.Members.Any(m => m.Member.Name == "ElementName"))
					)
				)
			|| (
				objectDefinition.Type.Name == "ElementStub"
			);

		/// <summary>
		/// Does this node or any nested nodes have markup extensions?
		/// </summary>
		private bool HasDescendantsWithMarkupExtension(XamlObjectDefinition xamlObjectDefinition)
			=> HasDescendantsWith(xamlObjectDefinition, HasMarkupExtension);

		private bool HasDescendantsWithXName(XamlMemberDefinition memberDefinition)
			=> memberDefinition.Objects.Any(o => HasDescendantsWith(o, HasXNameProperty));

		private bool HasDescendantsWith(XamlObjectDefinition xamlObjectDefinition, Func<XamlMemberDefinition, bool> predicate)
		{
			foreach (var member in xamlObjectDefinition.Members)
			{
				if (predicate(member))
				{
					return true;
				}

				foreach (var obj in member.Objects)
				{
					if (HasDescendantsWith(obj, predicate))
					{
						return true;
					}
				}
			}

			foreach (var obj in xamlObjectDefinition.Objects)
			{
				if (HasDescendantsWith(obj, predicate))
				{
					return true;
				}
			}

			return false;
		}

		[MethodImpl(MethodImplOptions.AggressiveInlining)]
		private INamedTypeSymbol? GetMarkupExtensionType(XamlType? xamlType)
		{
			if (xamlType == null)
			{
				return null;
			}

			var ns = GetTrimmedNamespace(xamlType.PreferredXamlNamespace); // No MarkupExtensions are defined in the framework, so we expect a user-defined namespace
			var baseTypeString = $"{ns}.{xamlType.Name}";
			var findType = FindType(baseTypeString);
			findType ??= FindType(baseTypeString + "Extension"); // Support shortened syntax
			if (findType?.Is(_markupExtensionSymbol) ?? false)
			{
				return findType;
			}

			return null;
		}

		private bool IsCustomMarkupExtensionType(XamlType? xamlType) =>
			// Determine if the type is a custom markup extension
			GetMarkupExtensionType(xamlType) != null;

		private bool IsXamlTypeConverter(INamedTypeSymbol? symbol)
		{
			return _xamlConversionTypes.Any(ns => SymbolEqualityComparer.Default.Equals(ns, symbol));
		}

		private string BuildXamlTypeConverterLiteralValue(INamedTypeSymbol? symbol, string memberValue, bool includeQuotations)
		{
			var attributeData = symbol.FindAttribute(XamlConstants.Types.CreateFromStringAttribute);
			var targetMethod = attributeData?.NamedArguments.FirstOrDefault(kvp => kvp.Key == "MethodName").Value.Value?.ToString();

			if (targetMethod == null)
			{
				throw new NotSupportedException($"Unable to find MethodNameproperty on {symbol}");
			}

			// Since the MethodName value can simply be the name of the method
			// without its full path, example: nameof(MyConversionMethod), we must
			// make sure to fully qualify the method name with its namespace
			var fullyQualifiedOwnerType = !targetMethod.Contains('.')
				? $"{symbol.GetFullName()}.{targetMethod}"
				: targetMethod;

			// Globalize the namespace
			fullyQualifiedOwnerType = GetGlobalizedTypeName(fullyQualifiedOwnerType);

			var literalValue = default(string);
			if (includeQuotations)
			{
				// Return a string that contains the code which calls the "conversion" function with the member value
				literalValue = "{0}(\"{1}\")".InvariantCultureFormat(fullyQualifiedOwnerType, memberValue);
			}
			else
			{
				// Return a string that contains the code which calls the "conversion" function with the member value.
				// By not including quotations, this allows us to use static resources instead of string values.
				literalValue = "{0}({1})".InvariantCultureFormat(fullyQualifiedOwnerType, memberValue);
			}

			TryAnnotateWithGeneratorSource(ref literalValue);
			return literalValue;
		}

		private XamlMemberDefinition? FindMember(XamlObjectDefinition xamlObjectDefinition, string memberName)
		{
			return xamlObjectDefinition.Members.FirstOrDefault(m => m.Member.Name == memberName);
		}

		private XamlMemberDefinition? FindMember(XamlObjectDefinition xamlObjectDefinition, string memberName, string ns)
			=> xamlObjectDefinition.Members.FirstOrDefault(m => m.Member.Name == memberName && m.Member.PreferredXamlNamespace == ns);

		private XamlMemberDefinition GetMember(XamlObjectDefinition xamlObjectDefinition, string memberName)
		{
			var member = FindMember(xamlObjectDefinition, memberName);

			if (member == null)
			{
				throw new InvalidOperationException($"Unable to find {memberName} on {xamlObjectDefinition}");
			}

			return member;
		}

		private (string ns, string className) GetClassName(XamlObjectDefinition control)
		{
			var classMember = FindClassName(control);

			if (classMember.ns == null)
			{
				throw new Exception("Unable to find class name for toplevel control");
			}

			return classMember!;
		}

		private static (string? ns, string? className) FindClassName(XamlObjectDefinition control)
		{
			var classMember = control.Members.FirstOrDefault(m => m.Member.Name == "Class");

			if (classMember?.Value != null)
			{
				var fullName = classMember.Value.ToString() ?? "";

				var index = fullName.LastIndexOf('.');

				return (fullName.Substring(0, index), fullName.Substring(index + 1));
			}
			else
			{
				return (null, null);
			}
		}

		private bool BuildProperties(IIndentedStringBuilder writer, XamlObjectDefinition topLevelControl, bool isInline = true, bool returnsContent = false, string? closureName = null)
		{
			TryAnnotateWithGeneratorSource(writer);
			try
			{
				BuildSourceLineInfo(writer, topLevelControl);

				if (topLevelControl.Members.Any())
				{
					var setterPrefix = string.IsNullOrWhiteSpace(closureName) ? string.Empty : closureName + ".";

					var implicitContentChild = FindImplicitContentMember(topLevelControl);

					if (implicitContentChild != null)
					{
						if (IsTextBlock(topLevelControl.Type))
						{
							if (IsPropertyLocalized(topLevelControl, "Text"))
							{
								// A localized value is available. Ignore this implicit content as localized resources take precedence over XAML.
								return true;
							}

							if (implicitContentChild.Objects.Count != 0)
							{
								using (writer.BlockInvariant("{0}Inlines = ", setterPrefix))
								{
									foreach (var child in implicitContentChild.Objects)
									{
										BuildChild(writer, implicitContentChild, child);
										writer.AppendLineInvariant(",");
									}
								}
							}
							else if (implicitContentChild.Value != null)
							{
								var escapedString = DoubleEscape(implicitContentChild.Value.ToString());
								writer.AppendFormatInvariant($"{setterPrefix}Text = \"{escapedString}\"");
							}
						}
						else if (IsRun(topLevelControl.Type))
						{
							if (IsPropertyLocalized(topLevelControl, "Text"))
							{
								// A localized value is available. Ignore this implicit content as localized resources take precedence over XAML.
								return true;
							}

							if (implicitContentChild.Value != null)
							{
								var escapedString = DoubleEscape(implicitContentChild.Value.ToString());
								writer.AppendFormatInvariant($"{setterPrefix}Text = \"{escapedString}\"");
							}
						}
						else if (IsSpan(topLevelControl.Type))
						{
							if (IsPropertyLocalized(topLevelControl, "Text"))
							{
								// A localized value is available. Ignore this implicit content as localized resources take precedence over XAML.
								return true;
							}

							if (implicitContentChild.Objects.Count != 0)
							{
								using (writer.BlockInvariant("{0}Inlines = ", setterPrefix))
								{
									foreach (var child in implicitContentChild.Objects)
									{
										BuildChild(writer, implicitContentChild, child);
										writer.AppendLineInvariant(",");
									}
								}
							}
							else if (implicitContentChild.Value != null)
							{
								using (writer.BlockInvariant("{0}Inlines = ", setterPrefix))
								{
									var escapedString = DoubleEscape(implicitContentChild.Value.ToString());
									writer.AppendLine("new Run { Text = \"" + escapedString + "\" }");
								}
							}
						}
						else if (_skipUserControlsInVisualTree && IsUserControl(topLevelControl.Type))
						{
							if (implicitContentChild.Objects.Any())
							{
								var firstChild = implicitContentChild.Objects.First();

								var elementType = GetType(topLevelControl.Type);
								var contentProperty = FindContentProperty(elementType);

								writer.AppendFormatInvariant(returnsContent ? "{0} content = " : "{1}{2} = ",
									GetType(firstChild.Type).ToDisplayString(),
									setterPrefix,
									contentProperty != null ? contentProperty.Name : "Content"
								);

								BuildChild(writer, implicitContentChild, firstChild);
							}
						}
						else if (IsPage(topLevelControl.Type))
						{
							if (implicitContentChild.Objects.Any())
							{
								writer.AppendFormatInvariant("{0}Content = ", setterPrefix);

								BuildChild(writer, implicitContentChild, implicitContentChild.Objects.First());
							}
						}
						else if (IsBorder(topLevelControl.Type))
						{
							if (implicitContentChild.Objects.Any())
							{
								if (implicitContentChild.Objects.Count > 1)
								{
									throw new InvalidOperationException("The type {0} does not support multiple children.".InvariantCultureFormat(topLevelControl.Type.Name));
								}

								writer.AppendFormatInvariant("{0}Child = ", setterPrefix);

								var implicitContent = implicitContentChild.Objects.First();
								using (TryAdaptNative(writer, implicitContent, _uiElementSymbol))
								{
									BuildChild(writer, implicitContentChild, implicitContent);
								}
							}
						}
						else if (IsType(topLevelControl.Type, XamlConstants.Types.SolidColorBrush))
						{
							if (implicitContentChild.Value is string content && !content.IsNullOrWhiteSpace())
							{
								writer.AppendLineInvariant($"{setterPrefix}Color = {BuildColor(content)}");
							}
						}
						else if (IsInitializableCollection(topLevelControl))
						{
							var elementType = FindType(topLevelControl.Type);

							if (elementType != null)
							{
								if (IsDictionary(elementType))
								{
									foreach (var child in implicitContentChild.Objects)
									{
										if (GetMember(child, "Key") is var keyDefinition)
										{
											using (writer.BlockInvariant(""))
											{
												writer.AppendLineInvariant($"\"{keyDefinition.Value}\"");
												writer.AppendLineInvariant(",");
												BuildChild(writer, implicitContentChild, child);
											}
										}
										else
										{
											GenerateError(writer, "Unable to find the x:Key property");
										}

										writer.AppendLineInvariant(",");
									}
								}
								else
								{
									foreach (var child in implicitContentChild.Objects)
									{
										BuildChild(writer, implicitContentChild, child);
										writer.AppendLineInvariant($", /* IsInitializableCollection {elementType} */");
									}
								}
							}
						}
						else // General case for implicit content
						{
							var elementType = FindType(topLevelControl.Type);

							if (elementType != null)
							{
								var contentProperty = FindContentProperty(elementType);

								if (contentProperty != null)
								{
									if (IsCollectionOrListType(contentProperty.Type as INamedTypeSymbol))
									{
										string? newableTypeName;

										if (IsInitializableProperty(contentProperty))
										{
											if (isInline)
											{
												using (writer.BlockInvariant(contentProperty.Name + " = "))
												{
													foreach (var child in implicitContentChild.Objects)
													{
														BuildChild(writer, implicitContentChild, child);
														writer.AppendLineInvariant(",");
													}
												}
											}
											else
											{
												foreach (var inner in implicitContentChild.Objects)
												{
													writer.AppendLine($"{contentProperty.Name}.Add(");

													BuildChild(writer, implicitContentChild, inner);

													writer.AppendLineInvariant(");");
												}
											}
										}
										else if (IsNewableProperty(contentProperty, out newableTypeName))
										{
											if (string.IsNullOrWhiteSpace(newableTypeName))
											{
												throw new InvalidOperationException("Unable to initialize newable collection type.  Type name for property {0} is empty."
													.InvariantCultureFormat(contentProperty.Name));
											}

											// Explicitly instantiate the collection and set it using the content property
											if (implicitContentChild.Objects.Count == 1
												&& SymbolEqualityComparer.Default.Equals(contentProperty.Type, FindType(implicitContentChild.Objects[0].Type)))
											{
												writer.AppendFormatInvariant(contentProperty.Name + " = ");
												BuildChild(writer, implicitContentChild, implicitContentChild.Objects[0]);
												writer.AppendLineInvariant(",");
											}
											else
											{
												using (writer.BlockInvariant("{0}{1} = new {2} ", setterPrefix, contentProperty.Name, newableTypeName))
												{
													foreach (var child in implicitContentChild.Objects)
													{
														BuildChild(writer, implicitContentChild, child);
														writer.AppendLineInvariant(",");
													}
												}
											}
										}
										else if (GetKnownNewableListOrCollectionInterface(contentProperty.Type as INamedTypeSymbol, out newableTypeName))
										{
											if (string.IsNullOrWhiteSpace(newableTypeName))
											{
												throw new InvalidOperationException("Unable to initialize known newable collection or list interface.  Type name for property {0} is empty."
													.InvariantCultureFormat(contentProperty.Name));
											}

											using (writer.BlockInvariant("{0}{1} = new {2} ", setterPrefix, contentProperty.Name, newableTypeName))
											{
												foreach (var child in implicitContentChild.Objects)
												{
													BuildChild(writer, implicitContentChild, child);
													writer.AppendLineInvariant(",");
												}
											}
											writer.AppendLineInvariant(",");
										}
										else
										{
											throw new InvalidOperationException("There is no known way to initialize collection property {0}."
												.InvariantCultureFormat(contentProperty.Name));
										}
									}
									else if (IsLazyVisualStateManagerProperty(contentProperty) && !HasDescendantsWithXName(implicitContentChild))
									{
										writer.AppendLineInvariant($"/* Lazy VisualStateManager property {contentProperty}*/");
									}
									else // Content is not a collection
									{
										var objectUid = GetObjectUid(topLevelControl);
										var isLocalized = objectUid != null &&
											IsLocalizablePropertyType(contentProperty.Type as INamedTypeSymbol) &&
											BuildLocalizedResourceValue(null, contentProperty.Name, objectUid) != null;

										if (implicitContentChild.Objects.Any() &&
											// A localized value is available. Ignore this implicit content as localized resources take precedence over XAML.
											!isLocalized)
										{
											writer.AppendLineInvariant(setterPrefix + contentProperty.Name + " = ");

											if (implicitContentChild.Objects.Count > 1)
											{
												throw new InvalidOperationException("The type {0} does not support multiple children.".InvariantCultureFormat(topLevelControl.Type.Name));
											}

											var xamlObjectDefinition = implicitContentChild.Objects.First();
											using (TryAdaptNative(writer, xamlObjectDefinition, contentProperty.Type as INamedTypeSymbol))
											{
												BuildChild(writer, implicitContentChild, xamlObjectDefinition);
											}

											if (isInline)
											{
												writer.AppendLineInvariant(",");
											}
										}
										else if (
											implicitContentChild.Value is string implicitValue
											&& implicitValue.HasValueTrimmed()
										)
										{
											writer.AppendLineInvariant(setterPrefix + contentProperty.Name + " = \"" + implicitValue + "\"");

											if (isInline)
											{
												writer.AppendLineInvariant(",");
											}
										}
									}
								}
							}
						}

						return true;
					}
					else if (returnsContent && _skipUserControlsInVisualTree && IsUserControl(topLevelControl.Type))
					{
						writer.AppendFormatInvariant(XamlConstants.Types.FrameworkElement + " content = null");
					}
				}

				return false;
			}
			catch (Exception e)
			{
#if NETFRAMEWORK
				throw new InvalidOperationException(
					"An error occurred when processing {0} at line {1}:{2} ({3}) : {4}"
					.InvariantCultureFormat(
						topLevelControl.Type.Name,
						topLevelControl.LineNumber,
						topLevelControl.LinePosition,
						_fileDefinition.FilePath,
						e.Message
					)
					, e
				);
#else
				throw new XamlParsingException(
					$"An error was found in {topLevelControl.Type.Name}"
					, e
					, topLevelControl.LineNumber
					, topLevelControl.LinePosition
					, _fileDefinition.FilePath
				);
#endif
			}
		}

		private static IPropertySymbol? FindContentProperty(INamedTypeSymbol elementType)
		{
			return _findContentProperty(elementType);
		}

		private static IPropertySymbol? SourceFindContentProperty(INamedTypeSymbol elementType)
		{
			var data = elementType
				.GetAllAttributes()
				.FirstOrDefault(t => t.AttributeClass?.ToDisplayString() == XamlConstants.Types.ContentPropertyAttribute);

			if (data != null)
			{
				var nameProperty = data.NamedArguments.Where(f => f.Key == "Name").FirstOrDefault();

				if (nameProperty.Value.Value != null)
				{
					var name = nameProperty.Value.Value.ToString() ?? "";

					return elementType?.GetAllPropertiesWithName(name).FirstOrDefault();
				}
			}

			return null;
		}

		private string GetFullGenericTypeName(INamedTypeSymbol? propertyType)
		{
			if (propertyType == null)
			{
				return string.Empty;
			}

			return "{0}.{1}".InvariantCultureFormat(propertyType.ContainingNamespace, propertyType.Name) +
				(
					propertyType.IsGenericType ?
					"<{0}>".InvariantCultureFormat(propertyType.TypeArguments.Select(ts => GetFullGenericTypeName(ts as INamedTypeSymbol)).JoinBy(",")) :
					string.Empty
				);
		}

		private void BuildCollection(IIndentedStringBuilder writer, bool isInline, string name, XamlMemberDefinition implicitContentChild)
		{
			TryAnnotateWithGeneratorSource(writer);
			if (isInline)
			{
				using (writer.BlockInvariant(name + " = "))
				{
					foreach (var child in implicitContentChild.Objects)
					{
						BuildChild(writer, implicitContentChild, child);
						writer.AppendLineInvariant(",");
					}
				}
			}
			else
			{
				foreach (var child in implicitContentChild.Objects)
				{
					writer.AppendLineInvariant(name + ".Add(");
					BuildChild(writer, implicitContentChild, child);
					writer.AppendLineInvariant(");");
				}
			}
		}

		private bool IsPage(XamlType xamlType) => IsType(xamlType, XamlConstants.Types.NativePage);

		private bool IsApplication(XamlType xamlType) => IsType(xamlType, XamlConstants.Types.Application);

		private bool IsResourceDictionary(XamlType xamlType) => IsType(xamlType, XamlConstants.Types.ResourceDictionary);

		private bool IsResourceDictionarySubclass(XamlType xamlType) => xamlType.Name != "ResourceDictionary" && IsResourceDictionary(xamlType);

		private XamlMemberDefinition? FindImplicitContentMember(XamlObjectDefinition topLevelControl, string memberName = "_UnknownContent")
		{
			return topLevelControl
				.Members
				.FirstOrDefault(m => m.Member.Name == memberName);
		}

		/// <summary>
		/// Processes a Resources node, creating a ResourceDictionary if needed, and saving static resources for later registration.
		/// </summary>
		/// <param name="isInInitializer">True if inside an object initialization</param>
		private void RegisterAndBuildResources(IIndentedStringBuilder writer, XamlObjectDefinition topLevelControl, bool isInInitializer)
		{
			TryAnnotateWithGeneratorSource(writer);
			var resourcesMember = topLevelControl.Members.FirstOrDefault(m => m.Member.Name == "Resources");

			if (resourcesMember != null)
			{
				// To be able to have MergedDictionaries, the first node of the Resource node
				// must be an explicit resource dictionary.
				var isExplicitResDictionary = resourcesMember.Objects.Any(o => o.Type.Name == "ResourceDictionary");
				var resourcesRoot = isExplicitResDictionary
					? FindImplicitContentMember(resourcesMember.Objects.First())
					: resourcesMember;
				var mergedDictionaries = isExplicitResDictionary ?
					resourcesMember.Objects
						.First().Members
							.Where(m => m.Member.Name == "MergedDictionaries")
							.FirstOrDefault()
					: null;
				var themeDictionaries = isExplicitResDictionary ?
					resourcesMember.Objects
						.First().Members
							.Where(m => m.Member.Name == "ThemeDictionaries")
							.FirstOrDefault()
					: null;

				var source = resourcesMember
					.Objects
					.FirstOrDefault(o => o.Type.Name == "ResourceDictionary")?
					.Members
					.FirstOrDefault(m => m.Member.Name == "Source");

				var rdSubclass = resourcesMember.Objects
					.FirstOrDefault(o => IsResourceDictionarySubclass(o.Type));

				if (rdSubclass != null)
				{
					writer.AppendLineInvariant("Resources = ");

					var type = GetType(rdSubclass.Type);
					using (writer.BlockInvariant("new {0}()", GetGlobalizedTypeName(type.ToDisplayString())))
					{
						BuildLiteralProperties(writer, rdSubclass);
					}
					writer.AppendLineInvariant(isInInitializer ? "," : ";");
				}
				else if (resourcesRoot != null || mergedDictionaries != null || themeDictionaries != null)
				{
					if (isInInitializer)
					{
						writer.AppendLineInvariant("Resources = {{");
					}

					BuildMergedDictionaries(writer, mergedDictionaries, isInInitializer, dictIdentifier: "Resources");
					BuildThemeDictionaries(writer, themeDictionaries, isInInitializer, dictIdentifier: "Resources");
					BuildResourceDictionary(writer, resourcesRoot, isInInitializer, dictIdentifier: "Resources");

					if (isInInitializer)
					{
						writer.AppendLineInvariant("}},");
					}
				}
				else if (source != null)
				{
					writer.AppendLineInvariant("Resources = ");
					BuildDictionaryFromSource(writer, source);
					writer.AppendLineInvariant(isInInitializer ? "," : ";");
				}
			}
		}

		/// <summary>
		/// Build resources declarations inside a resource dictionary.
		/// </summary>
		/// <param name="writer">The StringBuilder</param>
		/// <param name="resourcesRoot">The xaml member within which resources are declared</param>
		/// <param name="isInInitializer">Whether we're within an object initializer</param>
		private void BuildResourceDictionary(IIndentedStringBuilder writer, XamlMemberDefinition? resourcesRoot, bool isInInitializer, string? dictIdentifier = null)
		{
			TryAnnotateWithGeneratorSource(writer);
			var closingPunctuation = isInInitializer ? "," : ";";

			foreach (var resource in (resourcesRoot?.Objects).Safe())
			{
				TryAnnotateWithGeneratorSource(writer, suffix: "PerKey");
				var key = GetDictionaryResourceKey(resource, out var name);

				if (key != null)
				{
					var wrappedKey = key;
					if (!key.StartsWith("typeof(", StringComparison.InvariantCulture))
					{
						wrappedKey = "\"{0}\"".InvariantCultureFormat(key);
					}

					if (isInInitializer)
					{
						writer.AppendLineInvariant("[");
						using (TryTernaryForLinkerHint(writer, resource))
						{
							writer.AppendLineInvariant(wrappedKey);
						}
						writer.AppendLineInvariant("] = ", wrappedKey);
					}
					else
					{
						writer.AppendLineInvariant("{0}[", dictIdentifier);
						using (TryTernaryForLinkerHint(writer, resource))
						{
							writer.AppendLineInvariant(wrappedKey);
						}
						writer.AppendLineInvariant("] = ");
					}

					if (resource.Type.Name == "StaticResource")
					{
						BuildStaticResourceResourceKeyReference(writer, resource);
					}
					else if (!ShouldLazyInitializeResource(resource))
					{
						BuildChild(writer, null, resource);
					}
					else if (_isTopLevelDictionary
						// Note: It's possible to be in a top-level ResourceDictionary file but for initializerName to be null, eg for
						// a FrameworkElement.Resources declaration inside of a template
						//
						// Actually in this case if it's non-null it's worse still, eg if the main dictionary sets an implicit style for
						// Button, and a FrameworkElement.Resources declaration in a template *also* sets an implicit Button style, we
						// don't want to use the former as a backing for the latter
						&& !_isInChildSubclass
						&& GetResourceDictionaryInitializerName(key) is string initializerName)
					{
						using (TryTernaryForLinkerHint(writer, resource))
						{
							writer.AppendLineInvariant("new global::Uno.UI.Xaml.WeakResourceInitializer(this, {0})", initializerName);
						}
					}
					else
					{
						using (TryTernaryForLinkerHint(writer, resource))
						{
							using (BuildLazyResourceInitializer(writer))
							{
								BuildChild(writer, null, resource);
							}
						}
					}

					writer.AppendLineInvariant(closingPunctuation);
				}

				if (name != null && !_isTopLevelDictionary)
				{
					if (_namedResources.ContainsKey(name))
					{
						throw new InvalidOperationException($"There is already a resource with name {name}");
					}
					_namedResources.Add(name, resource);
				}
			}
		}

		private IDisposable TryTernaryForLinkerHint(IIndentedStringBuilder writer, XamlObjectDefinition resource)
			=> TryLinkerHint(
				resource,
				s => writer.AppendLineInvariant($"{s} ? ("),
				() => writer.AppendLineInvariant("): null")
			);

		private IDisposable TrySingleLineIfForLinkerHint(IIndentedStringBuilder writer, XamlObjectDefinition resource)
			=> TryLinkerHint(
				resource,
				s => writer.AppendLineInvariant($"if({s})"),
				() => { }
			);

		private IDisposable TryLinkerHint(XamlObjectDefinition resource, Action<string> prefix, Action suffix)
		{
			var hintEnabled = false;

			if (_xamlResourcesTrimming)
			{
				var styleTargetType = resource.Type.Name == "Style"
						? resource.Members.FirstOrDefault(m => m.Member.Name == "TargetType")?.Value as string
						: null;

				if (styleTargetType != null)
				{
					var symbol = GetType(styleTargetType);

					if (symbol.GetAllInterfaces().Any(i => SymbolEqualityComparer.Default.Equals(i, _dependencyObjectSymbol)))
					{
						var safeTypeName = LinkerHintsHelpers.GetPropertyAvailableName(symbol.GetFullMetadataName());
						var linkerHintClass = LinkerHintsHelpers.GetLinkerHintsClassName(_defaultNamespace);

						prefix($"global::{linkerHintClass}.{safeTypeName}");

						hintEnabled = true;
					}
				}
			}

			return Disposable.Create(() =>
			{
				if (hintEnabled)
				{
					suffix();
				}
			});
		}

		/// <summary>
		/// Whether this resource should be lazily initialized.
		/// </summary>
		private bool ShouldLazyInitializeResource(XamlObjectDefinition resource)
		{
			var typeName = resource.Type.Name;

			if (typeName == "Style" || typeName == "ControlTemplate" || typeName == "DataTemplate")
			{
				// Always lazily initialize styles and templates, since they may be large
				return true;
			}

			// If value declaration contains no markup, we can safely create it eagerly. Otherwise, we will wrap it in a lazy initializer
			// to be able to handle lexically-forward resource references correctly.
			return HasDescendantsWithMarkupExtension(resource);
		}

		/// <summary>
		/// Wrap ResourceDictionary resource in a lazy-initializer function.
		/// </summary>
		private IDisposable BuildLazyResourceInitializer(IIndentedStringBuilder writer)
		{
			var currentScope = CurrentResourceOwnerName;
			var resourceOwnerScope = ResourceOwnerScope();

			writer.AppendLineInvariant($"new global::Uno.UI.Xaml.WeakResourceInitializer({currentScope}, {CurrentResourceOwner?.Name} => ");

			var indent = writer.Indent();

			return new DisposableAction(() =>
			{
				resourceOwnerScope.Dispose();
				indent.Dispose();
				writer.AppendLineInvariant(")");
			});
		}

		/// <summary>
		/// Populate MergedDictionaries property of a ResourceDictionary.
		/// </summary>
		private void BuildMergedDictionaries(IIndentedStringBuilder writer, XamlMemberDefinition? mergedDictionaries, bool isInInitializer, string? dictIdentifier = null)
		{
			TryAnnotateWithGeneratorSource(writer);
			BuildDictionaryCollection(writer, mergedDictionaries, isInInitializer, propertyName: "MergedDictionaries", isDict: false, dictIdentifier);
		}

		/// <summary>
		/// Populate ThemeDictionaries property of a ResourceDictionary.
		/// </summary>
		private void BuildThemeDictionaries(IIndentedStringBuilder writer, XamlMemberDefinition? themeDictionaries, bool isInInitializer, string? dictIdentifier = null)
		{
			TryAnnotateWithGeneratorSource(writer);
			BuildDictionaryCollection(writer, themeDictionaries, isInInitializer, propertyName: "ThemeDictionaries", isDict: true, dictIdentifier);
		}

		/// <summary>
		/// Build a collection of ResourceDictionaries.
		/// </summary>
		private void BuildDictionaryCollection(IIndentedStringBuilder writer, XamlMemberDefinition? dictionaries, bool isInInitializer, string propertyName, bool isDict, string? dictIdentifier)
		{
			TryAnnotateWithGeneratorSource(writer);
			if (dictionaries == null)
			{
				return;
			}

			if (isInInitializer)
			{
				writer.AppendLineInvariant("{0} = {{", propertyName);
			}
			else
			{
				writer.AppendLineInvariant("// {0}", propertyName);
			}
			foreach (var dictObject in dictionaries.Objects)
			{
				var source = dictObject.Members.FirstOrDefault(m => m.Member.Name == "Source");
				if (source != null && dictObject.Members.Any(m => m.Member.Name == "_UnknownContent"))
				{
					throw new Exception("Local values are not allowed in resource dictionary with Source set");
				}

				var key = GetDictionaryResourceKey(dictObject);
				if (isDict && key == null)
				{
					throw new Exception("Each dictionary entry must have an associated key.");
				}

				var former = _themeDictionaryCurrentlyBuilding; //Will 99% of the time be null.
				if (isDict)
				{
					_themeDictionaryCurrentlyBuilding = key;
				}

				if (!isInInitializer && !isDict)
				{
					writer.AppendLineInvariant("{0}.{1}.Add(", dictIdentifier, propertyName);
				}
				else if (!isInInitializer && isDict)
				{
					writer.AppendLineInvariant("{0}.{1}[\"{2}\"] = ", dictIdentifier, propertyName, key);
				}
				else if (isInInitializer && isDict)
				{
					writer.AppendLineInvariant("[\"{0}\"] = ", key);
				}

				using (isDict ? BuildLazyResourceInitializer(writer) : null)
				{
					if (source != null)
					{
						BuildDictionaryFromSource(writer, source);
					}
					else
					{
						InitializeAndBuildResourceDictionary(writer, dictObject, setIsParsing: false);
					}
				}

				if (isInInitializer)
				{
					writer.AppendLineInvariant(",");
				}
				else if (!isDict)
				{
					writer.AppendLineInvariant(");");
				}
				else
				{
					writer.AppendLineInvariant(";");
				}

				_themeDictionaryCurrentlyBuilding = former;
			}

			if (isInInitializer)
			{
				writer.AppendLineInvariant("}},");
			}
		}

		/// <summary>
		/// Try to create a ResourceDictionary assignment from supplied Source property.
		/// </summary>
		private void BuildDictionaryFromSource(IIndentedStringBuilder writer, XamlMemberDefinition sourceDef)
		{
			TryAnnotateWithGeneratorSource(writer);
			var source = (sourceDef?.Value as string)?.Replace('\\', '/');

			var customResourceResourceId = GetCustomResourceResourceId(sourceDef);

			if (source == null && customResourceResourceId == null)
			{
				return;
			}

			var sourceProp = source != null ?
				_globalStaticResourcesMap.FindTargetPropertyForMergedDictionarySource(_fileDefinition, source) :
				null;

			if (sourceProp != null)
			{
				writer.AppendLineInvariant("global::{0}.GlobalStaticResources.{1}", _defaultNamespace, sourceProp);
			}
			else
			{
				var innerSource = source != null ?
					"\"{0}\"".InvariantCultureFormat(source) :
					GetCustomResourceRetrieval(customResourceResourceId, "string");
				var currentAbsolutePath = _globalStaticResourcesMap.GetSourceLink(_fileDefinition);
				writer.AppendLineInvariant("// Source not resolved statically, falling back on external resource retrieval.");
				writer.AppendLineInvariant("global::Uno.UI.ResourceResolver.RetrieveDictionaryForSource({0}, \"{1}\")", innerSource, currentAbsolutePath);
			}
		}

		private bool IsTextBlock(XamlType xamlType)
		{
			return IsType(xamlType, XamlConstants.Types.TextBlock);
		}

		private void TryExtractAutomationId(XamlMemberDefinition member, string[] targetMembers, ref string? uiAutomationId)
		{
			if (uiAutomationId.HasValue())
			{
				return;
			}

			var fullMemberName = $"{FindType(member.Member.DeclaringType)?.GetFullMetadataName()}.{member.Member.Name}";

			// Try to match each potential candidate by comparing based only on the name of the member first.
			// If that fails, try matching based on the full metadata name of the member
			var hasUiAutomationMapping = targetMembers
				.Any(candidateMember =>
					(!candidateMember.Contains(".") && candidateMember == member.Member.Name) ||
					candidateMember == fullMemberName
				);

			if (!hasUiAutomationMapping)
			{
				return;
			}

			var bindingMembers = member
				.Objects
				.FirstOrDefault(o => o.Type.Name == "Binding" || o.Type.Name == "TemplateBinding")
				?.Members
				.ToArray();

			string? bindingPath;

			// Checks the first binding member, which can be used to implicitlty declare the binding path (i.e. without
			// declaring a "Path=" specifier). Otherwise, the we look for any explicit binding path declaration.
			var firstBindingMember = bindingMembers?.FirstOrDefault();
			if (firstBindingMember != null &&
				(firstBindingMember.Member.Name == "Path" ||
				 firstBindingMember.Member.Name == "_PositionalParameters" ||
				 firstBindingMember.Member.Name.IsNullOrWhiteSpace())
			)
			{
				bindingPath = firstBindingMember.Value?.ToString();
			}
			else
			{
				bindingPath = bindingMembers
					?.FirstOrDefault(bindingMember => bindingMember.Member.Name == "Path")
					?.Value
					?.ToString();
			}

			if (bindingPath.IsNullOrEmpty())
			{
				return;
			}

			// Replace bracket-based notation with dot notation.
			// ex: [FirstMember][SecondMember] --> FirstMember.SecondMember
			uiAutomationId = new string(bindingPath
				.TrimStart("Parent")
				.Replace("][", ".")
				.Where(c => c != '[' && c != ']')
				.ToArray());
		}

		private void BuildExtendedProperties(IIndentedStringBuilder outerwriter, XamlObjectDefinition objectDefinition, bool useChildTypeForNamedElement = false, bool useGenericApply = false)
		{
			TryAnnotateWithGeneratorSource(outerwriter);
			var objectUid = GetObjectUid(objectDefinition);

			var extendedProperties = GetExtendedProperties(objectDefinition);
			bool hasChildrenWithPhase = HasChildrenWithPhase(objectDefinition);
			var isFrameworkElement = IsFrameworkElement(objectDefinition.Type);
			var hasIsParsing = HasIsParsing(objectDefinition.Type);

			if (extendedProperties.Any() || hasChildrenWithPhase || isFrameworkElement || hasIsParsing)
			{
				string closureName;

				using (var writer = CreateApplyBlock(outerwriter, useGenericApply ? null : GetType(objectDefinition.Type), out closureName))
				{
					XamlMemberDefinition? uidMember = null;
					XamlMemberDefinition? nameMember = null;
					string? uiAutomationId = null;
					string[]? extractionTargetMembers = null;

					if (_isUiAutomationMappingEnabled)
					{
						// Look up any potential UI automation member mappings available for the current object definition
						extractionTargetMembers = _uiAutomationMappings
							?.FirstOrDefault(m => IsType(objectDefinition.Type, m.Key) || IsImplementingInterface(FindType(objectDefinition.Type), FindType(m.Key)))
							.Value
							?.ToArray() ?? new string[0];
					}

					if (hasChildrenWithPhase)
					{
						writer.AppendLine(GenerateRootPhases(objectDefinition, closureName) ?? "");
					}

					var lazyProperties = extendedProperties.Where(IsLazyVisualStateManagerProperty).ToArray();

					foreach (var member in extendedProperties.Except(lazyProperties))
					{
						if (extractionTargetMembers != null)
						{
							TryExtractAutomationId(member, extractionTargetMembers, ref uiAutomationId);
						}

						if (HasMarkupExtension(member))
						{
							if (!IsXLoadMember(member))
							{
								TryValidateContentPresenterBinding(writer, objectDefinition, member);

								BuildComplexPropertyValue(writer, member, closureName + ".", closureName);
							}
							else
							{
								writer.AppendLineInvariant($"/* Skipping x:Load attribute already applied to ElementStub */");
							}
						}
						else if (HasCustomMarkupExtension(member))
						{
							if (IsAttachedProperty(member) && FindPropertyType(member.Member) != null)
							{
								BuildSetAttachedProperty(writer, closureName, member, objectUid ?? "", isCustomMarkupExtension: true);
							}
							else
							{
								BuildCustomMarkupExtensionPropertyValue(writer, member, closureName + ".");
							}
						}
						else if (member.Objects.Any())
						{
							if (member.Member.Name == "_UnknownContent") // So : FindType(member.Owner.Type) is INamedTypeSymbol type && IsCollectionOrListType(type)
							{
								foreach (var item in member.Objects)
								{
									writer.AppendLineInvariant($"{closureName}.Add(");
									using (writer.Indent())
									{
										BuildChild(writer, member, item);
									}
									writer.AppendLineInvariant(");");
								}
							}
							else if (!IsType(objectDefinition.Type, member.Member.DeclaringType))
							{
								var ownerType = GetType(member.Member.DeclaringType!);

								var propertyType = GetPropertyType(member.Member);

								if (IsExactlyCollectionOrListType(propertyType))
								{
									// If the property is specifically an IList or an ICollection
									// we can use C#'s collection initializer.
									writer.AppendLineInvariant(
										"{0}.Set{1}({2}, ",
										GetGlobalizedTypeName(ownerType.ToDisplayString()),
										member.Member.Name,
										closureName
									);

									using (writer.BlockInvariant("new[]"))
									{
										foreach (var inner in member.Objects)
										{
											BuildChild(writer, member, inner);
											writer.AppendLine(",");
										}
									}

									writer.AppendLineInvariant(");");
								}
								else if (IsCollectionOrListType(propertyType))
								{
									// If the property is a concrete type that implements an IList or
									// an ICollection, we must get the property and call add explicitly
									// on it.
									var localCollectionName = $"{closureName}_collection_{_collectionIndex++}";

									var getterMethod = $"Get{member.Member.Name}";

									if (ownerType.GetMethods().Any(m => m.Name == getterMethod))
									{
										// Attached property
										writer.AppendLineInvariant(
											$"var {localCollectionName} = {ownerType.ToDisplayString(SymbolDisplayFormat.FullyQualifiedFormat)}.{getterMethod}({closureName});"
										);
									}
									else
									{
										// Plain object
										writer.AppendLineInvariant(
											$"var {localCollectionName} = {closureName}.{member.Member.Name};"
										);
									}

									foreach (var inner in member.Objects)
									{
										writer.AppendLine($"{localCollectionName}.Add(");

										BuildChild(writer, member, inner);

										writer.AppendLineInvariant(");");
									}
								}
								else
								{
									// If the property is specifically an IList or an ICollection
									// we can use C#'s collection initializer.
									writer.AppendLineInvariant(
										"{0}.Set{1}({2}, ",
										GetGlobalizedTypeName(ownerType.ToDisplayString()),
										member.Member.Name,
										closureName
									);

									if (member.Objects.Count() == 1)
									{
										BuildChild(writer, member, member.Objects.First());
									}
									else
									{
										throw new InvalidOperationException($"The property {member.Member.Name} of type {propertyType} does not support adding multiple objects.");
									}

									writer.AppendLineInvariant(");");
								}
							}
							else
							{
								// GenerateWarning(writer, $"Unknown type {objectDefinition.Type} for property {member.Member.DeclaringType}");
							}
						}
						else
						{
							var isMemberInsideResourceDictionary = IsMemberInsideResourceDictionary(objectDefinition);

							if (
								member.Member.Name == "Name"
								&& !isMemberInsideResourceDictionary.isInside
							)
							{
								writer.AppendLineInvariant($@"nameScope.RegisterName(""{member.Value}"", {closureName});");
							}

							if (
								member.Member.Name == "Name"
								&& !IsAttachedProperty(member)
								&& !isMemberInsideResourceDictionary.isInside
							)
							{
								nameMember = member;
								var value = member.Value?.ToString();

								if(value == null)
								{
									throw new InvalidOperationException("The Name property cannot be empty");
								}

								var type = useChildTypeForNamedElement ?
									GetImplicitChildTypeDisplayString(objectDefinition) :
									FindType(objectDefinition.Type)?.ToDisplayString();

								if (type == null)
								{
									throw new InvalidOperationException($"Unable to find type {objectDefinition.Type}");
								}

								writer.AppendLineInvariant("this.{0} = {1};", value, closureName);
								RegisterBackingField(type, value, FindObjectFieldAccessibility(objectDefinition));
							}
							else if (member.Member.Name == "Name"
								&& member.Member.PreferredXamlNamespace == XamlConstants.XamlXmlNamespace)
							{
								writer.AppendLineInvariant("// x:Name {0}", member.Value, member.Value);
							}
							else if (member.Member.Name == "Key")
							{
								writer.AppendLineInvariant("// Key {0}", member.Value, member.Value);
							}
							else if (member.Member.Name == "DeferLoadStrategy"
								&& member.Member.PreferredXamlNamespace == XamlConstants.XamlXmlNamespace)
							{
								writer.AppendLineInvariant("// DeferLoadStrategy {0}", member.Value);
							}
							else if (IsXLoadMember(member))
							{
								writer.AppendLineInvariant("// Load {0}", member.Value);
							}
							else if (member.Member.Name == "Uid")
							{
								uidMember = member;
								writer.AppendLineInvariant($"{GlobalPrefix}Uno.UI.Helpers.MarkupHelper.SetXUid({closureName}, \"{objectUid}\");");
							}
							else if (member.Member.Name == "FieldModifier")
							{
								writer.AppendLineInvariant("// FieldModifier {0}", member.Value);
							}
							else if (member.Member.Name == "Phase")
							{
								writer.AppendLineInvariant($"{GlobalPrefix}Uno.UI.FrameworkElementHelper.SetRenderPhase({closureName}, {member.Value});");
							}
							else if (member.Member.Name == "DefaultBindMode"
								&& member.Member.PreferredXamlNamespace == XamlConstants.XamlXmlNamespace)
							{
								writer.AppendLineInvariant("// DefaultBindMode {0}", member.Value);
							}
							else if (member.Member.Name == "Class" && member.Member.PreferredXamlNamespace == XamlConstants.XamlXmlNamespace)
							{
								writer.AppendLineInvariant("// Class {0}", member.Value, member.Value);
							}
							else if (
								member.Member.Name == "TargetName" &&
								IsAttachedProperty(member) &&
								member.Member.DeclaringType?.Name == "Storyboard"
							)
							{
								if(member.Value == null)
								{
									throw new InvalidOperationException($"The TargetName property cannot be empty");
								}

								writer.AppendLineInvariant(@"{0}.SetTargetName({2}, ""{1}"");",
									GetGlobalizedTypeName(FindType(member.Member.DeclaringType)?.ToDisplayString() ?? member.Member.DeclaringType.Name),
									this.RewriteAttachedPropertyPath(member.Value.ToString() ?? ""),
									closureName);

								writer.AppendLineInvariant("{0}.SetTarget({2}, _{1}Subject);",
												GetGlobalizedTypeName(FindType(member.Member.DeclaringType)?.ToDisplayString() ?? member.Member.DeclaringType.Name),
												member.Value,
												closureName);
							}
							else if (
								member.Member.Name == "TargetName" &&
								!IsAttachedProperty(member) &&
								(member.Member.DeclaringType?.Name.EndsWith("ThemeAnimation") ?? false)
							)
							{
								// Those special animations (xxxThemeAnimation) needs to resolve their target at runtime.
								writer.AppendLineInvariant(@"NameScope.SetNameScope({0}, nameScope);", closureName);
							}
							else if (
								member.Member.Name == "TargetProperty" &&
								IsAttachedProperty(member) &&
								member.Member.DeclaringType?.Name == "Storyboard"
							)
							{
								if(member.Value == null)
								{
									throw new InvalidOperationException($"The TargetProperty property cannot be empty");
								}

								writer.AppendLineInvariant(@"{0}.SetTargetProperty({2}, ""{1}"");",
									GetGlobalizedTypeName(FindType(member.Member.DeclaringType)?.ToDisplayString() ?? member.Member.DeclaringType.Name),
									this.RewriteAttachedPropertyPath(member.Value.ToString() ?? ""),
									closureName);
							}
							else if (
								member.Member.DeclaringType?.Name == "RelativePanel" &&
								IsAttachedProperty(member) &&
								IsRelativePanelSiblingProperty(member.Member.Name)
							)
							{
								writer.AppendLineInvariant(@"{0}.Set{1}({2}, _{3}Subject);",
									GetGlobalizedTypeName(FindType(member.Member.DeclaringType).SelectOrDefault(t => t?.ToDisplayString()!, member.Member.DeclaringType.Name)),
									member.Member.Name,
									closureName,
									member.Value);
							}
							else
							{
								IEventSymbol? eventSymbol = null;

								if (
									!IsType(member.Member.DeclaringType!, objectDefinition.Type)
									|| IsAttachedProperty(member)
									|| (eventSymbol = FindEventType(member.Member)) != null
								)
								{
									if (FindPropertyType(member.Member) != null)
									{
										BuildSetAttachedProperty(writer, closureName, member, objectUid ?? "", isCustomMarkupExtension: false);
									}
									else if (eventSymbol != null)
									{
										GenerateInlineEvent(closureName, writer, member, eventSymbol);
									}
									else
									{
										GenerateError(
											writer,
											$"Property {member.Member.PreferredXamlNamespace}:{member.Member} is not available on {member.Member.DeclaringType?.Name}, value is {member.Value}"
										);
									}
								}
							}
						}
					}

					var implicitContentChild = FindImplicitContentMember(objectDefinition);
					var lazyContentProperty = FindLazyContentProperty(implicitContentChild, objectDefinition);

					if (lazyProperties.Any() || lazyContentProperty != null)
					{
						// This block is used to generate lazy initializations of some
						// inner VisualStateManager properties in VisualState and VisualTransition.
						// This allows for faster materialization of controls, avoiding the construction
						// of inferequently used objects graphs.

						using (writer.BlockInvariant($"global::Uno.UI.Helpers.MarkupHelper.Set{objectDefinition.Type.Name}Lazy({closureName}, () => "))
						{
							BuildLiteralLazyVisualStateManagerProperties(writer, objectDefinition, closureName);

							if (implicitContentChild != null && lazyContentProperty != null)
							{
								writer.AppendLineInvariant($"{closureName}.{lazyContentProperty.Name} = ");

								var xamlObjectDefinition = implicitContentChild.Objects.First();
								using (TryAdaptNative(writer, xamlObjectDefinition, lazyContentProperty.Type as INamedTypeSymbol))
								{
									BuildChild(writer, implicitContentChild, xamlObjectDefinition);
								}
								writer.AppendLineInvariant($";");
							}
						}
						writer.AppendLineInvariant($");");
					}

					if (HasXBindMarkupExtension(objectDefinition) || HasMarkupExtensionNeedingComponent(objectDefinition))
					{
						writer.AppendLineInvariant($"/* _isTopLevelDictionary:{_isTopLevelDictionary} */");
						if (!_isTopLevelDictionary)
						{
							writer.AppendLineInvariant($"this._component_{CurrentScope.ComponentCount} = {closureName};");
							CurrentScope.Components.Add(objectDefinition);
						}
						else if (isFrameworkElement && HasMarkupExtensionNeedingComponent(objectDefinition))
						{
							// Register directly for binding updates on the resource referencer itself, since we're inside a top-level ResourceDictionary
							using (writer.BlockInvariant("{0}.Loading += (obj, args) =>", closureName))
							{
								writer.AppendLineInvariant("((DependencyObject)obj).UpdateResourceBindings();", closureName);
							}
							writer.AppendLineInvariant(";");
						}
					}

					if (_isDebug && IsFrameworkElement(objectDefinition.Type))
					{
						writer.AppendLineInvariant($"global::Uno.UI.FrameworkElementHelper.SetBaseUri({closureName}, \"file:///{_fileDefinition.FilePath.Replace("\\", "/")}\");");
					}

					if (_isUiAutomationMappingEnabled)
					{
						// Prefer using the Uid or the Name if their value has been explicitly assigned
						var assignedUid = uidMember?.Value?.ToString();
						var assignedName = nameMember?.Value?.ToString();

						if (assignedUid.HasValue())
						{
							uiAutomationId = assignedUid;
						}
						else if (assignedName.HasValue())
						{
							uiAutomationId = assignedName;
						}

						BuildUiAutomationId(writer, closureName, uiAutomationId, objectDefinition);
					}

					if (hasIsParsing
							// If true then this apply block will be applied to the content of a UserControl, which will already have had CreationComplete() called in its own apply block.
							&& !useChildTypeForNamedElement
						)
					{
						// This should always be the last thing called when an element is parsed.
						writer.AppendLineInvariant("{0}.CreationComplete();", closureName);
					}
				}
			}

			// Local function used to build a property/value for any custom MarkupExtensions
			void BuildCustomMarkupExtensionPropertyValue(IIndentedStringBuilder writer, XamlMemberDefinition member, string prefix)
			{
				Func<string, string> formatLine = format => prefix + format + (prefix.HasValue() ? ";\r\n" : "");

				var propertyValue = GetCustomMarkupExtensionValue(member);

				if (propertyValue.HasValue())
				{
					var formatted = formatLine($"{member.Member.Name} = {propertyValue}");

					writer.AppendLine(formatted);
				}
			}
		}

		private IPropertySymbol? FindLazyContentProperty(XamlMemberDefinition? implicitContentChild, XamlObjectDefinition objectDefinition)
		{
			if (implicitContentChild != null)
			{
				var elementType = FindType(objectDefinition.Type);

				if (elementType != null)
				{
					var contentProperty = FindContentProperty(elementType);

					if (contentProperty != null && IsLazyVisualStateManagerProperty(contentProperty) && !HasDescendantsWithXName(implicitContentChild))
					{
						return contentProperty;
					}
				}
			}

			return null;
		}

		private bool IsXLoadMember(XamlMemberDefinition member) =>
			member.Member.Name == "Load"
			&& member.Member.PreferredXamlNamespace == XamlConstants.XamlXmlNamespace;

		private void GenerateInlineEvent(string? closureName, IIndentedStringBuilder writer, XamlMemberDefinition member, IEventSymbol eventSymbol)
		{
			// If a binding is inside a DataTemplate, the binding root in the case of an x:Bind is
			// the DataContext, not the control's instance.
			var isInsideDataTemplate = IsMemberInsideFrameworkTemplate(member.Owner);

			void writeEvent(string? ownerPrefix)
			{
				if (eventSymbol.Type is INamedTypeSymbol delegateSymbol)
				{
					var parms = delegateSymbol
						.DelegateInvokeMethod
						?.Parameters
						.Select(p => member.Value + "_" + p.Name)
						.JoinBy(",");

					var eventSource = ownerPrefix.HasValue() ? ownerPrefix : "this";

					if (member.Objects.FirstOrDefault() is XamlObjectDefinition bind && bind.Type.Name == "Bind")
					{
						CurrentScope.XBindExpressions.Add(bind);

						var eventTarget = XBindExpressionParser.RestoreSinglePath(bind.Members.First().Value?.ToString());
						// x:Bind to second-level method generates invalid code
						// sanitizing member.Member.Name so that "ViewModel.SearchBreeds" becomes "ViewModel_SearchBreeds"
						var sanitizedEventTarget = SanitizeResourceName(eventTarget);

						(string target, string weakReference, IMethodSymbol targetMethod) buildTargetContext()
						{
							IMethodSymbol FindTargetMethodSymbol(INamedTypeSymbol? sourceType)
							{
								if (eventTarget?.Contains(".") ?? false)
								{
									ITypeSymbol? currentType = sourceType;

									var parts = eventTarget.Split('.');

									for (var i = 0; i < parts.Length-1; i++)
									{
										var next = currentType.GetAllMembersWithName(parts[i]).FirstOrDefault();

										currentType = next switch
										{
											IFieldSymbol fs => fs.Type,
											IPropertySymbol ps => ps.Type,
											null => throw new InvalidOperationException($"Unable to find member {parts[i]} on type {currentType}"),
											_ => throw new InvalidOperationException($"The field {next.Name} is not supported for x:Bind event binding")
										};
									}

									var method = currentType?.GetMethods().FirstOrDefault(m => m.Name == parts.Last())
										?? throw new InvalidOperationException($"Failed to find {parts.Last()} on {currentType}");

									return method;
								}
								else
								{
									return sourceType?.GetMethods().FirstOrDefault(m => m.Name == eventTarget)
										?? throw new InvalidOperationException($"Failed to find {eventTarget} on {sourceType}");
								}
							}

							if (isInsideDataTemplate.isInside)
							{
								var dataTypeObject = FindMember(isInsideDataTemplate.xamlObject!, "DataType", XamlConstants.XamlXmlNamespace);

								if(dataTypeObject?.Value == null)
								{
									throw new Exception($"Unable to find x:DataType in enclosing DataTemplate for x:Bind event");
								}

								var dataTypeSymbol = GetType(dataTypeObject.Value.ToString() ?? "");

								return (
									$"({member.Member.Name}_{sanitizedEventTarget}_That.Target as {XamlConstants.Types.FrameworkElement})?.DataContext as {dataTypeSymbol}",

									// Use of __rootInstance is required to get the top-level DataContext, as it may be changed
									// in the current visual tree by the user.
									$"(__rootInstance as global::Uno.UI.DataBinding.IWeakReferenceProvider).WeakReference",
									FindTargetMethodSymbol(dataTypeSymbol)
								);
							}
							else
							{

								return (
									$"{member.Member.Name}_{sanitizedEventTarget}_That.Target as {_className.className}",
									$"({eventSource} as global::Uno.UI.DataBinding.IWeakReferenceProvider).WeakReference",
									FindTargetMethodSymbol(FindType(_className.className))
								);
							}
						}

						var targetContext = buildTargetContext();

						var targetMethodHasParamters = targetContext.targetMethod?.Parameters.Any() ?? false;
						var xBindParams = targetMethodHasParamters ? parms : "";

						var builderName = $"_{ownerPrefix}_{CurrentScope.xBindEventsHandlers.Count}_{member.Member.Name}_{sanitizedEventTarget}_Builder";

						CurrentScope.xBindEventsHandlers.Add(
							new BackingFieldDefinition("global::System.Action", builderName, Accessibility.Private)
						);

						using (writer.BlockInvariant($"{builderName} = () => "))
						{
							//
							// Generate a weak delegate, so the owner is not being held onto by the delegate. We can
							// use the WeakReferenceProvider to get a self reference to avoid adding the cost of the
							// creation of a WeakReference.
							//
							writer.AppendLineInvariant($"var {member.Member.Name}_{sanitizedEventTarget}_That = {targetContext.weakReference};");

							writer.AppendLineInvariant($"/* first level targetMethod:{targetContext.targetMethod} */ {closureName}.{member.Member.Name} += ({parms}) => ({targetContext.target})?.{eventTarget}({xBindParams});");
						}

						writer.AppendLineInvariant($";");
					}
					else
					{
						// x:Bind to second-level method generates invalid code
						// sanitizing member.Value so that "ViewModel.SearchBreeds" becomes "ViewModel_SearchBreeds"
						var sanitizedMemberValue = SanitizeResourceName(member.Value?.ToString());

						//
						// Generate a weak delegate, so the owner is not being held onto by the delegate. We can
						// use the WeakReferenceProvider to get a self reference to avoid adding the cost of the
						// creation of a WeakReference.
						//
						writer.AppendLineInvariant($"var {member.Member.Name}_{sanitizedMemberValue}_That = ({eventSource} as global::Uno.UI.DataBinding.IWeakReferenceProvider).WeakReference;");

						writer.AppendLineInvariant($"/* second level */ {closureName}.{member.Member.Name} += ({parms}) => ({member.Member.Name}_{sanitizedMemberValue}_That.Target as {_className.className})?.{member.Value}({parms});");
					}
				}
				else
				{
					GenerateError(writer, $"{eventSymbol.Type} is not a supported event");
				}
			}

			if (!isInsideDataTemplate.isInside)
			{
				writeEvent("");
			}
			else if (_className.className != null)
			{
				writeEvent(CurrentResourceOwner?.Name);
			}
			else
			{
				GenerateError(writer, $"Unable to use event {member.Member.Name} without a backing class (use x:Class)");
			}
		}

		/// <summary>
		/// Build localized properties which have not been set in the xaml.
		/// </summary>
		private void BuildLocalizedProperties(IIndentedStringBuilder writer, XamlObjectDefinition objectDefinition)
		{
			TryAnnotateWithGeneratorSource(writer);
			var objectUid = GetObjectUid(objectDefinition);

			if (objectUid != null)
			{
				var candidateProperties = FindLocalizableProperties(objectDefinition.Type)
					.Except(objectDefinition.Members.Select(m => m.Member.Name));
				foreach (var prop in candidateProperties)
				{
					var localizedValue = BuildLocalizedResourceValue(null, prop, objectUid);
					if (localizedValue != null)
					{
						writer.AppendLineInvariant("{0} = {1},", prop, localizedValue);
					}
				}
			}
		}

		private void TryValidateContentPresenterBinding(IIndentedStringBuilder writer, XamlObjectDefinition objectDefinition, XamlMemberDefinition member)
		{
			TryAnnotateWithGeneratorSource(writer);
			if (
				SymbolEqualityComparer.Default.Equals(FindType(objectDefinition.Type), _contentPresenterSymbol)
				&& member.Member.Name == "Content"
			)
			{
				var binding = member.Objects.FirstOrDefault(o => o.Type.Name == "Binding");

				if (binding != null)
				{
					var hasRelativeSource = binding.Members
						.Any(m =>
							m.Member.Name == "RelativeSource"
						// It can either be TemplatedParent or Self. In either cases, it does not use the inherited
						// DataContext, which falls outside of the scenario we want to avoid.
						);

					if (!hasRelativeSource)
					{
						writer.AppendFormatInvariant(
							"\n#error Using a non-template binding expression on Content " +
							"will likely result in an undefined runtime behavior, as ContentPresenter.Content overrides " +
							"the local value of ContentPresenter.DataContent. " +
							"Use ContentControl instead if you really need a normal binding on Content.\n");
					}
				}
			}
		}

		private void BuildUiAutomationId(IIndentedStringBuilder writer, string closureName, string? uiAutomationId, XamlObjectDefinition parent)
		{
			TryAnnotateWithGeneratorSource(writer);
			if (uiAutomationId.IsNullOrEmpty())
			{
				return;
			}

			writer.AppendLineInvariant("// UI automation id: {0}", uiAutomationId);

			// ContentDescription and AccessibilityIdentifier are used by Xamarin.UITest (Test Cloud) to identify visual elements
			if (IsAndroidView(parent.Type))
			{
				writer.AppendLineInvariant("{0}.ContentDescription = \"{1}\";", closureName, uiAutomationId);
			};

			if (IsIOSUIView(parent.Type))
			{
				writer.AppendLineInvariant("{0}.AccessibilityIdentifier = \"{1}\";", closureName, uiAutomationId);
			}
		}

		private bool IsRelativePanelSiblingProperty(string name)
		{
			return name.Equals("Above") ||
				name.Equals("Below") ||
				name.Equals("LeftOf") ||
				name.Equals("RightOf") ||
				name.Equals("AlignBottomWith") ||
				name.Equals("AlignHorizontalCenterWith") ||
				name.Equals("AlignLeftWith") ||
				name.Equals("AlignRightWith") ||
				name.Equals("AlignTopWith") ||
				name.Equals("AlignVerticalCenterWith");
		}

		private void BuildSetAttachedProperty(IIndentedStringBuilder writer, string closureName, XamlMemberDefinition member, string objectUid, bool isCustomMarkupExtension, INamedTypeSymbol? propertyType = null)
		{
			TryAnnotateWithGeneratorSource(writer);
			var literalValue = isCustomMarkupExtension
					? GetCustomMarkupExtensionValue(member)
					: BuildLiteralValue(member, propertyType: propertyType, owner: member, objectUid: objectUid);

			writer.AppendLineInvariant(
				"{0}.Set{1}({3}, {2});",
				GetGlobalizedTypeName(FindType(member.Member.DeclaringType)?.ToDisplayString() ?? member.Member.DeclaringType.Name),
				member.Member.Name,
				literalValue,
				closureName
			);
		}

		private XamlLazyApplyBlockIIndentedStringBuilder CreateApplyBlock(IIndentedStringBuilder writer, INamedTypeSymbol? appliedType, out string closureName)
		{
			TryAnnotateWithGeneratorSource(writer);
			closureName = "c" + (_applyIndex++).ToString(CultureInfo.InvariantCulture);

			//
			// Since we're using strings to generate the code, we can't know ahead of time if
			// content will be generated only by looking at the Xaml object model.
			// For now, we only observe if the inner code has generated code, and we create
			// the apply block at that time.
			//
			string? delegateType = null;

			if (appliedType != null)
			{
				int typeIndex = _xamlAppliedTypes.IndexOf(appliedType);

				if (typeIndex == -1)
				{
					_xamlAppliedTypes.Add(appliedType);
					typeIndex = _xamlAppliedTypes.Count - 1;
				}

				delegateType = $"{_fileUniqueId}XamlApplyExtensions.XamlApplyHandler{typeIndex}";
			}

			return new XamlLazyApplyBlockIIndentedStringBuilder(writer, closureName, appliedType != null ? _fileUniqueId : null, delegateType);
		}

		private void RegisterPartial(string format, params object[] values)
		{
			_partials.Add(format.InvariantCultureFormat(values));
		}

		private void RegisterBackingField(string type, string name, Accessibility accessibility)
		{
			CurrentScope.BackingFields.Add(new BackingFieldDefinition(type, name, accessibility));
		}

		private void RegisterChildSubclass(string name, XamlMemberDefinition owner, string returnType)
		{
			CurrentScope.Subclasses[name] = new Subclass(owner, returnType, GetDefaultBindMode());
		}

		private void BuildComplexPropertyValue(IIndentedStringBuilder writer, XamlMemberDefinition member, string? prefix, string? closureName = null, bool generateAssignation = true)
		{
			TryAnnotateWithGeneratorSource(writer);
			Func<string, string> formatLine = format => prefix + format + (prefix.HasValue() ? ";\r\n" : "");

			var bindingNode = member.Objects.FirstOrDefault(o => o.Type.Name == "Binding");
			var bindNode = member.Objects.FirstOrDefault(o => o.Type.Name == "Bind");
			var templateBindingNode = member.Objects.FirstOrDefault(o => o.Type.Name == "TemplateBinding");

			string? GetBindingOptions()
			{
				if (bindingNode != null)
				{
					return bindingNode
						.Members
						.Select(BuildMemberPropertyValue)
						.JoinBy(", ");

				}
				if (bindNode != null)
				{
					return bindNode
						.Members
						.Where(m => m.Member.Name != "_PositionalParameters" && m.Member.Name != "Path" && m.Member.Name != "BindBack")
						.Select(BuildMemberPropertyValue)
						.Concat(bindNode.Members.Any(m => m.Member.Name == "Mode") ? "" : "Mode = BindingMode." + GetDefaultBindMode())
						.JoinBy(", ");

				}
				if (templateBindingNode != null)
				{
					return templateBindingNode
						.Members
						.Select(BuildMemberPropertyValue)
   						.Concat("RelativeSource = new RelativeSource(RelativeSourceMode.TemplatedParent)")
					 .JoinBy(", ");
				}

				return null;
			}

			if (FindEventType(member.Member) is IEventSymbol eventSymbol)
			{
				GenerateInlineEvent(closureName, writer, member, eventSymbol);
			}
			else
			{
				var bindingOptions = GetBindingOptions();

				if (bindingOptions != null)
				{
					TryAnnotateWithGeneratorSource(writer, suffix: "HasBindingOptions");
					var isAttachedProperty = IsDependencyProperty(member.Member);
					var isBindingType = SymbolEqualityComparer.Default.Equals(FindPropertyType(member.Member), _dataBindingSymbol);
					var isOwnerDependencyObject = member.Owner != null ? GetType(member.Owner.Type).GetAllInterfaces().Any(i => SymbolEqualityComparer.Default.Equals(i, _dependencyObjectSymbol)) : false;

					var bindEvalFunction = bindNode != null ? BuildXBindEvalFunction(member, bindNode) : "";

					if (isAttachedProperty)
					{
						var propertyOwner = GetType(member.Member.DeclaringType);

						writer.AppendLine(formatLine($"SetBinding({GetGlobalizedTypeName(propertyOwner.ToDisplayString())}.{member.Member.Name}Property, new {XamlConstants.Types.Binding}{{ {bindingOptions} }}{bindEvalFunction})"));
					}
					else if (isBindingType)
					{
						writer.AppendLine(formatLine($"{member.Member.Name} = new {XamlConstants.Types.Binding}{{ {bindingOptions} }}"));
					}
					else
					{
						var pocoBuilder = isOwnerDependencyObject ? "" : $"GetDependencyObjectForXBind().";

						writer.AppendLine(formatLine($"{pocoBuilder}SetBinding(\"{member.Member.Name}\", new {XamlConstants.Types.Binding}{{ {bindingOptions} }}{bindEvalFunction})"));
					}
				}

				(var resourceKey, var isThemeResourceExtension) = GetStaticResourceKey(member);

				if (resourceKey != null)
				{
					TryAnnotateWithGeneratorSource(writer, suffix: "HasResourceKey");

					if (IsDependencyProperty(member.Member))
					{
						var propertyOwner = GetType(member.Member.DeclaringType);
						writer.AppendLineInvariant("global::Uno.UI.ResourceResolverSingleton.Instance.ApplyResource({0}, {1}.{2}Property, \"{3}\", isThemeResourceExtension: {4}, context: {5});", closureName, GetGlobalizedTypeName(propertyOwner.ToDisplayString()), member.Member.Name, resourceKey, isThemeResourceExtension ? "true" : "false", ParseContextPropertyAccess);
					}
					else if (IsAttachedProperty(member))
					{
						if(closureName == null)
						{
							throw new InvalidOperationException("A closure name is required for attached properties");
						}

						BuildSetAttachedProperty(writer, closureName, member, objectUid: "", isCustomMarkupExtension: false, propertyType: GetAttachedPropertyType(member));
					}
					else
					{
						// Load-time resolution isn't feasible for non-DPs, so we just set the Application-level value right away, and that's it.
						var rightSide = GetSimpleStaticResourceRetrieval(member);
						if (generateAssignation)
						{
							writer.AppendLineInvariant(formatLine("{0} = {1}"), member.Member.Name, rightSide);
						}
						else
						{
							writer.AppendLineInvariant(rightSide);
						}
					}
				}

				var customResourceResourceId = GetCustomResourceResourceId(member);
				if (customResourceResourceId != null)
				{
					var type = GetPropertyType(member.Member);
					var rightSide = GetCustomResourceRetrieval(customResourceResourceId, type.ToDisplayString());
					writer.AppendLineInvariant("{0}{1} = {2};", prefix, member.Member.Name, rightSide);
				}
			}
		}

		/// <summary>
		/// Gets string to retrieve a CustomResource
		/// </summary>
		/// <param name="customResourceResourceId">The id set by the CustomResource markup</param>
		/// <param name="typeStr">The type expected to be returned</param>
		private static string GetCustomResourceRetrieval(object? customResourceResourceId, string typeStr)
		{
			return "global::Uno.UI.ResourceResolver.RetrieveCustomResource<{0}> (\"{1}\", null, null, null)".InvariantCultureFormat(typeStr, customResourceResourceId);
		}

		/// <summary>
		/// Looks for a XamlObjectDefinition from a {CustomResource resourceID} markup and returns resourceId if it exists, null otherwise
		/// </summary>
		private static object? GetCustomResourceResourceId(XamlMemberDefinition? member)
		{
			return member?.Objects.FirstOrDefault(o => o.Type.Name == "CustomResource")?.Members.FirstOrDefault()?.Value;
		}

		private string BuildXBindEvalFunction(XamlMemberDefinition member, XamlObjectDefinition bindNode)
		{
			CurrentScope.XBindExpressions.Add(bindNode);

			// If a binding is inside a DataTemplate, the binding root in the case of an x:Bind is
			// the DataContext, not the control's instance.
			var (isInsideDataTemplate, dataTemplateObject) = IsMemberInsideDataTemplate(member.Owner);

			var pathMember = bindNode.Members.FirstOrDefault(m => m.Member.Name == "_PositionalParameters" || m.Member.Name == "Path");

			var rawFunction = XBindExpressionParser.RestoreSinglePath(pathMember?.Value?.ToString() ?? "");
			var propertyType = FindPropertyType(member.Member);

			// Apply replacements to avoid having issues with the XAML parser which does not
			// support quotes in positional markup extensions parameters.
			// Note that the UWP preprocessor does not need to apply those replacements as the x:Bind expressions
			// are being removed during the first phase and replaced by "connections".
			rawFunction = rawFunction
				?.Replace("x:False", "false")
				.Replace("x:True", "true")
				.Replace("{x:Null}", "null")
				.Replace("x:Null", "null")
				?? "";

			rawFunction = RewriteNamespaces(rawFunction);

			var modeMember = bindNode.Members.FirstOrDefault(m => m.Member.Name == "Mode")?.Value?.ToString() ?? GetDefaultBindMode();
			var rawBindBack = bindNode.Members.FirstOrDefault(m => m.Member.Name == "BindBack")?.Value?.ToString();

			// Populate the property paths only if updateable bindings.
			var propertyPaths = modeMember != "OneTime"
				? XBindExpressionParser.ParseProperties(rawFunction, IsStaticMember)
				: (properties: new string[0], hasFunction: false);

			var formattedPaths = propertyPaths
				.properties
				.Where(p => !p.StartsWith("global::"))  // Don't include paths that start with global:: (e.g. Enums)
				.Select(p => $"\"{p}\"");

			var pathsArray = formattedPaths.Any()
				? ", new [] {" + string.Join(", ", formattedPaths) + "}"
				: "";

			if (isInsideDataTemplate)
			{
				var dataTypeObject = FindMember(dataTemplateObject!, "DataType", XamlConstants.XamlXmlNamespace);
				if (dataTypeObject?.Value == null)
				{
					throw new Exception($"Unable to find x:DataType in enclosing DataTemplate");
				}

				var dataType = RewriteNamespaces(dataTypeObject.Value.ToString() ?? "");

				var contextFunction = XBindExpressionParser.Rewrite("___tctx", rawFunction, IsStaticMember);

				string buildBindBack()
				{
					if (modeMember == "TwoWay")
					{
						if (propertyPaths.hasFunction)
						{
							if (!string.IsNullOrWhiteSpace(rawBindBack))
							{
								var targetPropertyType = GetXBindPropertyPathType(propertyPaths.properties[0], GetType(dataType));
								return $"(___ctx, __value) => {{ if(___ctx is {dataType} ___tctx) {{ ___tctx.{rawBindBack}(({propertyType})__value); }} }}";
							}
							else
							{
								throw new NotSupportedException($"Expected BindBack for {contextFunction}");
							}
						}
						else
						{
							if (propertyPaths.properties.Length == 1)
							{
								var targetPropertyType = GetXBindPropertyPathType(propertyPaths.properties[0], GetType(dataType));
								return $"(___ctx, __value) => {{ if(___ctx is {dataType} ___tctx) {{ {contextFunction} = ({targetPropertyType})global::Windows.UI.Xaml.Markup.XamlBindingHelper.ConvertValue(typeof({targetPropertyType.ToDisplayString(NullableFlowState.None)}), __value); }} }}";
							}
							else
							{
								throw new NotSupportedException($"Invalid x:Bind property path count (This should not happen)");
							}
						}
					}
					else
					{
						return "null";
					}
				}

				return $".Apply(___b => /*defaultBindMode{GetDefaultBindMode()}*/ global::Uno.UI.Xaml.BindingHelper.SetBindingXBindProvider(___b, null, ___ctx => ___ctx is {dataType} ___tctx ? (object)({contextFunction}) : null, {buildBindBack()} {pathsArray}))";
			}
			else
			{
				var originalRawFunction = rawFunction;
				rawFunction = string.IsNullOrEmpty(rawFunction) ? "___ctx" : XBindExpressionParser.Rewrite("___tctx", rawFunction, IsStaticMember);

				string buildBindBack()
				{
					if (modeMember == "TwoWay")
					{
						if (propertyPaths.hasFunction)
						{
							if (!string.IsNullOrWhiteSpace(rawBindBack))
							{
								return $"(___tctx, __value) => {rawBindBack}(({propertyType})__value)";
							}
							else
							{
								throw new NotSupportedException($"Expected BindBack for x:Bind function [{rawFunction}]");
							}
						}
						else
						{
							if (propertyPaths.properties.Length == 1)
							{
								var targetPropertyType = GetXBindPropertyPathType(propertyPaths.properties[0]);
								return $"(___ctx, __value) => {{ " +
									$"if(___ctx is global::{_className.ns + "." + _className.className} ___tctx) " +
									$"{rawFunction} = ({targetPropertyType})global::Windows.UI.Xaml.Markup.XamlBindingHelper.ConvertValue(typeof({targetPropertyType.ToDisplayString(NullableFlowState.None)}), __value);" +
									$" }}";
							}
							else
							{
								throw new NotSupportedException($"Invalid x:Bind property path count (This should not happen)");
							}
						}
					}
					else
					{
						return "null";
					}
				}

				var bindFunction = $"___ctx is global::{_className.ns + "." + _className.className} ___tctx ? (object)({rawFunction}) : null";
				return $".Apply(___b =>  /*defaultBindMode{GetDefaultBindMode()} {originalRawFunction}*/ global::Uno.UI.Xaml.BindingHelper.SetBindingXBindProvider(___b, this, ___ctx => {bindFunction}, {buildBindBack()} {pathsArray}))";
			}
		}

		private ITypeSymbol GetXBindPropertyPathType(string propertyPath, INamedTypeSymbol? rootType = null)
		{
			ITypeSymbol currentType = rootType ?? GetType(_className.ns + "." + _className.className);

			var parts = propertyPath.Split('.');

			foreach (var part in parts)
			{
				if (currentType.GetAllMembersWithName(part).FirstOrDefault() is ISymbol member)
				{
					var propertySymbol = member as IPropertySymbol;
					var fieldSymbol = member as IFieldSymbol;

					if (propertySymbol != null || fieldSymbol != null)
					{
						currentType = propertySymbol?.Type ?? fieldSymbol?.Type!;
					}
					else
					{
						throw new InvalidOperationException($"Cannot use member [{part}] of type [{member}], as it is not a property of a field");
					}
				}
				else if (FindSubElementByName(_fileDefinition.Objects.First(), part) is XamlObjectDefinition elementByName)
				{
					currentType = GetType(elementByName.Type);

					if (currentType == null)
					{
						throw new InvalidOperationException($"Unable to find member [{part}] on type [{elementByName.Type}]");
					}
				}
				else
				{
					throw new InvalidOperationException($"Unable to find member [{part}] on type [{currentType}]");
				}
			}

			return currentType;
		}

		private bool IsStaticMember(string fullMemberName)
		{
			fullMemberName = fullMemberName.TrimStart("global::");
			var lastDotIndex = fullMemberName.LastIndexOf(".");

			var isTopLevelMember = lastDotIndex == -1;

			var className = isTopLevelMember
				? _className.ns + "." + _className.className
				: fullMemberName.Substring(0, lastDotIndex);

			var memberName = isTopLevelMember
				? fullMemberName
				: fullMemberName.Substring(lastDotIndex + 1);

			if (_metadataHelper.FindTypeByFullName(className) is INamedTypeSymbol typeSymbol)
			{
				var isStaticMethod = typeSymbol.GetMethods().Any(m => m.IsStatic && m.Name == memberName);
				var isStaticProperty = typeSymbol.GetProperties().Any(m => m.Name == memberName && m.IsStatic);
				var isStaticField = typeSymbol.GetFields().Any(m => m.Name == memberName && m.IsStatic);
				var isEnum = typeSymbol.TypeKind == TypeKind.Enum;

				return isStaticMethod || isStaticProperty || isStaticField || (!isTopLevelMember && isEnum);
			}

			return false;

		}

		private string RewriteNamespaces(string xamlString)
		{
			foreach (var ns in _fileDefinition.Namespaces)
			{
				if (ns.Namespace.StartsWith("using:"))
				{
					// Replace namespaces with their fully qualified namespace.
					// Add global:: so that qualified paths can be expluded from binding
					// path observation.
					xamlString = Regex.Replace(
						xamlString,
						$@"(^|[^\w])({ns.Prefix}:)",
						"$1global::" + ns.Namespace.TrimStart("using:") + ".");
				}
				else if (ns.Namespace == XamlConstants.XamlXmlNamespace)
				{
					xamlString = Regex.Replace(
						xamlString,
						$@"(^|[^\w])({ns.Prefix}:)",
						"$1global::System.");
				}
			}

			return xamlString;
		}

		private string GetDefaultBindMode() => _currentDefaultBindMode.Peek();

		private string BuildMemberPropertyValue(XamlMemberDefinition m)
		{
			if (IsCustomMarkupExtensionType(m.Objects.FirstOrDefault()?.Type))
			{
				// If the member contains a custom markup extension, build the inner part first
				var propertyValue = GetCustomMarkupExtensionValue(m);
				return "{0} = {1}".InvariantCultureFormat(m.Member.Name, propertyValue);
			}
			else
			{
				return "{0} = {1}".InvariantCultureFormat(
					m.Member.Name == "_PositionalParameters" ? "Path" : m.Member.Name,
					BuildBindingOption(m, FindPropertyType(m.Member), prependCastToType: true));
			}
		}

		private string GetCustomMarkupExtensionValue(XamlMemberDefinition member)
		{
			// Get the type of the custom markup extension
			var markupTypeDef = member
				.Objects
				.FirstOrDefault(o => IsCustomMarkupExtensionType(o.Type));
			var markupType = GetMarkupExtensionType(markupTypeDef?.Type);

			if(markupType == null || markupTypeDef == null)
			{
				throw new InvalidOperationException($"Unable to find markup extension type for ");
			}

			// Build a string of all its properties
			var properties = markupTypeDef
				.Members
				.Select(m =>
				{
					var propertyType = markupType.GetAllPropertiesWithName(m.Member.Name)?
					 .FirstOrDefault()?.Type as INamedTypeSymbol;
					var resourceName = GetSimpleStaticResourceRetrieval(m, propertyType);
					var value = resourceName != null
						? resourceName
						: BuildLiteralValue(m, propertyType: propertyType, owner: member);

					return "{0} = {1}".InvariantCultureFormat(m.Member.Name, value);
				})
				.JoinBy(", ");

			// Get the full globalized namespaces for the custom markup extension and also for IMarkupExtensionOverrides

			var markupTypeFullName = GetGlobalizedTypeName(markupType.GetFullName()!);
			var xamlMarkupFullName = GetGlobalizedTypeName(XamlConstants.Types.IMarkupExtensionOverrides);

			// Get the attribute from the custom markup extension class then get the return type specifed with MarkupExtensionReturnTypeAttribute
			var attributeData = markupType.FindAttribute(XamlConstants.Types.MarkupExtensionReturnTypeAttribute);
			var returnType = attributeData?.NamedArguments.FirstOrDefault(kvp => kvp.Key == "ReturnType").Value.Value;
			var cast = string.Empty;
			var provideValue = $"(({xamlMarkupFullName})(new {markupTypeFullName} {{ {properties} }})).ProvideValue()";

			if (returnType != null)
			{
				// A MarkupExtensionReturnType was specified, simply get type to cast against ProvideValue()
				cast = $"({returnType})";
			}
			else if (FindPropertyType(member.Member) is INamedTypeSymbol propertyType)
			{
				// MarkupExtensionReturnType wasn't specified...

				if (IsImplementingInterface(propertyType, _iConvertibleSymbol))
				{
					// ... and the target property implements IConvertible, therefore
					// cast ProvideValue() using Convert.ChangeType
					var targetTypeDisplay = propertyType.ToDisplayString();
					var targetType = $"typeof({targetTypeDisplay})";

					// It's important to cast to string before performing the conversion
					provideValue = $"Convert.ChangeType(({ provideValue}).ToString(), {targetType})";
					cast = $"({targetTypeDisplay})";
				}
				else
				{
					// ... and the target property is not an IConvertible, we cast
					// ProvideValue() using the type of the target property
					cast = GetCastString(propertyType, null);
				}
			}
			else
			{
				this.Log().Error($"Unable to determine the return type needed for the markup extension (a MarkupExtensionReturnType attribute is not available, and {member.Member} cannot be found).");
				return string.Empty;
			}

			return "{0}{1}".InvariantCultureFormat(cast, provideValue);
		}

		private (bool isInside, XamlObjectDefinition? xamlObject) IsMemberInsideDataTemplate(XamlObjectDefinition? xamlObject)
			=> IsMemberInside(xamlObject, "DataTemplate");

		private (bool isInside, XamlObjectDefinition? xamlObject) IsMemberInsideFrameworkTemplate(XamlObjectDefinition? xamlObject) =>
			FrameworkTemplateTypes
				.Select(n => IsMemberInside(xamlObject, n))
				.FirstOrDefault(n => n.isInside);

		private (bool isInside, XamlObjectDefinition? xamlObject) IsMemberInsideResourceDictionary(XamlObjectDefinition xamlObject, int? maxDepth = 1)
			=> IsMemberInside(xamlObject, "ResourceDictionary", maxDepth: maxDepth);

		private static (bool isInside, XamlObjectDefinition? xamlObject) IsMemberInside(XamlObjectDefinition? xamlObject, string typeName, int? maxDepth = null)
		{
			if (xamlObject == null)
			{
				return (false, null);
			}

			int depth = 0;
			do
			{
				if (xamlObject.Type?.Name == typeName)
				{
					return (true, xamlObject);
				}

				xamlObject = xamlObject.Owner;
			}
			while (xamlObject != null && (maxDepth == null || ++depth <= maxDepth));

			return (false, null);
		}

		/// <summary>
		/// Inserts explicit cast if a resource is being assigned to a property of a different type
		/// </summary>
		private string GetCastString(INamedTypeSymbol targetProperty, XamlObjectDefinition? targettingValue)
		{
			if (targetProperty != null
				&& targetProperty.Name != targettingValue?.Type.Name
				)
			{
				return $"({targetProperty.ToDisplayString()})";
			}
			return "";
		}

		/// <summary>
		/// Gets the key referred to by a StaticResourceExtension or ThemeResourceExtension.
		/// </summary>
		/// <param name="member">The StaticResourceExtension or ThemeResourceExtension member</param>
		/// <returns>(Key referred to, true if ThemeResource)</returns>
		private (string? key, bool isThemeResourceExtension) GetStaticResourceKey(XamlMemberDefinition member)
		{
			var staticResourceNode = member.Objects.FirstOrDefault(o => o.Type.Name == "StaticResource");
			var themeResourceNode = member.Objects.FirstOrDefault(o => o.Type.Name == "ThemeResource");

			var staticResourcePath = staticResourceNode?.Members.First().Value?.ToString();
			var themeResourcePath = themeResourceNode?.Members.First().Value?.ToString();

			return (staticResourcePath ?? themeResourcePath, themeResourceNode != null);
		}

		/// <summary>
		/// Returns code for simple initialization-time retrieval for StaticResource/ThemeResource markup.
		/// </summary>
		private string? GetSimpleStaticResourceRetrieval(XamlMemberDefinition member, INamedTypeSymbol? targetPropertyType = null)
		{
			//Both ThemeResource and StaticResource use the same lookup mechanism
			var resourcePath = GetStaticResourceKey(member).key;

			if (resourcePath == null)
			{
				return null;
			}
			else
			{
				targetPropertyType = targetPropertyType ?? FindPropertyType(member.Member);

				// If the property Type is attributed with the CreateFromStringAttribute
				if (IsXamlTypeConverter(targetPropertyType))
				{
					// We expect the resource to be a string if we're applying the CreateFromStringAttribute
					var memberValue = GetSimpleStaticResourceRetrieval(targetPropertyType: _stringSymbol, resourcePath);

					// We must build the member value as a call to a "conversion" function
					var converterValue = BuildXamlTypeConverterLiteralValue(targetPropertyType, memberValue, includeQuotations: false);
					TryAnnotateWithGeneratorSource(ref converterValue);
					return converterValue;
				}

				var retrieval = GetSimpleStaticResourceRetrieval(targetPropertyType, resourcePath);
				TryAnnotateWithGeneratorSource(ref retrieval);
				return retrieval;
			}
		}

		private int _staticResourceResolverOutputIndex = 0;

		/// <summary>
		/// Returns code for simple initialization-time retrieval for StaticResource/ThemeResource markup.
		/// </summary>
		private string GetSimpleStaticResourceRetrieval(INamedTypeSymbol? targetPropertyType, string? keyStr)
		{
			targetPropertyType = targetPropertyType ?? _objectSymbol;

			var targetPropertyFQT = targetPropertyType.ToDisplayString(SymbolDisplayFormat.FullyQualifiedFormat);
			var propertyOutputVar = $"staticResourceResolverOutputIndex{_staticResourceResolverOutputIndex++}";

			var conversion = targetPropertyType.IsValueType
				? $"(({targetPropertyFQT}){propertyOutputVar})"
				: $"(({propertyOutputVar} as {targetPropertyFQT}) ?? default({targetPropertyFQT}))";


			var staticRetrieval = $"(" +
				$"global::Uno.UI.ResourceResolverSingleton.Instance.ResolveResourceStatic(" +
				$"\"{keyStr}\", " +
				$"out var {propertyOutputVar}, " +
				$"context: {ParseContextPropertyAccess}) " +
				$"? {conversion}" +
				$" : default({targetPropertyFQT})" +
				$")";
			TryAnnotateWithGeneratorSource(ref staticRetrieval);
			return staticRetrieval;
		}

		/// <summary>
		/// Get the retrieval key associated with the given resource key, if one exists, otherwise null.
		/// </summary>
		private string? GetResourceDictionaryInitializerName(string keyStr)
		{
			if (_topLevelQualifiedKeys.TryGetValue((_themeDictionaryCurrentlyBuilding, keyStr), out var qualifiedKey))
			{
				return qualifiedKey;
			}

			return null;
		}

		private INamedTypeSymbol FindUnderlyingType(INamedTypeSymbol propertyType)
		{
			return (propertyType.IsNullable(out var underlyingType) && underlyingType is INamedTypeSymbol underlyingNamedType) ? underlyingNamedType : propertyType;
		}

		private string BuildLiteralValue(INamedTypeSymbol propertyType, string? memberValue, XamlMemberDefinition? owner = null, string memberName = "", string objectUid = "")
		{
			var literalValue = Inner();
			TryAnnotateWithGeneratorSource(ref literalValue);
			return literalValue;

			string GetMemberValue()
			{
				if (string.IsNullOrWhiteSpace(memberValue))
				{
					throw new InvalidOperationException($"The property value is invalid");
				}

				return memberValue!;
			}

			string Inner()
			{
				if (IsLocalizedString(propertyType, objectUid))
				{
					var resourceValue = BuildLocalizedResourceValue(owner, memberName, objectUid);

					if (resourceValue != null)
					{
						return resourceValue;
					}
				}

				// If the property Type is attributed with the CreateFromStringAttribute
				if (IsXamlTypeConverter(propertyType))
				{
					// We must build the member value as a call to a "conversion" function
					return BuildXamlTypeConverterLiteralValue(propertyType, GetMemberValue(), includeQuotations: true);
				}

				propertyType = FindUnderlyingType(propertyType);
				switch (propertyType.ToDisplayString())
				{
					case "int":
					case "long":
					case "short":
					case "byte":
						return GetMemberValue();

					case "float":
					case "double":
						return GetFloatingPointLiteral(GetMemberValue(), propertyType, owner);

					case "string":
						return "\"" + DoubleEscape(memberValue) + "\"";

					case "bool":
						return Boolean.Parse(GetMemberValue()).ToString().ToLowerInvariant();

					case XamlConstants.Types.Brush:
					case XamlConstants.Types.SolidColorBrush:
						return BuildBrush(GetMemberValue());

					case XamlConstants.Types.Thickness:
						return BuildThickness(GetMemberValue());

					case XamlConstants.Types.CornerRadius:
						return BuildCornerRadius(GetMemberValue());

					case XamlConstants.Types.FontFamily:
						return $@"new {propertyType.ToDisplayString()}(""{memberValue}"")";

					case XamlConstants.Types.FontWeight:
						return BuildFontWeight(GetMemberValue());

					case XamlConstants.Types.GridLength:
						return BuildGridLength(GetMemberValue());

					case "UIKit.UIColor":
						return BuildColor(GetMemberValue());

					case "Windows.UI.Color":
						return BuildColor(GetMemberValue());

					case "Android.Graphics.Color":
						return BuildColor(GetMemberValue());

					case "System.Uri":
						var uriValue = GetMemberValue();

						if (uriValue.StartsWith("/"))
						{
							return "new System.Uri(\"ms-appx://" + uriValue + "\")";
						}
						else
						{
							return "new System.Uri(\"" + uriValue + "\", global::System.UriKind.RelativeOrAbsolute)";
						}

					case "System.Type":
						return $"typeof({GetGlobalizedTypeName(GetType(GetMemberValue()).ToDisplayString())})";

					case XamlConstants.Types.Geometry:
						if (_isWasm)
						{
							return $"@\"{memberValue}\"";
						}
						var generated = Parsers.ParseGeometry(memberValue, CultureInfo.InvariantCulture);
						return generated;

					case XamlConstants.Types.KeyTime:
						return ParseTimeSpan(GetMemberValue());

					case XamlConstants.Types.Duration:
						return $"new Duration({ ParseTimeSpan(GetMemberValue()) })";

					case "System.TimeSpan":
						return ParseTimeSpan(GetMemberValue());

					case "System.Drawing.Point":
						return "new System.Drawing.Point(" + memberValue + ")";

					case "Windows.UI.Xaml.Media.CacheMode":
						return ParseCacheMode(GetMemberValue());

					case "System.Drawing.PointF":
						return "new System.Drawing.PointF(" + AppendFloatSuffix(GetMemberValue()) + ")";

					case "System.Drawing.Size":
						return "new System.Drawing.Size(" + memberValue + ")";

					case "Windows.Foundation.Size":
						return "new Windows.Foundation.Size(" + memberValue + ")";

					case "Windows.UI.Xaml.Media.Matrix":
						return "new Windows.UI.Xaml.Media.Matrix(" + memberValue + ")";

					case "Windows.Foundation.Point":
						return "new Windows.Foundation.Point(" + memberValue + ")";

					case "Windows.UI.Xaml.Input.InputScope":
						return "new global::Windows.UI.Xaml.Input.InputScope { Names = { new global::Windows.UI.Xaml.Input.InputScopeName { NameValue = global::Windows.UI.Xaml.Input.InputScopeNameValue." + memberValue + "} } }";

					case "UIKit.UIImage":
						var imageValue = GetMemberValue();
						if (imageValue.StartsWith(XamlConstants.BundleResourcePrefix, StringComparison.InvariantCultureIgnoreCase))
						{
							return "UIKit.UIImage.FromBundle(\"" + imageValue.Substring(XamlConstants.BundleResourcePrefix.Length, imageValue.Length - XamlConstants.BundleResourcePrefix.Length) + "\")";
						}
						return imageValue;

					case "Windows.UI.Xaml.Controls.IconElement":
						return "new Windows.UI.Xaml.Controls.SymbolIcon { Symbol = Windows.UI.Xaml.Controls.Symbol." + memberValue + "}";

					case "Windows.Media.Playback.IMediaPlaybackSource":
						return "Windows.Media.Core.MediaSource.CreateFromUri(new Uri(\"" + memberValue + "\"))";
				}

				var isEnum = propertyType
					.TypeKind == TypeKind.Enum;

				if (isEnum)
				{
					var validFlags = propertyType.GetFields().Select(field => field.Name);
					var actualFlags = GetMemberValue().Split(',').Select(part => part.Trim());

					var invalidFlags = actualFlags.Except(validFlags, StringComparer.OrdinalIgnoreCase);
					if (invalidFlags.Any())
					{
						throw new Exception($"The following values are not valid members of the '{propertyType.Name}' enumeration: {string.Join(", ", invalidFlags)}");
					}

					var finalFlags = validFlags.Intersect(actualFlags, StringComparer.OrdinalIgnoreCase);
					return string.Join("|", finalFlags.Select(flag => $"{propertyType.ToDisplayString(SymbolDisplayFormat.FullyQualifiedFormat)}.{flag}"));
				}

				var hasImplictToString = propertyType
					.GetMethods()
					.Any(m =>
						m.Name == "op_Implicit"
						&& m.Parameters.FirstOrDefault().SelectOrDefault(p => SymbolEqualityComparer.Default.Equals(p?.Type, _stringSymbol))
					);

				if (hasImplictToString

					// Can be an object (e.g. in case of Binding.ConverterParameter).
					|| SymbolEqualityComparer.Default.Equals(propertyType, _objectSymbol)
				)
				{
					return "@\"" + memberValue?.ToString() + "\"";
				}

				if (memberValue == null && propertyType.IsReferenceType)
				{
					return "null";
				}

				throw new Exception("Unable to convert {0} for {1} with type {2}".InvariantCultureFormat(memberValue, memberName, propertyType));
			}
		}

		private string? BuildLocalizedResourceValue(XamlMemberDefinition? owner, string memberName, string objectUid)
		{
			// see: https://docs.microsoft.com/en-us/windows/uwp/app-resources/localize-strings-ui-manifest
			// Valid formats:
			// - MyUid
			// - MyPrefix/MyUid
			// - /ResourceFileName/MyUid
			// - /ResourceFileName/MyPrefix/MyUid
			// - /ResourceFilename/MyPrefix1/MyPrefix2/MyUid
			// - /ResourceFilename/MyPrefix1/MyPrefix2/MyPrefix3/MyUid

			(string? resourceFileName, string uidName) parseXUid()
			{
				if (objectUid.StartsWith("/"))
				{
					var separator = objectUid.IndexOf('/', 1);

					return (
						objectUid.Substring(1, separator - 1),
						objectUid.Substring(separator + 1)
					);
				}
				else
				{
					return (null, objectUid);
				}
			}

			var (resourceFileName, uidName) = parseXUid();

			//windows 10 localization concat the xUid Value with the member value (Text, Content, Header etc...)
			var fullKey = uidName + "/" + memberName;

			if (owner != null && IsAttachedProperty(owner))
			{
				var declaringType = GetType(owner.Member.DeclaringType);
				var nsRaw = declaringType.ContainingNamespace.GetFullName();
				var ns = nsRaw?.Replace(".", "/");
				var type = declaringType.Name;
				fullKey = $"{uidName}/[using:{ns}]{type}/{memberName}";
			}

			if (_resourceKeys.Any(k => k == fullKey))
			{
				var resourceNameString = resourceFileName == null ? "" : $"\"{resourceFileName}\"";

				return $"global::Windows.ApplicationModel.Resources.ResourceLoader.GetForCurrentView({resourceNameString}).GetString(\"{fullKey}\")";
			}

			return null;
		}

		private bool IsPropertyLocalized(XamlObjectDefinition obj, string propertyName)
		{
			var uid = GetObjectUid(obj);
			var isLocalized = uid != null && BuildLocalizedResourceValue(null, propertyName, uid) != null;

			return isLocalized;
		}

		private string ParseCacheMode(string memberValue)
		{
			if (memberValue.Equals("BitmapCache", StringComparison.OrdinalIgnoreCase))
			{
				return "new global::Windows.UI.Xaml.Media.BitmapCache()";
			}

			throw new Exception($"The [{memberValue}] cache mode is not supported");
		}

		private static string? DoubleEscape(string? thisString)
		{
			//http://stackoverflow.com/questions/366124/inserting-a-tab-character-into-text-using-c-sharp
			return thisString
				?.Replace("\\", "\\\\")
				.Replace("\"", "\\\"")
				.Replace("\n", "\\n")
				.Replace("\r", "\\r")
				.Replace("\t", "\\t");
		}

		private static string ParseTimeSpan(string memberValue)
		{
			var value = TimeSpan.Parse(memberValue);

			return $"global::System.TimeSpan.FromTicks({value.Ticks} /* {memberValue} */)";
		}

		private static string BuildGridLength(string memberValue)
		{
			var gridLength = Windows.UI.Xaml.GridLength.ParseGridLength(memberValue).FirstOrDefault();

			return $"new {XamlConstants.Types.GridLength}({gridLength.Value.ToStringInvariant()}f, {XamlConstants.Types.GridUnitType}.{gridLength.GridUnitType})";
		}

		private string BuildLiteralValue(XamlMemberDefinition member, INamedTypeSymbol? propertyType = null, XamlMemberDefinition? owner = null, string objectUid = "")
		{
			var literal = Inner();
			TryAnnotateWithGeneratorSource(ref literal);

			return literal;

			string Inner()
			{
				if (member.Objects.None())
				{
					var memberValue = member.Value?.ToString();

					var originalType = propertyType;

					propertyType = propertyType ?? FindPropertyType(member.Member);



					if (propertyType != null)
					{
						var s = BuildLiteralValue(propertyType, memberValue, owner, member.Member.Name, objectUid);

						s += $"/* {propertyType}/{originalType}, {memberValue}, {member?.Member?.DeclaringType?.Name}/{member?.Member?.Name} */";

						return s;
					}
					else
					{
						throw new Exception($"The property {member.Owner?.Type?.Name}.{member.Member?.Name} is unknown".InvariantCultureFormat(member.Member?.Name));
					}
				}
				else
				{
					var expression = member.Objects.First();

					if (expression.Type.Name == "StaticResource" || expression.Type.Name == "ThemeResource")
					{
						return GetSimpleStaticResourceRetrieval(propertyType, expression.Members.First().Value?.ToString());
					}
					else if (expression.Type.Name == "NullExtension")
					{
						return "null";
					}
					else
					{
						throw new NotSupportedException("MarkupExtension {0} is not supported.".InvariantCultureFormat(expression.Type.Name));
					}
				}
			}
		}

		private string BuildFontWeight(string memberValue)
		{
			var fontWeights = (INamedTypeSymbol)_metadataHelper.GetTypeByFullName(XamlConstants.Types.FontWeights);

			if (fontWeights.GetFields().Any(m => m.Name.Equals(memberValue, StringComparison.OrdinalIgnoreCase)))
			{
				return "FontWeights." + memberValue;
			}
			else
			{
				return "FontWeights.Normal /* Warning {0} is not supported on this platform */".InvariantCultureFormat(memberValue);
			}
		}

		private string BuildBrush(string memberValue)
		{
			var colorHelper = (INamedTypeSymbol)_metadataHelper.GetTypeByFullName(XamlConstants.Types.SolidColorBrushHelper);

			// This ensures that a memberValue "DarkGoldenRod" gets converted to colorName "DarkGoldenrod" (notice the lowercase 'r')
			var colorName = colorHelper.GetProperties().FirstOrDefault(m => m.Name.Equals(memberValue, StringComparison.OrdinalIgnoreCase))?.Name;
			if (colorName != null)
			{
				return "SolidColorBrushHelper." + colorName;
			}
			else
			{
				memberValue = string.Join(", ", ColorCodeParser.ParseColorCode(memberValue));

				return "SolidColorBrushHelper.FromARGB({0})".InvariantCultureFormat(memberValue);
			}
		}

		private static string BuildThickness(string memberValue)
		{
			// This is until we find an appropriate way to convert strings to Thickness.
			if (!memberValue.Contains(","))
			{
				memberValue = ReplaceWhitespaceByCommas(memberValue);
			}

			if (memberValue.Contains("."))
			{
				// Append 'f' to every decimal value in the thickness
				memberValue = AppendFloatSuffix(memberValue);
			}

			return "new global::Windows.UI.Xaml.Thickness(" + memberValue + ")";
		}

		private static string BuildCornerRadius(string memberValue)
		{
			// values can be separated by commas or whitespace
			// ensure commas are used for the constructor
			if (!memberValue.Contains(","))
			{
				memberValue = ReplaceWhitespaceByCommas(memberValue);
			}

			return $"new {XamlConstants.Types.CornerRadius}({memberValue})";
		}

		private static string ReplaceWhitespaceByCommas(string memberValue)
		{
			// empty delimiter array = whitespace in string.Split
			return string.Join(",", memberValue.Split(Array.Empty<char>(), StringSplitOptions.RemoveEmptyEntries));
		}

		private static string AppendFloatSuffix(string memberValue)
		{
			return memberValue.Split(',')
					.Select(s => s.Contains(".") ? s + "f" : s)
					.Aggregate((s1, s2) => "{0},{1}".InvariantCultureFormat(s1, s2));
		}

		private string BuildColor(string memberValue)
		{
			var colorsSymbol = (INamedTypeSymbol)_metadataHelper.GetTypeByFullName(XamlConstants.Types.Colors);
			if (colorsSymbol.FindField(_colorSymbol, memberValue, StringComparison.OrdinalIgnoreCase) is IFieldSymbol field)
			{
				return $"{GlobalPrefix}{XamlConstants.Types.Colors}.{field.Name}";
			}
			else
			{
				memberValue = string.Join(", ", ColorCodeParser.ParseColorCode(memberValue));

				return $"{GlobalPrefix}{XamlConstants.Types.ColorHelper}.FromARGB({memberValue})";
			}
		}

		private string BuildBindingOption(XamlMemberDefinition m, INamedTypeSymbol? propertyType, bool prependCastToType)
		{
			// The default member is Path
			var memberName = m.Member.Name == "_PositionalParameters" ? "Path" : m.Member.Name;

			if (m.Objects.Any())
			{
				var bindingType = m.Objects.First();

				if (
					bindingType.Type.Name == "StaticResource"
					|| bindingType.Type.Name == "ThemeResource"
					)
				{
					var resourceName = bindingType.Members.First().Value?.ToString();
					return GetSimpleStaticResourceRetrieval(propertyType, resourceName);
				}

				if (bindingType.Type.Name == "RelativeSource")
				{
					var resourceName = bindingType.Members.First().Value?.ToString();

					return $"new RelativeSource(RelativeSourceMode.{resourceName})";
				}

				if (bindingType.Type.Name == "NullExtension")
				{
					return "null";
				}

				// If type specified in the binding was not found, log and return an error message
				if (!string.IsNullOrEmpty(bindingType?.Type?.Name ?? string.Empty))
				{
					var message = $"#Error // {bindingType!.Type!.Name} could not be found.";
					this.Log().Error(message);

					return message;
				}

				return "#Error";
			}
			else
			{

				var value = BuildLiteralValue(m, GetPropertyType("Binding", memberName));

				if (memberName == "Path")
				{
					value = RewriteAttachedPropertyPath(value);
				}
				else if (memberName == "ElementName")
				{
					if(m.Value == null)
					{
						throw new InvalidOperationException($"The property ElementName cannot be empty");
					}

					// Skip the literal value, use the elementNameSubject instead
					string elementName = m.Value.ToString() ?? "";
					value = "_" + elementName + "Subject";
					// Track referenced ElementNames
					CurrentScope.ReferencedElementNames.Add(elementName);
				}
				else if (memberName == "FallbackValue"
					|| (memberName == "TargetNullValue"
						&& m.Owner != null
						&& m.Owner.Members.None(otherMember => otherMember.Member.Name == "Converter")))
				{
					// FallbackValue can match the type of the property being bound.
					// TargetNullValue possibly doesn't match the type of the property being bound,
					// if there is a converter
					value = BuildLiteralValue(m, propertyType);
				}


				return value;
			}
		}

		private string RewriteAttachedPropertyPath(string value)
		{
			if (value.Contains("("))
			{
				foreach (var ns in _fileDefinition.Namespaces)
				{
					if (ns != null)
					{
						var clrNamespace = ns.Namespace.TrimStart("using:");

						value = value.Replace("(" + ns.Prefix + ":", "(" + clrNamespace + ":");
					}
				}

				var match = Regex.Match(value, @"(\(.*?\))");

				if (match.Success)
				{
					do
					{
						if (!match.Value.Contains(":"))
						{
							// if there is no ":" this means that the type is using the default
							// namespace, so try to resolve the best way we can.

							var parts = match.Value.Trim(new[] { '(', ')' }).Split('.');

							if (parts.Length == 2)
							{
								var targetType = SourceFindType(parts[0]);

								if (targetType != null)
								{
									var newPath = targetType.ContainingNamespace.ToDisplayString() + ":" + targetType.Name + "." + parts[1];

									value = value.Replace(match.Value, '(' + newPath + ')');
								}
							}
						}
					}
					while ((match = match.NextMatch()).Success);
				}
			}

			return value;
		}

		private void BuildLiteralProperties(IIndentedStringBuilder writer, XamlObjectDefinition objectDefinition, string? closureName = null)
		{
			var extendedProperties = GetExtendedProperties(objectDefinition);

			bool PropertyFilter(XamlMemberDefinition member)
				=> IsType(objectDefinition.Type, member.Member.DeclaringType)
						&& !IsAttachedProperty(member)
						&& !IsLazyVisualStateManagerProperty(member)
						&& FindEventType(member.Member) == null
						&& member.Member.Name != "_UnknownContent"; // We are defining the elements of a collection explicitly declared in XAML

			BuildLiteralPropertiesWithFilter(writer, objectDefinition, closureName, extendedProperties, PropertyFilter);
		}

		private void BuildLiteralLazyVisualStateManagerProperties(IIndentedStringBuilder writer, XamlObjectDefinition objectDefinition, string? closureName = null)
		{
			var extendedProperties = GetExtendedProperties(objectDefinition);

			bool PropertyFilter(XamlMemberDefinition member)
				=> IsLazyVisualStateManagerProperty(member);

			BuildLiteralPropertiesWithFilter(writer, objectDefinition, closureName, extendedProperties, PropertyFilter);
		}

		private void BuildLiteralPropertiesWithFilter(
			IIndentedStringBuilder writer,
			XamlObjectDefinition objectDefinition,
			string? closureName,
			IEnumerable<XamlMemberDefinition> extendedProperties,
			Func<XamlMemberDefinition, bool> propertyPredicate
		)
		{
			if (extendedProperties.Any())
			{
				TryAnnotateWithGeneratorSource(writer);

				var objectUid = GetObjectUid(objectDefinition);
				var closingPunctuation = string.IsNullOrWhiteSpace(closureName) ? "," : ";";

				foreach (var member in extendedProperties)
				{
					var fullValueSetter = string.IsNullOrWhiteSpace(closureName) ? member.Member!.Name : "{0}.{1}".InvariantCultureFormat(closureName, member.Member!.Name);

					// Exclude attached properties, must be set in the extended apply section.
					// If there is no type attached, this can be a binding.
					// Exclude lazy initialized properties, those are always in the extended block.
					if (propertyPredicate(member))
					{
						if (member.Objects.None())
						{
							if (IsInitializableCollection(member.Member))
							{
								writer.AppendLineInvariant("// Empty collection");
							}
							else
							{
								if (FindPropertyType(member.Member) != null)
								{
									writer.AppendLineInvariant("{0} = {1}{2}", fullValueSetter, BuildLiteralValue(member, objectUid: objectUid ?? ""), closingPunctuation);
								}
								else
								{
									if (IsRelevantNamespace(member?.Member?.PreferredXamlNamespace)
										&& IsRelevantProperty(member?.Member))
									{
										GenerateError(
											writer,
											"Property {0} does not exist on {1}, name is {2}, preferrednamespace {3}",
											fullValueSetter,
											member?.Member?.DeclaringType,
											member?.Member?.Name,
											member?.Member?.PreferredXamlNamespace);
									}
									else
									{
										GenerateSilentWarning(
											writer,
											"Property {0} does not exist on {1}, the namespace is {2}. This error was considered irrelevant by the XamlFileGenerator",
											fullValueSetter,
											member?.Member?.DeclaringType,
											member?.Member?.PreferredXamlNamespace);
									}
								}
							}
						}
						else
						{
							var nonBindingObjects = member
								.Objects
								.Where(m =>
									m.Type.Name != "Binding"
									&& m.Type.Name != "Bind"
									&& m.Type.Name != "StaticResource"
									&& m.Type.Name != "ThemeResource"
									&& m.Type.Name != "CustomResource"
									&& m.Type.Name != "TemplateBinding"
									&& !IsCustomMarkupExtensionType(m.Type)
								);

							if (nonBindingObjects.Any())
							{
								var isInitializableCollection = IsInitializableCollection(member.Member);
								var isInlineCollection = IsInlineCollection(member.Member, nonBindingObjects);

								if (isInlineCollection && closureName != null)
								{
									foreach (var child in nonBindingObjects)
									{
										writer.AppendLineInvariant($"{fullValueSetter}.Add(");
										using (writer.Indent())
										{
											BuildChild(writer, member, child);
										}
										writer.AppendLineInvariant(");");
									}
								}
								else if (isInitializableCollection || isInlineCollection)
								{
									using (writer.BlockInvariant($"{fullValueSetter} = "))
									{
										foreach (var child in nonBindingObjects)
										{
											BuildChild(writer, member, child);
											writer.AppendLineInvariant(",");
										}
									}
								}
								else
								{
									writer.AppendFormatInvariant($"{fullValueSetter} = ");
									var nonBindingObject = nonBindingObjects.First();
									using (TryAdaptNative(writer, nonBindingObject, FindPropertyType(member.Member)))
									{
										BuildChild(writer, member, nonBindingObject);
									}
								}

								writer.AppendLineInvariant(closingPunctuation);
							}
						}
					}
					else if (member.Member.DeclaringType == null && member.Member.Name == "Name")
					{
						// This is a special case, where the declaring type is from the x: namespace,
						// but is considered of an unknown type. This can happen when providing the
						// name of a control using x:Name instead of Name.
						var hasNameProperty = HasProperty(objectDefinition.Type, "Name");
						if (hasNameProperty)
						{
							writer.AppendLineInvariant("{0} = \"{1}\"{2}", fullValueSetter, member.Value, closingPunctuation);
						}
					}
				}
			}
		}

		private bool IsLazyVisualStateManagerProperty(XamlMemberDefinition member)
			=> _isLazyVisualStateManagerEnabled
				&& member.Owner != null
				&& member.Owner.Type.Name switch
				{
					"VisualState" => (member.Member.Name == "Storyboard"
									|| member.Member.Name == "Setters") && !HasDescendantsWithXName(member),
					"VisualTransition" => member.Member.Name == "Storyboard" && !HasDescendantsWithXName(member),
					_ => false,
				};

		private bool IsLazyVisualStateManagerProperty(IPropertySymbol property)
			=> _isLazyVisualStateManagerEnabled
				&& property.ContainingSymbol.Name switch
				{
					"VisualState" => property.Name == "Storyboard"
									|| property.Name == "Setters",
					"VisualTransition" => property.Name == "Storyboard",
					_ => false,
				};

		/// <summary>
		/// Determines if the member is inline initializable and the first item is not a new collection instance
		/// </summary>
		private bool IsInlineCollection(XamlMember member, IEnumerable<XamlObjectDefinition> elements)
		{
			var declaringType = member.DeclaringType;
			var propertyName = member.Name;
			var property = GetPropertyWithName(declaringType, propertyName);

			if (property?.Type is INamedTypeSymbol collectionType)
			{
				if (IsCollectionOrListType(collectionType) && elements.FirstOrDefault() is XamlObjectDefinition first)
				{
					var firstElementType = GetType(first.Type);

					return !SymbolEqualityComparer.Default.Equals(collectionType, firstElementType);
				}
			}

			return false;
		}

		private bool IsLocalizedString(INamedTypeSymbol? propertyType, string? objectUid)
		{
			return objectUid.HasValue() && IsLocalizablePropertyType(propertyType);
		}

		private bool IsLocalizablePropertyType(INamedTypeSymbol? propertyType)
		{
			return SymbolEqualityComparer.Default.Equals(propertyType, _stringSymbol)
				|| SymbolEqualityComparer.Default.Equals(propertyType, _objectSymbol);
		}

		private string? GetObjectUid(XamlObjectDefinition objectDefinition)
		{
			string? objectUid = null;
			var localizedObject = FindMember(objectDefinition, "Uid");
			if (localizedObject?.Value != null)
			{
				objectUid = localizedObject.Value.ToString();
			}

			return objectUid;
		}

		/// <summary>
		/// Gets a basic class that implements a know collection or list interface
		/// </summary>
		private bool GetKnownNewableListOrCollectionInterface(INamedTypeSymbol? type, out string? newableTypeName)
		{
			switch (type?.Name)
			{
				case "ICollection":
				case "IList":
					newableTypeName = type.IsGenericType ?
						"List<{0}>".InvariantCultureFormat(GetFullGenericTypeName(type.TypeArguments.Single() as INamedTypeSymbol)) :
						"List<System.Object>";
					return true;
			};

			newableTypeName = null;
			return false;
		}

		private IEnumerable<XamlMemberDefinition> GetExtendedProperties(XamlObjectDefinition objectDefinition)
		{
			var objectUid = GetObjectUid(objectDefinition);
			var hasUnkownContentOnly = objectDefinition.Members.All(m => m.Member.Name == "_UnknownContent");

			return objectDefinition
				.Members
				.Where(m =>
					(
						m.Member.Name != "_UnknownContent"

						&& m.Member.Name != "Resources"
						&& m.Member.Name != "Key"
					)
					||
					(
						m.Member.Name == "Content" && HasMarkupExtension(m)
					)
					||
					(
						m.Member.Name == "Content" && IsLocalizedString(FindPropertyType(m.Member), objectUid)
					)
					||
					(
						m.Member.Name == "Style" && HasBindingMarkupExtension(m)
					)
					|| IsAttachedProperty(m)
					|| IsLazyVisualStateManagerProperty(m)
					||
					(
						// If the object is a collection and it has both _UnknownContent (i.e. an item) and other properties defined,
						// we cannot use property ADN collection initializer syntax at same time, so we will add items using an ApplyBlock.
						m.Member.Name == "_UnknownContent" && !hasUnkownContentOnly && FindType(m.Owner?.Type) is INamedTypeSymbol type && IsCollectionOrListType(type)
					)
				);
		}

		private void BuildChild(IIndentedStringBuilder writer, XamlMemberDefinition? owner, XamlObjectDefinition xamlObjectDefinition, string? outerClosure = null)
		{
			TryAnnotateWithGeneratorSource(writer);
			var typeName = xamlObjectDefinition.Type.Name;
			var fullTypeName = xamlObjectDefinition.Type.Name;

			var knownType = FindType(xamlObjectDefinition.Type);

			if (knownType == null && xamlObjectDefinition.Type.PreferredXamlNamespace.StartsWith("using:"))
			{
				fullTypeName = xamlObjectDefinition.Type.PreferredXamlNamespace.TrimStart("using:") + "." + xamlObjectDefinition.Type.Name;
			}

			if (knownType != null)
			{
				// Override the using with the type that was found in the list of loaded assemblies
				fullTypeName = knownType.ToDisplayString();
			}

			using (TrySetDefaultBindMode(xamlObjectDefinition))
			{
				var isItemsPanelTemplate = typeName == "ItemsPanelTemplate";

				if (
					typeName == "DataTemplate"
					|| isItemsPanelTemplate
					|| typeName == "ControlTemplate"

					// This case is specific the custom ListView for iOS. Should be removed
					// when the list rebuilt to be compatible.
					|| typeName == "ListViewBaseLayoutTemplate"
				)
				{
					writer.AppendFormatInvariant("new {0}(", GetGlobalizedTypeName(fullTypeName));

					var contentOwner = xamlObjectDefinition.Members.FirstOrDefault(m => m.Member.Name == "_UnknownContent");

					if (contentOwner != null)
					{
						var resourceOwner = CurrentResourceOwnerName;

						writer.Append($"{resourceOwner} , __owner => ");
						// This case is to support the layout switching for the ListViewBaseLayout, which is not
						// a FrameworkTemplate. This will need to be removed when this custom list view is removed.
						var returnType = typeName == "ListViewBaseLayoutTemplate" ? "global::Uno.UI.Controls.Legacy.ListViewBaseLayout" : "_View";

						BuildChildThroughSubclass(writer, contentOwner, returnType);

						writer.AppendFormatInvariant(")");
					}
					else
					{
						writer.AppendFormatInvariant("/* This template does not have a content for this platform */)");
					}
				}
				else if (typeName == "NullExtension")
				{
					writer.AppendFormatInvariant("null");
				}
				else if (
					typeName == "StaticResource"
					|| typeName == "ThemeResource"
					|| typeName == "Binding"
					|| typeName == "Bind"
					|| typeName == "TemplateBinding"
					)
				{
					if(owner == null)
					{
						throw new InvalidOperationException($"An owner is required for {typeName}");
					}

					BuildComplexPropertyValue(writer, owner, null, closureName: outerClosure, generateAssignation: outerClosure != null);
				}
				else if (
					_skipUserControlsInVisualTree
					&& IsDirectUserControlSubType(xamlObjectDefinition)
					&& HasNoUserControlProperties(xamlObjectDefinition))
				{
					writer.AppendLineInvariant("new {0}(skipsInitializeComponents: true).GetContent()", GetGlobalizedTypeName(fullTypeName));

					using (var innerWriter = CreateApplyBlock(writer, null, out var closureName))
					{
						RegisterAndBuildResources(writer, xamlObjectDefinition, isInInitializer: true);
						BuildLiteralProperties(innerWriter, xamlObjectDefinition, closureName);
						BuildProperties(innerWriter, xamlObjectDefinition, closureName: closureName);
					}

					BuildExtendedProperties(writer, xamlObjectDefinition, useGenericApply: true);
				}
				else if (HasInitializer(xamlObjectDefinition))
				{
					BuildInitializer(writer, xamlObjectDefinition, owner);
					BuildLiteralProperties(writer, xamlObjectDefinition);
				}
				else if (fullTypeName == XamlConstants.Types.Style)
				{
					BuildInlineStyle(writer, xamlObjectDefinition);
				}
				else if (fullTypeName == XamlConstants.Types.Setter)
				{
					var propertyNode = FindMember(xamlObjectDefinition, "Property");
					var targetNode = FindMember(xamlObjectDefinition, "Target");
					var valueNode = FindMember(xamlObjectDefinition, "Value");

					if (valueNode == null)
					{
						throw new InvalidOperationException($"The Value property on {xamlObjectDefinition} cannot be found");
					}

					var property = propertyNode?.Value?.ToString();
					var target = targetNode?.Value?.ToString();

					if (property != null)
					{
						var value = BuildLiteralValue(valueNode);

						// This builds property setters for the owner of the setter.
						writer.AppendLineInvariant($"new Windows.UI.Xaml.Setter(new Windows.UI.Xaml.TargetPropertyPath(this, \"{property}\"), {value})");
					}
					else if (target != null)
					{
						// This builds property setters for specified member setter.
						var separatorIndex = target.IndexOf(".");
						var elementName = target.Substring(0, separatorIndex);
						var propertyName = target.Substring(separatorIndex + 1);

						var ownerControl = GetControlOwner(owner?.Owner);


						// Attached properties need to be expanded using the namespace, otherwise the resolution will be
						// performed at runtime at a higher cost.
						propertyName = RewriteAttachedPropertyPath(propertyName);

						if (ownerControl != null)
						{

							var targetElement = FindSubElementByName(ownerControl, elementName);

							if (targetElement != null)
							{
								writer.AppendLineInvariant($"new global::Windows.UI.Xaml.Setter(new global::Windows.UI.Xaml.TargetPropertyPath(this._{elementName}Subject, \"{propertyName}\"), ");

								var targetElementType = GetType(targetElement.Type);
								var propertyType = FindPropertyType(targetElementType.ToString() ?? "", propertyName);

								if (valueNode.Objects.None())
								{
									string value = BuildLiteralValue(valueNode);
									writer.AppendLineInvariant(value.Replace("{", "{{").Replace("}", "}}") + ")");
								}
								else
								{

									if (HasBindingMarkupExtension(valueNode))
									{
										writer.AppendLineInvariant($"null)");

										using (var applyWriter = CreateApplyBlock(writer, _setterSymbol, out var setterClosure))
										{
											applyWriter.AppendLineInvariant($"{setterClosure}.");
											BuildChild(applyWriter, valueNode, valueNode.Objects.First(), outerClosure: setterClosure);
											applyWriter.AppendLineInvariant($";");
										}
									}
									else
									{
										BuildChild(writer, valueNode, valueNode.Objects.First(), outerClosure: null);
										writer.AppendLineInvariant($")");
									}
								}
							}
							else
							{
								writer.AppendLineInvariant($"/* target element not found {elementName} */");
								writer.AppendLineInvariant($"new global::Windows.UI.Xaml.Setter()");
							}
						}
					}

					// Set ThemeResource information, if any, on Setter
					var valueObject = valueNode.Objects.FirstOrDefault();
					if (valueObject?.Type.Name == "ThemeResource")
					{
						writer.AppendLineInvariant(".ApplyThemeResourceUpdateValues(\"{0}\", {1})", valueObject.Members.FirstOrDefault()?.Value, ParseContextPropertyAccess);
					}
				}
				else if (fullTypeName == XamlConstants.Types.ResourceDictionary)
				{
					InitializeAndBuildResourceDictionary(writer, xamlObjectDefinition, setIsParsing: true);
					BuildExtendedProperties(writer, xamlObjectDefinition);
				}
				else
				{
					var hasCustomInitalizer = HasCustomInitializer(xamlObjectDefinition);

					if (hasCustomInitalizer)
					{
						var propertyType = FindType(xamlObjectDefinition.Type);
						var implicitContent = FindImplicitContentMember(xamlObjectDefinition);
						if(implicitContent == null)
						{
							throw new InvalidOperationException($"Unable to find content value on {xamlObjectDefinition}");
						}

						writer.AppendLine(BuildLiteralValue(implicitContent, propertyType, owner));
					}
					else
					{
						using (TryGenerateDeferedLoadStrategy(writer, knownType, xamlObjectDefinition))
						{
							using (writer.BlockInvariant("new {0}{1}", GetGlobalizedTypeName(fullTypeName), GenerateConstructorParameters(xamlObjectDefinition.Type)))
							{
								TrySetParsing(writer, xamlObjectDefinition, isInitializer: true);
								RegisterAndBuildResources(writer, xamlObjectDefinition, isInInitializer: true);
								BuildLiteralProperties(writer, xamlObjectDefinition);
								BuildProperties(writer, xamlObjectDefinition);
								BuildLocalizedProperties(writer, xamlObjectDefinition);
							}

							BuildExtendedProperties(writer, xamlObjectDefinition);
						}
					}
				}
			}
		}

		/// <summary>
		/// Set the 'IsParsing' flag. This should be the first property set when an element is parsed.
		/// </summary>
		private void TrySetParsing(IIndentedStringBuilder writer, XamlObjectDefinition objectDefinition, bool isInitializer)
		{
			TryAnnotateWithGeneratorSource(writer);
			if (HasIsParsing(objectDefinition.Type))
			{
				writer.AppendLineInvariant("IsParsing = true");
				writer.AppendLineInvariant(isInitializer ? "," : ";");
			}
		}

		private bool HasChildrenWithPhase(XamlObjectDefinition xamlObjectDefinition)
		{
			if (xamlObjectDefinition.Owner?.Type.Name == "DataTemplate")
			{

				var q = from element in EnumerateSubElements(xamlObjectDefinition.Owner)
						let phase = FindMember(element, "Phase")?.Value
						where phase != null
						select phase;

				return q.Any();
			}

			return false;
		}

		private string? GenerateRootPhases(XamlObjectDefinition xamlObjectDefinition, string ownerVariable)
		{
			if (xamlObjectDefinition.Owner?.Type.Name == "DataTemplate")
			{
				var q = from element in EnumerateSubElements(xamlObjectDefinition.Owner)
						let phase = FindMember(element, "Phase")?.Value
						where phase != null
						select int.Parse(phase.ToString() ?? "");

				var phases = q.Distinct().ToArray();

				if (phases.Any())
				{
					var phasesValue = phases.OrderBy(i => i).Select(s => s.ToString()).JoinBy(",");
					return $"global::Uno.UI.FrameworkElementHelper.SetDataTemplateRenderPhases({ownerVariable}, new []{{{phasesValue}}});";
				}
			}

			return null;
		}

		private bool HasNoUserControlProperties(XamlObjectDefinition objectDefinition)
		{
			return
			objectDefinition
				.Members
				.Where(m =>
					(
						m.Member.Name != "DataContext"
						&& m.Member.Name != "_UnknownContent"
					)
				)
				.None();
		}

		private XamlObjectDefinition? GetControlOwner(XamlObjectDefinition? owner)
		{
			if (owner != null)
			{
				do
				{
					var type = GetType(owner.Type);

					if (type.Is(_uiElementSymbol))
					{
						return owner;
					}

					owner = owner.Owner;
				}
				while (owner != null);
			}

			return null;
		}

		/// <summary>
		/// Statically finds a element by name, given a xaml element root
		/// </summary>
		/// <param name="xamlObject">The root from which to start the search</param>
		/// <param name="elementName">The x:Name value to search for</param>
		/// <returns></returns>
		private XamlObjectDefinition? FindSubElementByName(XamlObjectDefinition xamlObject, string elementName)
		{
			foreach (var element in EnumerateSubElements(xamlObject))
			{
				var nameMember = FindMember(element, "Name");

				if (nameMember?.Value?.ToString() == elementName)
				{
					return element;
				}
			}

			return null;
		}

		/// <summary>
		/// Statically finds a element by name, given a xaml element root
		/// </summary>
		/// <param name="xamlObject">The root from which to start the search</param>
		/// <param name="elementName">The x:Name value to search for</param>
		/// <returns></returns>
		private IEnumerable<XamlObjectDefinition> EnumerateSubElements(XamlObjectDefinition xamlObject)
		{
			yield return xamlObject;

			foreach (var member in xamlObject.Members)
			{
				foreach (var element in EnumerateSubElements(member.Objects))
				{
					yield return element;
				}
			}

			var objects = xamlObject.Objects;

			foreach (var element in EnumerateSubElements(objects))
			{
				yield return element;
			}
		}

		private IEnumerable<XamlObjectDefinition> EnumerateSubElements(IEnumerable<XamlObjectDefinition> objects)
		{
			foreach (var child in objects.Safe())
			{
				yield return child;

				foreach (var innerElement in EnumerateSubElements(child))
				{
					yield return innerElement;
				}
			}

			yield break;
		}

		private IDisposable? TryGenerateDeferedLoadStrategy(IIndentedStringBuilder writer, INamedTypeSymbol? targetType, XamlObjectDefinition definition)
		{
			TryAnnotateWithGeneratorSource(writer);
			var strategy = FindMember(definition, "DeferLoadStrategy");
			var loadMember = FindMember(definition, "Load");
			var hasLoadMarkup = HasMarkupExtension(loadMember);

			if (strategy?.Value?.ToString()?.ToLowerInvariant() == "lazy"
				|| loadMember?.Value?.ToString()?.ToLowerInvariant() == "false"
				|| hasLoadMarkup)
			{
				var visibilityMember = FindMember(definition, "Visibility");
				var dataContextMember = FindMember(definition, "DataContext");
				var nameMember = FindMember(definition, "Name");

				if (!(targetType?.Is(_elementStubSymbol.BaseType) ?? false))
				{
					writer.AppendLineInvariant($"/* Lazy DeferLoadStrategy was ignored because the target type is not based on {_elementStubSymbol.BaseType} */");
					return null;
				}

				if (visibilityMember != null || loadMember?.Value != null || hasLoadMarkup)
				{
					var hasVisibilityMarkup = HasMarkupExtension(visibilityMember);
					var isLiteralVisible = !hasVisibilityMarkup && (visibilityMember?.Value?.ToString() == "Visible");

					var hasDataContextMarkup = dataContextMember != null && HasMarkupExtension(dataContextMember);

					var currentOwnerName = CurrentResourceOwnerName;

					var elementStubHolderNameStatement = "";

					if (HasImplicitViewPinning)
					{
						// Build the ElemenStub builder holder variable to ensute that the element stub
						// does not keep a hard reference to "this" through the closure needed to keep
						// the namescope and other variables. The ElementStub, in turn keeps a weak
						// reference to the builder's target instance.
						var elementStubHolderName = $"_elementStubHolder_{CurrentScope.ElementStubHolders.Count}";
						elementStubHolderNameStatement = $"{elementStubHolderName} = ";
						CurrentScope.ElementStubHolders.Add(elementStubHolderName);
					}

					writer.AppendLineInvariant($"new {XamlConstants.Types.ElementStub}({elementStubHolderNameStatement} () => ");

					var disposable = new DisposableAction(() =>
					{
						writer.AppendLine(")");
					});

					return new DisposableAction(() =>
					{
						disposable?.Dispose();

						string closureName;
						using (var innerWriter = CreateApplyBlock(writer, GetType(XamlConstants.Types.ElementStub), out closureName))
						{
							var elementStubType = new XamlType("", "ElementStub", new List<XamlType>(), new XamlSchemaContext());

							if (hasDataContextMarkup)
							{
								// We need to generate the datacontext binding, since the Visibility
								// may require it to bind properly.

								GenerateBinding("DataContext", dataContextMember, definition);
							}

							if (nameMember != null)
							{
								innerWriter.AppendLineInvariant(
									$"{closureName}.Name = \"{nameMember.Value}\";"
								);

								// Set the element name to the stub, then when the stub will be replaced
								// the actual target control will override it.
								innerWriter.AppendLineInvariant(
									$"_{nameMember.Value}Subject.ElementInstance = {closureName};"
								);
							}

							if (hasLoadMarkup || hasVisibilityMarkup)
							{
								var members = new List<XamlMemberDefinition>();

								if (hasLoadMarkup)
								{
									members.Add(GenerateBinding("Load", loadMember, definition));
								}

								if (hasVisibilityMarkup)
								{
									members.Add(GenerateBinding("Visibility", visibilityMember, definition));
								}

								if (!_isTopLevelDictionary
									&& (HasXBindMarkupExtension(definition) || HasMarkupExtensionNeedingComponent(definition)))
								{
									var componentName = $"_component_{ CurrentScope.ComponentCount}";
									writer.AppendLineInvariant($"this.{componentName} = {closureName};");

									writer.AppendLineInvariant($"var {componentName}_update_That = ({CurrentResourceOwnerName} as global::Uno.UI.DataBinding.IWeakReferenceProvider).WeakReference;");

									if (nameMember != null)
									{
										writer.AppendLineInvariant($"var {componentName}_update_subject_capture = _{nameMember.Value}Subject;");
									}

									using (writer.BlockInvariant($"void {componentName}_update(global::Windows.UI.Xaml.ElementStub sender)"))
									{
										using (writer.BlockInvariant($"if ({componentName}_update_That.Target is {_className.className} that)"))
										{

											using (writer.BlockInvariant($"if (sender.IsMaterialized)"))
											{
												writer.AppendLineInvariant($"that.Bindings.UpdateResources();");
											}
										}
									}

									writer.AppendLineInvariant($"{closureName}.MaterializationChanged += {componentName}_update;");

									using (writer.BlockInvariant($"void {componentName}_unloaded(object sender, RoutedEventArgs e)"))
									{
										// Refresh the bindings when the ElementStub is unloaded. This assumes that
										// ElementStub will be unloaded **after** the stubbed control has been created
										// in order for the _component_XXX to be filled, and Bindings.Update() to do its work.
										writer.AppendLineInvariant($"({componentName}_update_That.Target as {_className.className})?.Bindings.Update();");
									}

									writer.AppendLineInvariant($"{closureName}.Unloaded += {componentName}_unloaded;");

									var xamlObjectDef = new XamlObjectDefinition(elementStubType, 0, 0, definition);
									xamlObjectDef.Members.AddRange(members);
									CurrentScope.Components.Add(xamlObjectDef);
								}

							}
							else
							{
								if (visibilityMember != null)
								{
									innerWriter.AppendLineInvariant(
										"{0}.Visibility = {1};",
										closureName,
										BuildLiteralValue(visibilityMember)
									);
								}
							}

							XamlMemberDefinition GenerateBinding(string name, XamlMemberDefinition? memberDefinition, XamlObjectDefinition owner)
							{
								var def = new XamlMemberDefinition(
									new XamlMember(name,
										elementStubType,
										false
									), 0, 0,
									owner
								);

								if (memberDefinition != null)
								{
									def.Objects.AddRange(memberDefinition.Objects);
								}

								BuildComplexPropertyValue(innerWriter, def, closureName + ".", closureName);

								return def;
							}
						}
					}
					);
				}
			}

			return null;
		}

		/// <summary>
		/// Set the active DefaultBindMode, if x:DefaultBindMode is defined on this <paramref name="xamlObjectDefinition"/>.
		/// </summary>
		private IDisposable? TrySetDefaultBindMode(XamlObjectDefinition? xamlObjectDefinition, string? ambientDefaultBindMode = null)
		{
			var definedMode = xamlObjectDefinition
				?.Members
				.FirstOrDefault(m => m.Member.Name == "DefaultBindMode")?.Value?.ToString()
				?? ambientDefaultBindMode;

			if (definedMode == null)
			{
				return null;
			}
			else if (!IsValid(definedMode))
			{
				throw new InvalidOperationException("Invalid value specified for attribute 'DefaultBindMode'.  Accepted values are 'OneWay', 'OneTime', or 'TwoWay'.");
			}
			else
			{
				_currentDefaultBindMode.Push(definedMode);
				return new DisposableAction(() => _currentDefaultBindMode.Pop());
			}

			bool IsValid(string mode)
			{
				switch (mode)
				{
					case "OneWay":
					case "OneTime":
					case "TwoWay":
						return true;
					default:
						return false;
				}
			}
		}

		/// <summary>
		/// Checks if the element is a native view and, if so, wraps it in a container for addition to the managed visual tree.
		/// </summary>
		private IDisposable? TryAdaptNative(IIndentedStringBuilder writer, XamlObjectDefinition xamlObjectDefinition, INamedTypeSymbol? targetType)
		{
			if (IsManagedViewBaseType(targetType) && !IsFrameworkElement(xamlObjectDefinition.Type) && IsNativeView(xamlObjectDefinition.Type))
			{
				writer.AppendLineInvariant("global::Windows.UI.Xaml.Media.VisualTreeHelper.AdaptNative(");
				return new DisposableAction(() => writer.AppendLine(")"));
			}

			return null;
		}

		private void BuildChildThroughSubclass(IIndentedStringBuilder writer, XamlMemberDefinition contentOwner, string returnType)
		{
			TryAnnotateWithGeneratorSource(writer);
			// To prevent conflicting names whenever we are working with dictionaries, subClass index is a Guid in those cases
			var subClassPrefix = _scopeStack.Aggregate("", (val, scope) => val + scope.Name);

			var namespacePrefix = _scopeStack.Count == 1 && _scopeStack.Last().Name.EndsWith("RD") ? "__Resources." : "";

			var subclassName = $"_{_fileUniqueId}_{subClassPrefix}SC{(_subclassIndex++).ToString(CultureInfo.InvariantCulture)}";

			RegisterChildSubclass(subclassName, contentOwner, returnType);

			writer.AppendLineInvariant($"new {namespacePrefix}{subclassName}().Build(__owner)");
		}

		private string GenerateConstructorParameters(XamlType xamlType)
		{
			if (IsType(xamlType, _androidViewSymbol))
			{
				// For android, all native control must take a context as their first parameters
				// To be able to use this control from the Xaml, we need to generate a constructor
				// call that takes the ContextHelper.Current as the first parameter.

				var type = FindType(xamlType);

				if (type != null)
				{
					var q = from m in type.Constructors
							where m.Parameters.Count() == 1
							where SymbolEqualityComparer.Default.Equals(m.Parameters.First().Type, _androidContentContextSymbol)
							select m;

					var hasContextConstructor = q.Any();

					if (hasContextConstructor)
					{
						return "(global::Uno.UI.ContextHelper.Current)";
					}
				}
			}

			return "";
		}

		private bool HasCustomInitializer(XamlObjectDefinition definition)
		{
			var propertyType = FindType(definition.Type);

			if (propertyType != null)
			{
				propertyType = FindUnderlyingType(propertyType);
				if (propertyType.TypeKind == TypeKind.Enum)
				{
					return true;
				}

				switch (propertyType.ToDisplayString())
				{
					case "int":
					case "float":
					case "long":
					case "short":
					case "byte":
					case "double":
					case "string":
					case "bool":
					case XamlConstants.Types.Thickness:
					case XamlConstants.Types.FontFamily:
					case XamlConstants.Types.FontWeight:
					case XamlConstants.Types.GridLength:
					case XamlConstants.Types.CornerRadius:
					case XamlConstants.Types.Brush:
					case XamlConstants.Types.Duration:
					case "UIKit.UIColor":
					case "Windows.UI.Color":
					case "Color":
						return true;
				}
			}

			return false;
		}

		private void BuildInitializer(IIndentedStringBuilder writer, XamlObjectDefinition xamlObjectDefinition, XamlMemberDefinition? owner = null)
		{
			TryAnnotateWithGeneratorSource(writer);
			var initializer = xamlObjectDefinition.Members.First(m => m.Member.Name == "_Initialization");

			if (IsPrimitive(xamlObjectDefinition))
			{
				if (xamlObjectDefinition.Type.Name == "Double" || xamlObjectDefinition.Type.Name == "Single")
				{
					if(initializer.Value == null)
					{
						throw new InvalidOperationException($"Initializer value for {xamlObjectDefinition.Type.Name} cannot be empty");
					}

					writer.AppendFormatInvariant("{0}", GetFloatingPointLiteral(initializer.Value.ToString() ?? "", GetType(xamlObjectDefinition.Type), owner));
				}
				else if (xamlObjectDefinition.Type.Name == "Boolean")
				{
					if (initializer.Value == null)
					{
						throw new InvalidOperationException($"Initializer value for {xamlObjectDefinition.Type.Name} cannot be empty");
					}

					writer.AppendFormatInvariant("{1}", xamlObjectDefinition.Type.Name, initializer.Value.ToString()?.ToLowerInvariant());
				}
				else
				{
					writer.AppendFormatInvariant("{1}", xamlObjectDefinition.Type.Name, initializer.Value);
				}
			}
			else if (IsString(xamlObjectDefinition))
			{
				writer.AppendFormatInvariant("\"{1}\"", xamlObjectDefinition.Type.Name, DoubleEscape(initializer.Value?.ToString()));
			}
			else
			{
				writer.AppendFormatInvariant("new {0}({1})", GetGlobalizedTypeName(xamlObjectDefinition.Type.Name), initializer.Value);
			}
		}

		private string GetFloatingPointLiteral(string memberValue, INamedTypeSymbol type, XamlMemberDefinition? owner)
		{
			var name = ValidatePropertyType(type, owner);

			var isDouble = IsDouble(name);

			if (memberValue.EndsWith("nan", StringComparison.OrdinalIgnoreCase) || memberValue.Equals("auto", StringComparison.OrdinalIgnoreCase))
			{
				return "{0}.NaN".InvariantCultureFormat(isDouble ? "double" : "float");
			}
			else if (memberValue.ToLowerInvariant().EndsWith("positiveinfinity"))
			{
				return "{0}.PositiveInfinity".InvariantCultureFormat(isDouble ? "double" : "float");
			}
			else if (memberValue.ToLowerInvariant().EndsWith("negativeinfinity"))
			{
				return "{0}.NegativeInfinity".InvariantCultureFormat(isDouble ? "double" : "float");
			}
			else if (memberValue.ToLowerInvariant().EndsWith("px"))
			{
				this.Log().Warn($"The value [{memberValue}] is specified in pixel and is not yet supported. ({owner?.LineNumber}, {owner?.LinePosition} in {_fileDefinition.FilePath})");
				return "{0}{1}".InvariantCultureFormat(memberValue.TrimEnd("px"), isDouble ? "d" : "f");
			}

			// UWP's Xaml parsing ignores curly brackets at beginning and end of a double literal
			memberValue = memberValue.Trim('{', '}');

			return "{0}{1}".InvariantCultureFormat(memberValue, isDouble ? "d" : "f");
		}

		private string ValidatePropertyType(INamedTypeSymbol propertyType, XamlMemberDefinition? owner)
		{
			if (IsDouble(propertyType.ToDisplayString()) &&
				owner != null && (
				owner.Member.Name == "Width" ||
				owner.Member.Name == "Height" ||
				owner.Member.Name == "MinWidth" ||
				owner.Member.Name == "MinHeight" ||
				owner.Member.Name == "MaxWidth" ||
				owner.Member.Name == "MaxHeight"
				))
			{
				return "float";
			}

			return propertyType.ToDisplayString();
		}

		private bool IsDirectUserControlSubType(XamlObjectDefinition objectDefinition)
		{
			return string.Equals(
				FindType(objectDefinition.Type)
					?.BaseType
					?.ToDisplayString(),
				XamlConstants.Types.UserControl);
		}

		private NameScope CurrentScope
		{
			get
			{
				return _scopeStack.Peek();
			}
		}

		private IDisposable Scope(string? @namespace, string className)
		{
			_scopeStack.Push(new NameScope(@namespace, className));

			return new DisposableAction(() => _scopeStack.Pop());
		}

		private ResourceOwner? CurrentResourceOwner
			=> _resourceOwnerStack.Count != 0 ? _resourceOwnerStack.Peek() : null;

		private string CurrentResourceOwnerName
			=> CurrentResourceOwner?.Name ?? "this";

		public bool HasImplicitViewPinning
			=> _iOSViewSymbol != null || _appKitViewSymbol != null;

		/// <summary>
		/// Pushes a ResourceOwner variable name onto the stack
		/// </summary>
		/// <remarks>
		/// The ResourceOwner scope is used to propagate the top-level owner of the resources
		/// in order for FrameworkTemplates contents to access the code-behind context, without
		/// causing circular references and case memory leaks.
		/// </remarks>
		private IDisposable ResourceOwnerScope()
		{
			_resourceOwnerStack.Push(new ResourceOwner());

			return new DisposableAction(() => _resourceOwnerStack.Pop());
		}

		/// <summary>
		/// If flag is set, decorate the generated code with a marker of the current method. Useful for pinpointing the source of a bug or other undesired behavior.
		/// </summary>
		private void TryAnnotateWithGeneratorSource(IIndentedStringBuilder writer, string? suffix = null, [CallerMemberName] string? callerName = null, [CallerLineNumber] int lineNumber = 0)
		{
			if (_shouldAnnotateGeneratedXaml)
			{
				writer.Append(GetGeneratorSourceAnnotation(callerName, lineNumber, suffix));
			}
		}

		private void TryAnnotateWithGeneratorSource(ref string str, string? suffix = null, [CallerMemberName] string? callerName = null, [CallerLineNumber] int lineNumber = 0)
		{
			if (_shouldAnnotateGeneratedXaml && str != null)
			{
				str = GetGeneratorSourceAnnotation(callerName, lineNumber, suffix) + str;
			}
		}

		private static string GetGeneratorSourceAnnotation(string? callerName, int lineNumber, string? suffix)
		{
			if (suffix != null)
			{
				suffix = "-" + suffix;
			}
			return "/*{0} L:{1}{2}*/".InvariantCultureFormat(callerName, lineNumber, suffix);
		}
	}
}<|MERGE_RESOLUTION|>--- conflicted
+++ resolved
@@ -23,16 +23,6 @@
 using System.Runtime.CompilerServices;
 using Uno.UI.Xaml;
 using Uno.Disposables;
-using Uno.UI.SourceGenerators.BindableTypeProviders;
-
-using Microsoft.CodeAnalysis.Text;
-
-#if NETFRAMEWORK
-using Microsoft.Build.Execution;
-using Uno.SourceGeneration;
-using GeneratorExecutionContext = Uno.SourceGeneration.GeneratorExecutionContext;
-#endif
-
 
 namespace Uno.UI.SourceGenerators.XamlGenerator
 {
@@ -219,12 +209,8 @@
 			bool shouldAnnotateGeneratedXaml,
 			bool isUnoAssembly,
 			bool isLazyVisualStateManagerEnabled,
-<<<<<<< HEAD
-			GeneratorExecutionContext generatorContext
-=======
-			bool xamlResourcesTrimming
->>>>>>> 7fb9975a
-		)
+			GeneratorExecutionContext generatorContext,
+			bool xamlResourcesTrimming)
 		{
 			_fileDefinition = file;
 			_targetPath = targetPath;
@@ -243,11 +229,8 @@
 			_skipUserControlsInVisualTree = skipUserControlsInVisualTree;
 			_shouldAnnotateGeneratedXaml = shouldAnnotateGeneratedXaml;
 			_isLazyVisualStateManagerEnabled = isLazyVisualStateManagerEnabled;
-<<<<<<< HEAD
 			_generatorContext = generatorContext;
-=======
 			_xamlResourcesTrimming = xamlResourcesTrimming;
->>>>>>> 7fb9975a
 
 			InitCaches();
 
@@ -520,7 +503,7 @@
 
 			GenerateResourceLoader(writer);
 			writer.AppendLine();
-			ApplyLiteralProperties(); //
+			ApplyLiteralProperties(); // 
 			writer.AppendLine();
 			writer.AppendLineInvariant($"global::{_defaultNamespace}.GlobalStaticResources.Initialize();");
 			writer.AppendLineInvariant($"global::{_defaultNamespace}.GlobalStaticResources.RegisterResourceDictionariesBySourceLocal();");
@@ -1328,14 +1311,14 @@
 					if (SymbolEqualityComparer.Default.Equals(targetType.ContainingAssembly, _metadataHelper.Compilation.Assembly))
 					{
 						var isNativeStyle = style.Members.FirstOrDefault(m => m.Member.Name == "IsNativeStyle")?.Value as string == "True";
-
+						
 						using (TrySingleLineIfForLinkerHint(writer, style))
 						{
 							writer.AppendLineInvariant("global::Windows.UI.Xaml.Style.RegisterDefaultStyleForType({0}, {1}, /*isNativeStyle:*/{2});",
-											implicitKey,
-											SingletonInstanceAccess,
-											isNativeStyle.ToString().ToLowerInvariant()
-										);
+										implicitKey,
+										SingletonInstanceAccess,
+										isNativeStyle.ToString().ToLowerInvariant()
+									);
 						}
 					}
 					else
@@ -2133,6 +2116,10 @@
 							{
 								writer.AppendLineInvariant($"{setterPrefix}Color = {BuildColor(content)}");
 							}
+						}
+						else if (IsLinearGradientBrush(topLevelControl.Type))
+						{
+							BuildCollection(writer, isInline, setterPrefix + "GradientStops", implicitContentChild);
 						}
 						else if (IsInitializableCollection(topLevelControl))
 						{
@@ -2568,8 +2555,7 @@
 						using (TryTernaryForLinkerHint(writer, resource))
 						{
 							writer.AppendLineInvariant("new global::Uno.UI.Xaml.WeakResourceInitializer(this, {0})", initializerName);
-						}
-					}
+						}					}
 					else
 					{
 						using (TryTernaryForLinkerHint(writer, resource))
@@ -2645,7 +2631,7 @@
 		}
 
 		/// <summary>
-		/// Whether this resource should be lazily initialized.
+		/// Whether this resource should be lazily initialized. 
 		/// </summary>
 		private bool ShouldLazyInitializeResource(XamlObjectDefinition resource)
 		{
@@ -2733,7 +2719,7 @@
 					throw new Exception("Each dictionary entry must have an associated key.");
 				}
 
-				var former = _themeDictionaryCurrentlyBuilding; //Will 99% of the time be null.
+				var former = _themeDictionaryCurrentlyBuilding; //Will 99% of the time be null. 
 				if (isDict)
 				{
 					_themeDictionaryCurrentlyBuilding = key;
