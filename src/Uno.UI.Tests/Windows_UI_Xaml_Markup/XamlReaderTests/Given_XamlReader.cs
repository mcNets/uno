﻿using Microsoft.VisualStudio.TestTools.UnitTesting;
using Uno;
using Uno.Extensions;
using Windows.UI.Xaml;
using Windows.UI.Xaml.Controls;
using System;
using System.Collections.Generic;
using System.Linq;
using Uno.Disposables;
using System.Text;
using System.Threading.Tasks;
using View = Windows.UI.Xaml.FrameworkElement;
using Windows.UI.Xaml.Media;
using Windows.UI.Xaml.Data;
using Windows.UI.Xaml.Documents;
using FluentAssertions;
using Windows.UI.Xaml.Controls.Primitives;
using Microsoft.Extensions.Logging;
using Microsoft.UI;
using Windows.UI;
using System.Text.RegularExpressions;
using FluentAssertions.Execution;

namespace Uno.UI.Tests.Windows_UI_Xaml_Markup.XamlReaderTests
{
	[TestClass]
	public class Given_XamlReader : Context
	{
		[TestInitialize]
		public void Initialize()
		{
			UnitTestsApp.App.EnsureApplication();
		}

		[TestMethod]
        public void When_BasicRoot()
        {
            var s = GetContent(nameof(When_BasicRoot));
            var r = Windows.UI.Xaml.Markup.XamlReader.Load(s) as Page;

            Assert.IsNotNull(r);
            Assert.AreEqual("testPage", r.Name);
        }

        [TestMethod]
        public void When_BasicProperty()
        {
            var s = GetContent(nameof(When_BasicProperty));
            var r = Windows.UI.Xaml.Markup.XamlReader.Load(s) as UserControl;

            Assert.IsNotNull(r);
            Assert.AreEqual("testPage", r.Name);
            Assert.AreEqual(42.0, r.Width);
        }

        [TestMethod]
        public void When_UserControl_With_Content()
        {
            var s = GetContent(nameof(When_UserControl_With_Content));
            var r = Windows.UI.Xaml.Markup.XamlReader.Load(s) as UserControl;

            Assert.IsNotNull(r);
            Assert.AreEqual("testPage", r.Name);

            var stackPanel = r.Content as StackPanel;
            Assert.IsNotNull(stackPanel);
            Assert.AreEqual(Orientation.Horizontal, stackPanel.Orientation);
        }

        [TestMethod]
        public void When_UserControl_With_Grid()
        {
            var s = GetContent(nameof(When_UserControl_With_Grid));
            var r = Windows.UI.Xaml.Markup.XamlReader.Load(s) as UserControl;

            Assert.IsNotNull(r);
            Assert.AreEqual("testPage", r.Name);

            var grid = r.Content as Grid;
            Assert.IsNotNull(grid);

            Assert.AreEqual(2, grid.Children.Count);

			var border1 = grid.Children.ElementAt(0) as Border;
			var border2 = grid.Children.ElementAt(1) as Border;

			Assert.AreEqual((border1.Background as SolidColorBrush).Color, Windows.UI.Colors.Red);
			Assert.AreEqual((border2.Background as SolidColorBrush).Color, Windows.UI.Colors.Blue);
		}

        [TestMethod]
        public void When_MultipleBindings()
        {
            var s = GetContent(nameof(When_MultipleBindings));
            var r = Windows.UI.Xaml.Markup.XamlReader.Load(s) as UserControl;

            Assert.IsNotNull(r);
            Assert.AreEqual("rootPage", r.Name);

			var grid = r.FindName("rootGrid") as Grid;
			var page = r.FindName("rootPage") as Page;
			var listView = r.FindName("WrapPanelContainer") as ListView;

			Assert.IsNotNull(grid);
			Assert.IsNotNull(page);
			Assert.IsNotNull(listView);

			var itemsPanel = listView?.ItemsPanel;
			Assert.IsNotNull(itemsPanel);

			var content = itemsPanel.LoadContent() as StackPanel;
			Assert.IsNotNull(content);
			Assert.AreEqual(content.Name, "InnerStackPanel");

			var template = page.Resources["PhotoTemplate"] as DataTemplate;
			Assert.IsNotNull(template);

			var photoTemplateContent = template.LoadContent() as FrameworkElement;
			Assert.IsNotNull(photoTemplateContent);

			var border01 = photoTemplateContent.FindName("border01") as Border;
			Assert.IsNotNull(border01);
			var stops = (border01.Background as LinearGradientBrush).GradientStops;
			Assert.AreEqual(2, stops.Count);
			Assert.AreEqual(Windows.UI.Colors.Transparent, stops[0].Color);
			Assert.AreEqual(Windows.UI.ColorHelper.FromARGB(0x33, 0, 0, 0), stops[1].Color);
			Assert.AreEqual(0.0, stops[0].Offset);
			Assert.AreEqual(1.0, stops[1].Offset);

			var textBlock01 = photoTemplateContent.FindName("textBlock01") as TextBlock;
			Assert.IsNotNull(textBlock01);
			var textBlockExpression = textBlock01.GetBindingExpression(TextBlock.TextProperty);
			Assert.AreEqual("Category", textBlockExpression.ParentBinding.Path.Path);

			var photoTemplateRootGrid = photoTemplateContent.FindName("PhotoTemplateRootGrid") as Grid;
			Assert.IsNotNull(photoTemplateRootGrid);

			var widthExpression = photoTemplateRootGrid.GetBindingExpression(Grid.WidthProperty);
			Assert.IsNotNull(widthExpression);
			Assert.AreEqual("Width", widthExpression.ParentBinding.Path.Path);

			var heightExpression = photoTemplateRootGrid.GetBindingExpression(Grid.HeightProperty);
			Assert.IsNotNull(heightExpression);
			Assert.AreEqual("Height", heightExpression.ParentBinding.Path.Path);

			var photoTemplateImage = photoTemplateContent.FindName("PhotoTemplateImage") as Image;
			Assert.IsNotNull(photoTemplateImage);

			var uriSourceExpression = photoTemplateImage.Source.GetBindingExpression(Windows.UI.Xaml.Media.Imaging.BitmapImage.UriSourceProperty);
			Assert.IsNotNull(uriSourceExpression);
			Assert.AreEqual("Thumbnail", uriSourceExpression.ParentBinding.Path.Path);
		}

		[TestMethod]
		public void When_AttachedProperty_Different_Target()
		{
			var s = GetContent(nameof(When_AttachedProperty_Different_Target));
			var r = Windows.UI.Xaml.Markup.XamlReader.Load(s) as UserControl;

			Assert.IsNotNull(r);
			Assert.AreEqual("rootPage", r.Name);

			var stackPanel = r.FindName("innerPanel") as StackPanel;
			Assert.IsNotNull(stackPanel);

			Assert.AreEqual(42, Grid.GetRow(stackPanel));
		}

		[TestMethod]
		public void When_AttachedProperty_Same_Target()
		{
			var s = GetContent(nameof(When_AttachedProperty_Same_Target));
			var r = Windows.UI.Xaml.Markup.XamlReader.Load(s) as UserControl;

			Assert.IsNotNull(r);

			var grid = r.FindName("rootGrid") as Grid;
			Assert.IsNotNull(grid);

			Assert.AreEqual(42, Grid.GetRow(grid));
		}

		[TestMethod]
		public void When_AttachedProperty_Binding()
		{
			var s = GetContent(nameof(When_AttachedProperty_Binding));
			var r = Windows.UI.Xaml.Markup.XamlReader.Load(s) as UserControl;

			Assert.IsNotNull(r);

			var stackPanel = r.FindName("innerPanel") as StackPanel;
			Assert.IsNotNull(stackPanel);

			var expression = stackPanel.GetBindingExpression(Grid.RowProperty);
			Assert.IsNotNull(expression);
			Assert.AreEqual("MyRow", expression.ParentBinding.Path.Path);
		}

		[TestMethod]
		public void When_Binding_TwoWay()
		{
			var s = GetContent(nameof(When_Binding_TwoWay));
			var r = Windows.UI.Xaml.Markup.XamlReader.Load(s) as UserControl;

			Assert.IsNotNull(r);

			var stackPanel = r.FindName("innerPanel") as StackPanel;
			Assert.IsNotNull(stackPanel);

			var expression = stackPanel.GetBindingExpression(StackPanel.OrientationProperty);
			Assert.IsNotNull(expression);
			Assert.AreEqual("MyOrientation", expression.ParentBinding.Path.Path);
			Assert.AreEqual(Windows.UI.Xaml.Data.BindingMode.TwoWay, expression.ParentBinding.Mode);

			var expressionWidth = stackPanel.GetBindingExpression(StackPanel.WidthProperty);
			Assert.IsNotNull(expressionWidth);
			Assert.AreEqual("MyWidth", expressionWidth.ParentBinding.Path.Path);
			Assert.AreEqual(Windows.UI.Xaml.Data.BindingMode.OneTime, expressionWidth.ParentBinding.Mode);
		}

		[TestMethod]
		public void When_StaticResource()
		{
			var app = UnitTestsApp.App.EnsureApplication();
			app.Resources["StaticRow"] = 42;
			app.Resources["StaticWidth"] = 42.0;
			app.Resources["StaticHeight"] = 44.0;

			var s = GetContent(nameof(When_StaticResource));
			var r = Windows.UI.Xaml.Markup.XamlReader.Load(s) as UserControl;

			Assert.IsNotNull(r);

			var panel = r.FindName("innerPanel") as StackPanel;
			Assert.IsNotNull(panel);

			Assert.AreEqual(42, Grid.GetRow(panel));
			Assert.AreEqual(42.0, panel.Width);
			Assert.AreEqual(44.0, panel.Height);

			app.Resources.Remove("StaticRow");
			app.Resources.Remove("StaticWidth");
			app.Resources.Remove("StaticHeight");
		}

		[TestMethod]
		public void When_ThemeResource()
		{
			var app = UnitTestsApp.App.EnsureApplication();

			if (app.Resources.ThemeDictionaries.TryGetValue("Light", out var themeDictionary)
				&& themeDictionary is ResourceDictionary dictionary)
			{
				dictionary["StaticRow"] = 42;
				dictionary["StaticWidth"] = 42.0;
				dictionary["StaticHeight"] = 44.0;
			}

			var s = GetContent(nameof(When_ThemeResource));
			var r = Windows.UI.Xaml.Markup.XamlReader.Load(s) as UserControl;

			Assert.IsNotNull(r);

			var panel = r.FindName("innerPanel") as StackPanel;
			Assert.IsNotNull(panel);

			Assert.AreEqual(42, Grid.GetRow(panel));
			Assert.AreEqual(42.0, panel.Width);
			Assert.AreEqual(44.0, panel.Height);

			if (app.Resources.ThemeDictionaries.TryGetValue("Light", out var themeDictionary2)
				&& themeDictionary is ResourceDictionary dictionary2)
			{
				dictionary2.Remove("StaticRow");
				dictionary2.Remove("StaticWidth");
				dictionary2.Remove("StaticHeight");
			}
		}

		[TestMethod]
		public void When_ThemeResource_Lazy()
		{
			var app = UnitTestsApp.App.EnsureApplication();

			var s = GetContent(nameof(When_ThemeResource_Lazy));
			var r = Windows.UI.Xaml.Markup.XamlReader.Load(s) as UserControl;

			Assert.IsNotNull(r);

			var panel = r.FindName("innerPanel") as StackPanel;
			Assert.IsNotNull(panel);

			Assert.AreEqual(0, Grid.GetRow(panel));
			Assert.AreEqual(double.NaN, panel.Width);
			Assert.AreEqual(double.NaN, panel.Height);

			r.ForceLoaded();

			Assert.AreEqual(42, Grid.GetRow(panel));
			Assert.AreEqual(42.0, panel.Width);
			Assert.AreEqual(44.0, panel.Height);
		}

		[TestMethod]
		public void When_TextBlock_Basic()
		{
			var s = GetContent(nameof(When_TextBlock_Basic));
			var r = Windows.UI.Xaml.Markup.XamlReader.Load(s) as UserControl;

			Assert.IsNotNull(r);

			var tb01 = r.FindName("tb01") as TextBlock;
			Assert.IsNotNull(tb01);
			Assert.AreEqual("My Text 01", tb01.Text);

			var tb02 = r.FindName("tb02") as TextBlock;
			Assert.IsNotNull(tb02);
			var tb02_run = tb02.Inlines.FirstOrDefault() as Windows.UI.Xaml.Documents.Run;
			Assert.AreEqual("My Text 02", tb02_run.Text);

			var tb03 = r.FindName("tb03") as TextBlock;
			Assert.IsNotNull(tb03);
			var tb03_run = tb03.Inlines.FirstOrDefault() as Windows.UI.Xaml.Documents.Run;
			Assert.AreEqual("My Run Text", tb03_run.Text);
		}

		[TestMethod]
		public void When_ElementName()
		{
			var s = GetContent(nameof(When_ElementName));
			var r = Windows.UI.Xaml.Markup.XamlReader.Load(s) as UserControl;

			Assert.IsNotNull(r);

			var stackPanel = r.FindName("rootPanel") as StackPanel;
			Assert.IsNotNull(stackPanel);

			var textBlock = r.FindName("innerTextBlock") as TextBlock;
			Assert.IsNotNull(textBlock);

			var expression = textBlock.GetBindingExpression(TextBlock.WidthProperty);
			Assert.IsNotNull(expression);
			Assert.AreEqual("Width", expression.ParentBinding.Path.Path);
			Assert.AreEqual(stackPanel, (expression.ParentBinding.ElementName as ElementNameSubject)?.ElementInstance);
			Assert.AreEqual(42.0, textBlock.Width);
		}

		[TestMethod]
		public void When_ContentControl_ControlTemplate()
		{
			var s = GetContent(nameof(When_ContentControl_ControlTemplate));
			var r = Windows.UI.Xaml.Markup.XamlReader.Load(s) as UserControl;

			var innerContent = r.Content as ContentControl;
			innerContent.ApplyTemplate();

			var tb = innerContent.GetTemplateChild("PART_Root") as TextBlock;
			Assert.IsNotNull(tb);

			Assert.AreEqual("42", tb.Text);
		}

		[TestMethod]
		public void When_Style_ControlTemplate()
		{
			var s = GetContent(nameof(When_Style_ControlTemplate));
			var r = Windows.UI.Xaml.Markup.XamlReader.Load(s) as UserControl;
			Assert.IsNotNull(r);

			r.ForceLoaded();

			var innerContent = r.Content as ContentControl;
			Assert.IsNotNull(innerContent);

			innerContent.ApplyTemplate();

			var tb = innerContent.GetTemplateChild("PART_root") as TextBlock;
			Assert.IsNotNull(tb);

			var textBinding = tb.GetBindingExpression(TextBlock.TextProperty);
			Assert.IsNotNull(textBinding);
			Assert.AreEqual("Text", textBinding.TargetName);
			Assert.AreEqual("Content", textBinding.ParentBinding.Path.Path);
			Assert.AreEqual("test", tb.Text);
			Assert.AreEqual("42", tb.Tag);
		}

		[TestMethod]
		public void When_VisualStateGroup_AttachedProperty()
		{
			var s = GetContent(nameof(When_VisualStateGroup_AttachedProperty));
			var r = Windows.UI.Xaml.Markup.XamlReader.Load(s) as UserControl;

			var border1 = r.FindName("border1") as Border;
			Assert.AreEqual(0, Grid.GetRow(border1));

			Window.Current.SetWindowSize(new Windows.Foundation.Size(721, 100));

			Assert.AreEqual(1, Grid.GetRow(border1));
		}

		[TestMethod]
		public void When_VisualStateGroup()
		{
			var s = GetContent(nameof(When_VisualStateGroup));
			var r = Windows.UI.Xaml.Markup.XamlReader.Load(s) as Grid;

			var groups = VisualStateManager.GetVisualStateGroups(r);
			Assert.IsNotNull(groups);

			var g = groups.FirstOrDefault();
			Assert.IsNotNull(g);

			var state = g.States.FirstOrDefault();
			Assert.IsNotNull(state);

			var at = state.StateTriggers.FirstOrDefault() as AdaptiveTrigger;
			Assert.IsNotNull(at);
			Assert.AreEqual(720, at.MinWindowWidth);

			var setter = state.Setters.FirstOrDefault() as Setter;
			Assert.IsNotNull(setter);
			Assert.AreEqual("Orientation", setter.Target.Path.Path);

			Assert.AreEqual("Horizontal", setter.Value);
			Assert.IsNull(setter.Target.Target);

			// Force a size change, otherwise setter.Target.Target won't get evaluated
			Window.Current.SetWindowSize(new Windows.Foundation.Size(719, 100));
			Window.Current.SetWindowSize(new Windows.Foundation.Size(721, 100));

			Assert.IsNotNull(setter.Target.Target);

			var myPanel = setter.Target.Target as StackPanel;
			Assert.AreEqual("myPanel", myPanel?.Name);
			Assert.AreEqual(Orientation.Horizontal, myPanel.Orientation);

			Window.Current.SetWindowSize(new Windows.Foundation.Size(719, 100));
			Assert.AreEqual(Orientation.Vertical, myPanel.Orientation);
		}

		[TestMethod]
		public void When_XNull()
		{
			var s = GetContent(nameof(When_XNull));
			var r = Windows.UI.Xaml.Markup.XamlReader.Load(s) as UserControl;

			var root = r.FindName("root") as Grid;
			var innerPanel = r.FindName("innerPanel") as StackPanel;

			Assert.AreEqual(root.DataContext, "42");
			Assert.IsNull(innerPanel.DataContext);
		}

		[TestMethod]
		public void When_Binding_TwoWay_UpdateSourceTrigger()
		{
			var s = GetContent(nameof(When_Binding_TwoWay_UpdateSourceTrigger));
			var r = Windows.UI.Xaml.Markup.XamlReader.Load(s) as UserControl;

			var innerPanel = r.FindName("innerPanel") as StackPanel;

			var expression = innerPanel.GetBindingExpression(StackPanel.OrientationProperty);
			Assert.IsNotNull(expression);
			Assert.AreEqual("MyOrientation", expression.ParentBinding.Path.Path);
			Assert.AreEqual(Windows.UI.Xaml.Data.BindingMode.TwoWay, expression.ParentBinding.Mode);
			Assert.AreEqual(Windows.UI.Xaml.Data.UpdateSourceTrigger.PropertyChanged, expression.ParentBinding.UpdateSourceTrigger);

			Assert.IsNull(innerPanel.DataContext);
		}

		[TestMethod]
		public void When_Binding_TargetNull()
		{
			var s = GetContent(nameof(When_Binding_TargetNull));
			var r = Windows.UI.Xaml.Markup.XamlReader.Load(s) as UserControl;

			var innerPanel = r.FindName("innerPanel") as StackPanel;

			var expression = innerPanel.GetBindingExpression(StackPanel.TagProperty);
			Assert.IsNotNull(expression);
			Assert.AreEqual("MyOrientation", expression.ParentBinding.Path.Path);
			Assert.AreEqual("42", expression.ParentBinding.TargetNullValue);
			Assert.AreEqual("test", expression.ParentBinding.FallbackValue);

			Assert.IsNull(innerPanel.DataContext);
		}

		[TestMethod]
		public void When_TextBlock_ImplicitRun()
		{
			var s = GetContent(nameof(When_TextBlock_ImplicitRun));
			var r = Windows.UI.Xaml.Markup.XamlReader.Load(s) as UserControl;

			var tb1 = r.FindName("tb01") as TextBlock;
			var link = tb1.Inlines.OfType<Hyperlink>().Single();
			link.NavigateUri.ToString().Should().Be("http://www.site.com/");
			link.Inlines.Single().Should().BeOfType<Run>();
			((Run) link.Inlines.Single()).Text.Should().Be("Nav");

			var tb2 = r.FindName("tb02") as TextBlock;

			Assert.AreEqual(5, tb2.Inlines.Count);
			Assert.AreEqual("start ", (tb2.Inlines[0] as Run).Text);
			Assert.AreEqual(" ", (tb2.Inlines[1] as Run).Text);

			var bold = tb2.Inlines[2] as Bold;
			Assert.IsNotNull(bold);

			var boldRun = bold.Inlines.FirstOrDefault() as Run;
			Assert.IsNotNull(boldRun);
			Assert.AreEqual("test", boldRun.Text);

			Assert.AreEqual(" ", (tb2.Inlines[3] as Run).Text);
			Assert.AreEqual(" finish", (tb2.Inlines[4] as Run).Text);
		}

		[TestMethod]
		public void When_TextBlock_NestedSpan()
		{
			var s = GetContent(nameof(When_TextBlock_NestedSpan));
			var r = Windows.UI.Xaml.Markup.XamlReader.Load(s) as UserControl;

			var tb = r.FindName("tb01") as TextBlock;

			var bold = tb.Inlines[0] as Bold;
			Assert.IsNotNull(bold);

			var italic = bold.Inlines[0] as Italic;
			Assert.IsNotNull(italic);

			var hyperlink = italic.Inlines[0] as Hyperlink;
			Assert.IsNotNull(hyperlink);

			Assert.IsInstanceOfType(hyperlink.Inlines[0], typeof(Run));
			Assert.AreEqual("test", (hyperlink.Inlines[0] as Run).Text);

			Assert.IsInstanceOfType(hyperlink.Inlines[1], typeof(LineBreak));
			Assert.IsInstanceOfType(hyperlink.Inlines[1], typeof(LineBreak));

			Assert.IsInstanceOfType(hyperlink.Inlines[2], typeof(Run));
			Assert.AreEqual("line", (hyperlink.Inlines[2] as Run).Text);
		}

		[TestMethod]
		public void When_VisualStateGroup_AttachedProperty_Binding()
		{
			var s = GetContent(nameof(When_VisualStateGroup_AttachedProperty_Binding));
			var r = Windows.UI.Xaml.Markup.XamlReader.Load(s) as UserControl;

			var root = r.FindName("rootGrid") as Grid;
			var myPanel = r.FindName("myPanel") as StackPanel;
			var groups = VisualStateManager.GetVisualStateGroups(root);

			var visualStateGroup = groups.FirstOrDefault();
			object visualStateGroupDataContext;
			visualStateGroup.DataContextChanged += (s2, e2) => visualStateGroupDataContext = e2.NewValue;

			var visualState = visualStateGroup.States.FirstOrDefault();
			object visualStateDataContext;
			visualStateGroup.DataContextChanged += (s2, e2) => visualStateDataContext = e2.NewValue;

			var trigger = visualState.StateTriggers.FirstOrDefault() as StateTrigger;
			object triggerDataContext;
			trigger.DataContextChanged += (s2, e2) => triggerDataContext = e2.NewValue;

			Assert.IsFalse(trigger.IsActive);
			Assert.AreEqual(1, myPanel.Opacity);

			r.DataContext = new { a = true };

			Assert.IsTrue(trigger.IsActive);
			Assert.IsNotNull(trigger.DataContext);
			Assert.AreEqual(.5, myPanel.Opacity);
		}

		[TestMethod]
		public void When_VisualStateGroup_Propagation()
		{
			var s = GetContent(nameof(When_VisualStateGroup_Propagation));
			var r = Windows.UI.Xaml.Markup.XamlReader.Load(s) as UserControl;

			var root = r.FindName("root") as ListViewItem;
			var test = r.FindName("test");

		}

		[TestMethod]
		public void When_TextBlock_FontFamily()
		{
			var s = GetContent(nameof(When_TextBlock_FontFamily));
			var r = Windows.UI.Xaml.Markup.XamlReader.Load(s) as UserControl;

			var tb01 = r.FindName("tb01") as TextBlock;
			Assert.AreEqual("My Text 01", tb01.Text);
			Assert.IsNotNull(tb01.FontFamily);
			Assert.AreEqual("Segoe UI", tb01.FontFamily.Source);

			var tb02 = r.FindName("tb02") as TextBlock;
			var r2 = tb02.Inlines[0] as Run;

			Assert.IsNotNull(r.FontFamily);
			Assert.AreEqual("inner text", r2.Text);
			Assert.AreEqual("Segoe UI", r2.FontFamily.Source);
		}

		[TestMethod]
		public void When_MultipleImplicitStyle()
		{
			var s = GetContent(nameof(When_MultipleImplicitStyle));
			var r = Windows.UI.Xaml.Markup.XamlReader.Load(s) as UserControl;

			Assert.IsTrue(r.Resources.ContainsKey(typeof(Grid)));
			Assert.IsTrue(r.Resources.ContainsKey(typeof(TextBlock)));
		}

		[TestMethod]
		public void When_Binding_Converter()
		{
			var s = GetContent(nameof(When_Binding_Converter));
			var r = Windows.UI.Xaml.Markup.XamlReader.Load(s) as UserControl;

			var c = r.Content as ContentControl;

			Assert.AreEqual(Visibility.Visible, c.Visibility);

			c.DataContext = false;

			Assert.AreEqual(Visibility.Collapsed, c.Visibility);

			c.DataContext = true;

			Assert.AreEqual(Visibility.Visible, c.Visibility);
		}

		[TestMethod]
		public void When_Binding_ConverterParameter()
		{
			var s = GetContent(nameof(When_Binding_ConverterParameter));
			var r = Windows.UI.Xaml.Markup.XamlReader.Load(s) as UserControl;

			var c = r.Content as ContentControl;

			Assert.AreEqual("42", c.GetBindingExpression(UIElement.VisibilityProperty).ParentBinding.ConverterParameter);
		}

		[TestMethod]
		public void When_StaticResource_Style_And_Binding()
		{
			var s = GetContent(nameof(When_StaticResource_Style_And_Binding));
			var r = Windows.UI.Xaml.Markup.XamlReader.Load(s) as UserControl;

			r.ForceLoaded();

			Assert.IsTrue(r.Resources.ContainsKey("test"));

			var tb1 = r.FindName("tb1") as ToggleButton;
			var tb2 = r.FindName("tb2") as ToggleButton;

			Assert.IsTrue((bool)tb1.IsChecked);
			Assert.IsTrue((bool)tb2.IsChecked);

			tb1.IsChecked = false;

			Assert.IsFalse((bool)tb1.IsChecked);
			Assert.IsFalse((bool)tb2.IsChecked);

			tb2.IsChecked = true;

			Assert.IsTrue((bool)tb1.IsChecked);
			Assert.IsTrue((bool)tb2.IsChecked);
		}
		
		[TestMethod]
		public void When_GridRowDefinitions()
		{
			var s = GetContent(nameof(When_GridRowDefinitions));
			var r = Windows.UI.Xaml.Markup.XamlReader.Load(s) as UserControl;

			var root = r.FindName("root") as Grid;

			Assert.AreEqual(3, root.RowDefinitions.Count);
			Assert.AreEqual(GridUnitType.Star, root.RowDefinitions[0].Height.GridUnitType);
			Assert.AreEqual(1.0, root.RowDefinitions[0].Height.Value);
			Assert.AreEqual(GridUnitType.Star, root.RowDefinitions[1].Height.GridUnitType);
			Assert.AreEqual(1.0, root.RowDefinitions[1].Height.Value);

			var panel = r.FindName("innerPanel") as EmptyTestControl;
			Assert.AreEqual(1, Grid.GetRow(panel));

			var panel2 = r.FindName("innerPanel2") as StackPanel;
			Assert.AreEqual(2, Grid.GetRow(panel2));

		}

		[TestMethod]
		public void When_Grid_Uses_Common_Syntax()
		{
			using var _ = new AssertionScope();
			var xaml = GetContent(nameof(When_Grid_Uses_Common_Syntax));
			var userControl = Windows.UI.Xaml.Markup.XamlReader.Load(xaml) as UserControl;
			var grid = userControl.FindName("grid") as Grid;

			grid.Should().NotBeNull();
			grid.RowDefinitions.Should().BeEquivalentTo(new[]
			{
				new RowDefinition { Height = new GridLength(1, GridUnitType.Star) },
				new RowDefinition { Height = new GridLength(1, GridUnitType.Auto) },
				new RowDefinition { Height = new GridLength(25, GridUnitType.Pixel) },
				new RowDefinition { Height = new GridLength(14, GridUnitType.Pixel) },
				new RowDefinition { Height = new GridLength(20, GridUnitType.Pixel) },
			});
			grid.ColumnDefinitions.Should().BeEquivalentTo(new[]
			{
				new ColumnDefinition { Width = new GridLength(1, GridUnitType.Star) },
				new ColumnDefinition { Width = new GridLength(2, GridUnitType.Star) },
				new ColumnDefinition { Width = new GridLength(1, GridUnitType.Auto) },
				new ColumnDefinition { Width = new GridLength(1, GridUnitType.Star) },
				new ColumnDefinition { Width = new GridLength(300, GridUnitType.Pixel) },
			});
		}

		[TestMethod]
		public void When_Grid_Uses_New_Succinct_Syntax()
		{
			using var _ = new AssertionScope();
			var xaml = GetContent(nameof(When_Grid_Uses_New_Succinct_Syntax));
			var userControl = Windows.UI.Xaml.Markup.XamlReader.Load(xaml) as UserControl;
			var grid = userControl.FindName("grid") as Grid;

			grid.Should().NotBeNull();
			grid.RowDefinitions.Should().BeEquivalentTo(new[]
			{
				new RowDefinition { Height = new GridLength(1, GridUnitType.Star) },
				new RowDefinition { Height = new GridLength(1, GridUnitType.Auto) },
				new RowDefinition { Height = new GridLength(25, GridUnitType.Pixel) },
				new RowDefinition { Height = new GridLength(14, GridUnitType.Pixel) },
				new RowDefinition { Height = new GridLength(20, GridUnitType.Pixel) },
			});
			grid.ColumnDefinitions.Should().BeEquivalentTo(new[]
			{
				new ColumnDefinition { Width = new GridLength(1, GridUnitType.Star) },
				new ColumnDefinition { Width = new GridLength(2, GridUnitType.Star) },
				new ColumnDefinition { Width = new GridLength(1, GridUnitType.Auto) },
				new ColumnDefinition { Width = new GridLength(1, GridUnitType.Star) },
				new ColumnDefinition { Width = new GridLength(300, GridUnitType.Pixel) },
			});
		}

		[TestMethod]
		public void When_Grid_Uses_New_Assigned_ContentProperty_Syntax()
		{
			using var _ = new AssertionScope();
			var xaml = GetContent(nameof(When_Grid_Uses_New_Assigned_ContentProperty_Syntax));
			var userControl = Windows.UI.Xaml.Markup.XamlReader.Load(xaml) as UserControl;
			var grid = userControl.FindName("grid") as Grid;

			grid.Should().NotBeNull();
			grid.RowDefinitions.Should().BeEquivalentTo(new[]
			{
				new RowDefinition { Height = new GridLength(1, GridUnitType.Star) },
				new RowDefinition { Height = new GridLength(1, GridUnitType.Auto) },
				new RowDefinition { Height = new GridLength(25, GridUnitType.Pixel) },
				new RowDefinition { Height = new GridLength(14, GridUnitType.Pixel) },
				new RowDefinition { Height = new GridLength(20, GridUnitType.Pixel) },
			});
			grid.ColumnDefinitions.Should().BeEquivalentTo(new[]
			{
				new ColumnDefinition { Width = new GridLength(1, GridUnitType.Star) },
				new ColumnDefinition { Width = new GridLength(2, GridUnitType.Star) },
				new ColumnDefinition { Width = new GridLength(1, GridUnitType.Auto) },
				new ColumnDefinition { Width = new GridLength(1, GridUnitType.Star) },
				new ColumnDefinition { Width = new GridLength(300, GridUnitType.Pixel) },
			});
		}

		[TestMethod]
		public void When_ImplicitStyle_WithoutKey()
		{
			Assert.ThrowsException<InvalidOperationException>(() => {
				var s = GetContent(nameof(When_ImplicitStyle_WithoutKey));
				var r = Windows.UI.Xaml.Markup.XamlReader.Load(s) as UserControl;
			});
		}
		
		[TestMethod]
		public void When_NonDependencyPropertyAssignable()
		{
			var s = GetContent(nameof(When_NonDependencyPropertyAssignable));
			var r = Windows.UI.Xaml.Markup.XamlReader.Load(s) as UserControl;

			var root = r.FindName("root") as Grid;
			var inner = root.Children.First() as NonDependencyPropertyAssignable;

			Assert.AreEqual("innerPanel", inner.Name);
			Assert.AreEqual("42", inner.Tag);
			Assert.AreEqual(43, inner.MyProperty);
		}
		
		[TestMethod]
		public void When_NonDependencyProperty_Binding()
		{
			var s = GetContent(nameof(When_NonDependencyProperty_Binding));
			var r = Windows.UI.Xaml.Markup.XamlReader.Load(s) as UserControl;

			var root = r.FindName("root") as Grid;
			var inner = root.Children.First() as NonDependencyPropertyAssignable;

			Assert.AreEqual("innerPanel", inner.Name);
			Assert.IsNotNull(inner.MyBinding);
			Assert.AreEqual("Text", inner.MyBinding.Path.Path);
		}

		[TestMethod]
		public void When_TypeConverters()
		{
			var s = GetContent(nameof(When_TypeConverters));
			var r = Windows.UI.Xaml.Markup.XamlReader.Load(s) as UserControl;

			var root = (TypeConvertersControl)r.Content;

			Assert.AreEqual(typeof(TypeConvertersControl), root.TypeProperty);
			Assert.AreEqual(new Uri("https://platform.uno/"), root.UriProperty);
		}

		[TestMethod]
		public void When_SetLessProperty()
		{
			var s = GetContent(nameof(When_SetLessProperty));
			var r = Windows.UI.Xaml.Markup.XamlReader.Load(s) as UserControl;

			var root = (SetLessPropertyControl)r.Content;
		}

		[TestMethod]
		public void When_TopLevel_ResourceDictionary()
		{
			var s = GetContent(nameof(When_TopLevel_ResourceDictionary));
			var r = Windows.UI.Xaml.Markup.XamlReader.Load(s) as ResourceDictionary;

			Assert.IsTrue(r.ContainsKey("DefaultColumnStyle"));
			var style = r["DefaultColumnStyle"] as Style;
			Assert.IsNotNull(style);
			Assert.AreEqual(typeof(TextBlock), style.TargetType);
		}

		[TestMethod]
		public void When_StaticResource_SystemTypes()
		{
			var s = GetContent(nameof(When_StaticResource_SystemTypes));
			var r = Windows.UI.Xaml.Markup.XamlReader.Load(s) as UserControl;

			Assert.IsTrue(r.Resources.ContainsKey("myDouble"));
			Assert.IsTrue(r.Resources.ContainsKey("mySingle"));
			Assert.IsTrue(r.Resources.ContainsKey("myInt32"));
			Assert.IsTrue(r.Resources.ContainsKey("myString"));

			Assert.AreEqual(42.42, r.Resources["myDouble"]);
			Assert.AreEqual(42.42f, r.Resources["mySingle"]);
			Assert.AreEqual((int)42, r.Resources["myInt32"]);
			Assert.AreEqual("Result is 42", r.Resources["myString"]);
		}

		[TestMethod]
		public void When_IList_TabView()
		{
			var s = GetContent(nameof(When_IList_TabView));
			var r = Windows.UI.Xaml.Markup.XamlReader.Load(s) as UserControl;

			var tabView1 = r.FindName("tabView1") as Microsoft.UI.Xaml.Controls.TabView;

			Assert.AreEqual(2, tabView1.TabItems.Count);
		}

		[TestMethod]
		public void When_StateTrigger_PropertyPath()
		{
			var s = GetContent(nameof(When_StateTrigger_PropertyPath));
			var r = Windows.UI.Xaml.Markup.XamlReader.Load(s) as UserControl;
		}

		[TestMethod]
		public void When_Event_Handler()
		{
			var s = GetContent(nameof(When_Event_Handler));
			var r = new When_Event_Handler();
			Windows.UI.Xaml.Markup.XamlReader.LoadUsingComponent(s, r);

			var button1 = r.FindName("Button1") as Button;
			button1.RaiseClick();
			Assert.AreEqual(1, r.Handler1Count);

			var button2 = r.FindName("Button2") as Button;
			button2.RaiseClick();
			Assert.AreEqual(1, r.Handler2Count);
		}

		[TestMethod]
		public void When_Event_Handler_xBind()
		{
			var s = GetContent(nameof(When_Event_Handler_xBind));
			var r = new When_Event_Handler_xBind();
			Windows.UI.Xaml.Markup.XamlReader.LoadUsingComponent(s, r);

			var button1 = r.FindName("Button1") as Button;
			button1.RaiseClick();
			Assert.AreEqual(1, r.Handler1Count);

			var button2 = r.FindName("Button2") as Button;
			button2.RaiseClick();
			Assert.AreEqual(1, r.Handler2Count);
		}

		[TestMethod]
		public void When_Color_Thickness_GridLength_As_String()
		{
			var s = GetContent(nameof(When_Color_Thickness_GridLength_As_String));
			var r = Windows.UI.Xaml.Markup.XamlReader.Load(s) as ContentControl;

			Assert.AreEqual(Windows.UI.Colors.Red, r.Resources["Color01"]);
			Assert.AreEqual(Windows.UI.Colors.Blue, (r.Resources["scb01"] as SolidColorBrush).Color);
			Assert.AreEqual(new Thickness(42), r.Resources["thickness"]);
			Assert.AreEqual(new CornerRadius(42), r.Resources["cornerRadius"]);
			Assert.AreEqual("TestFamily", (r.Resources["fontFamily"] as FontFamily).Source);
			Assert.AreEqual(GridLength.FromString("42"), r.Resources["gridLength"]);
			Assert.AreEqual(Windows.UI.Xaml.Media.Animation.KeyTime.FromTimeSpan(TimeSpan.Parse("1:2:3")), r.Resources["keyTime"]);
			Assert.AreEqual(new Duration(TimeSpan.Parse("1:2:3")), r.Resources["duration"]);
			Assert.AreEqual(Matrix.Identity, r.Resources["matrix"]);
			Assert.AreEqual(Windows.UI.Text.FontWeights.Bold, r.Resources["fontWeight"]);

			Assert.AreEqual(Windows.UI.Colors.Red, ((r.Content as Grid)?.Background as SolidColorBrush).Color);
		}

		[TestMethod]
		public void When_Resources_And_Empty()
		{
			var s = "<Grid xmlns='http://schemas.microsoft.com/winfx/2006/xaml/presentation' > <Grid.Resources ></Grid.Resources ></Grid > ";
			var r = Windows.UI.Xaml.Markup.XamlReader.Load(s) as Grid;
			Assert.IsNotNull(r.Resources);
		}

		[TestMethod]
		public void When_StaticResource_And_NonDependencyProperty()
		{
			var app = UnitTestsApp.App.EnsureApplication();
			app.Resources["MyIntResource"] = 77;
			try
			{
				var s = GetContent(nameof(When_StaticResource_And_NonDependencyProperty));
				var r = Windows.UI.Xaml.Markup.XamlReader.Load(s) as Page;

				var root = r.FindName("root") as Grid;
				var inner = root.Children.First() as NonDependencyPropertyAssignable;

				Assert.AreEqual(77, inner.MyProperty);
			}
			finally
			{
				app.Resources.Remove("MyDoubleResource");
			}

		}

		[TestMethod]
		public void When_ThemeResource_And_Setter_And_Theme_Changed()
		{
			var app = UnitTestsApp.App.EnsureApplication();
			var themeDict = new ResourceDictionary
			{
				ThemeDictionaries =
				{
					{"Light", new ResourceDictionary
						{
							{"MyIntResourceThemed", 244 }
						}
					},
					{"Dark", new ResourceDictionary
						{
							{"MyIntResourceThemed", 9 }
						}
					},
				}
			};
			app.Resources.MergedDictionaries.Add(themeDict);
			try
			{
				var s = GetContent(nameof(When_ThemeResource_And_Setter_And_Theme_Changed));
				var r = Windows.UI.Xaml.Markup.XamlReader.Load(s) as Page;

				var root = r.FindName("root") as Grid;
				var inner = root.Children.First() as Button;

				app.HostView.Children.Add(r);

				Assert.AreEqual(ApplicationTheme.Light, app.RequestedTheme);
				Assert.AreEqual(244, inner.Tag);

				app.SetExplicitRequestedTheme(ApplicationTheme.Dark);
				Assert.AreEqual(ApplicationTheme.Dark, app.RequestedTheme);
				Assert.AreEqual(9, inner.Tag);
			}
			finally
			{
				app.SetExplicitRequestedTheme(null);
				app.Resources.MergedDictionaries.Remove(themeDict);
			}

		}

		[TestMethod]
		public void When_Xmlns_Non_Default()
		{
			var xaml = "<NonDefaultXamlNamespace Test=\"42\" xmlns=\"using:Uno.UI.Tests.Windows_UI_Xaml_Markup.XamlReaderTests\" />";
			var builder = Windows.UI.Xaml.Markup.XamlReader.Load(xaml);
			if (builder is CreateFromStringFullyQualifiedMethodNameOwner owner)
			{
				Assert.AreEqual(42, owner.Test);
			}
		}

		[TestMethod]
		public void When_CreateFromString_Invalid_MethodName()
		{
			var xaml = "<CreateFromStringInvalidMethodNameOwner Test=\"8\" xmlns=\"using:Uno.UI.Tests.Windows_UI_Xaml_Markup.XamlReaderTests\" />";
			Assert.ThrowsException<Uno.Xaml.XamlParseException>(() => Windows.UI.Xaml.Markup.XamlReader.Load(xaml));
		}

		[TestMethod]
		public void When_CreateFromString_Non_Qualified_MethodName()
		{
			var xaml = "<CreateFromStringNonQualifiedMethodNameOwner Test=\"16\" xmlns=\"using:Uno.UI.Tests.Windows_UI_Xaml_Markup.XamlReaderTests\" />";
			var builder = Windows.UI.Xaml.Markup.XamlReader.Load(xaml);
			if (builder is CreateFromStringFullyQualifiedMethodNameOwner owner)
			{
				Assert.AreEqual(32, owner.Test.Value);
			}
		}

		[TestMethod]
		public void When_CreateFromString_Non_Static_Method()
		{
			var xaml = "<CreateFromStringNonStaticMethodOwner Test=\"4\" xmlns=\"using:Uno.UI.Tests.Windows_UI_Xaml_Markup.XamlReaderTests\" />";
			Assert.ThrowsException<Uno.Xaml.XamlParseException>(() => Windows.UI.Xaml.Markup.XamlReader.Load(xaml));
		}

		[TestMethod]
		public void When_CreateFromString_Private_Static_Method()
		{
			var xaml = "<CreateFromStringPrivateStaticMethodOwner Test=\"21\" xmlns=\"using:Uno.UI.Tests.Windows_UI_Xaml_Markup.XamlReaderTests\" />";
			Assert.ThrowsException<Uno.Xaml.XamlParseException>(() => Windows.UI.Xaml.Markup.XamlReader.Load(xaml));
		}

		[TestMethod]
		public void When_CreateFromString_Internal_Static_Method()
		{
			var xaml = "<CreateFromStringInternalStaticMethodOwner Test=\"42\" xmlns=\"using:Uno.UI.Tests.Windows_UI_Xaml_Markup.XamlReaderTests\" />";
			var builder = Windows.UI.Xaml.Markup.XamlReader.Load(xaml);
			if (builder is CreateFromStringFullyQualifiedMethodNameOwner owner)
			{
				Assert.AreEqual(84, owner.Test.Value);
			}
		}

		[TestMethod]
		public void When_CreateFromString_Invalid_Parameters()
		{
			var xaml = "<CreateFromStringInvalidParametersOwner Test=\"2\" xmlns=\"using:Uno.UI.Tests.Windows_UI_Xaml_Markup.XamlReaderTests\" />";
			Assert.ThrowsException<Uno.Xaml.XamlParseException>(() => Windows.UI.Xaml.Markup.XamlReader.Load(xaml));
		}

		[TestMethod]
		public void When_CreateFromString_Invalid_Return_Type()
		{
			var xaml = "<CreateFromStringInvalidReturnTypeOwner Test=\"1\" xmlns=\"using:Uno.UI.Tests.Windows_UI_Xaml_Markup.XamlReaderTests\" />";
			// TODO: This should throw XamlParseException too
			Assert.ThrowsException<ArgumentException>(() => Windows.UI.Xaml.Markup.XamlReader.Load(xaml));
		}

		[TestMethod]
		public void When_CreateFromString_Fully_Qualified_MethodName()
		{
			var xaml = "<CreateFromStringFullyQualifiedMethodNameOwner Test=\"12\" xmlns=\"using:Uno.UI.Tests.Windows_UI_Xaml_Markup.XamlReaderTests\" />";
			var builder = Windows.UI.Xaml.Markup.XamlReader.Load(xaml);
			if (builder is CreateFromStringFullyQualifiedMethodNameOwner owner)
			{
				Assert.AreEqual(24, owner.Test.Value);
			}
		}
		
		[TestMethod]
		public void When_xName_Reload()
		{
			var s = GetContent(nameof(When_xName_Reload));
			var SUT = new When_xName_Reload();
			Windows.UI.Xaml.Markup.XamlReader.LoadUsingComponent(s, SUT);

			var Button1_field_private = SUT.FindName("Button1_field_private") as Button;
			Assert.IsNotNull(Button1_field_private);
			Assert.AreEqual(Button1_field_private, SUT.Button1_field_private_Getter);

			var Button1_field_public = SUT.FindName("Button1_field_public") as Button;
			Assert.IsNotNull(Button1_field_public);
			Assert.AreEqual(Button1_field_public, SUT.Button1_field_public);

			var Button2_property_private = SUT.FindName("Button2_property_private") as Button;
			Assert.IsNotNull(Button2_property_private);
			Assert.AreEqual(Button2_property_private, SUT.Button2_property_private_Getter);

			var Button2_property_public = SUT.FindName("Button2_property_public") as Button;
			Assert.IsNotNull(Button2_property_public);
			Assert.AreEqual(Button2_property_public, SUT.Button2_property_public);
		}

		[TestMethod]
		public void When_ResourceDictionary_Colors()
		{
			var s = GetContent(nameof(When_ResourceDictionary_Colors));
			var r = Windows.UI.Xaml.Markup.XamlReader.Load(s) as ResourceDictionary;

			var lightTheme = r.ThemeDictionaries["Light"] as ResourceDictionary;
			Assert.IsNotNull(lightTheme);

			Assert.AreEqual(Windows.UI.Colors.Red, lightTheme["MaterialPrimaryColor"]);

			var darkTheme = r.ThemeDictionaries["Dark"] as ResourceDictionary;
			Assert.IsNotNull(darkTheme);

			Assert.AreEqual(Windows.UI.Colors.White, darkTheme["MaterialOnPrimaryColor"]);
		}

		[TestMethod]
		public void When_xBind_Simple()
		{
			var s = GetContent(nameof(When_xBind_Simple));
			var r = new When_xBind_Simple();
			Windows.UI.Xaml.Markup.XamlReader.LoadUsingComponent(s, r);

			var app = UnitTestsApp.App.EnsureApplication();
			app.HostView.Children.Add(r);

			var SUT = r.FindFirstChild<TextBlock>();

			Assert.AreEqual("Sprong", SUT.Text);
		}

		[TestMethod]
		public void When_xBind_TwoWay()
		{
			var s = GetContent(nameof(When_xBind_TwoWay));
			var r = new When_xBind_TwoWay();
			Windows.UI.Xaml.Markup.XamlReader.LoadUsingComponent(s, r);

			var app = UnitTestsApp.App.EnsureApplication();
			app.HostView.Children.Add(r);

			var SUT = r.FindFirstChild<CheckBox>();

			Assert.AreEqual(false, SUT.IsChecked);

			r.MyVM.MyBool = true;
			Assert.AreEqual(true, SUT.IsChecked);
		}

		[TestMethod]
		public void When_xBind_TwoWay_Back()
		{
			var s = GetContent(nameof(When_xBind_TwoWay));
			var r = new When_xBind_TwoWay();
			Windows.UI.Xaml.Markup.XamlReader.LoadUsingComponent(s, r);

			var app = UnitTestsApp.App.EnsureApplication();
			app.HostView.Children.Add(r);

			var SUT = r.FindFirstChild<CheckBox>();

			Assert.AreEqual(false, SUT.IsChecked);

			SUT.IsChecked = true;
			Assert.AreEqual(true, r.MyVM.MyBool);
		}

		[TestMethod]
		public void When_Collection_Implicit_Add_Item()
		{
			var SUT = LoadXaml<SwipeItems>(@"
				<SwipeItems>
					<SwipeItem Text='asd' />
				</SwipeItems>
			");

			Assert.AreEqual(1, SUT.Count);
			Assert.AreEqual("asd", SUT[0].Text);
		}

		[TestMethod]
		public void When_Collection_Property_Nest_Collection()
		{
			var SUT = LoadXaml<SwipeControl>(@"
				<SwipeControl>
					<SwipeControl.LeftItems>
						<SwipeItems Mode='Execute'>
							<SwipeItem Text='asd' />
						</SwipeItems>
					</SwipeControl.LeftItems>
				</SwipeControl>
			");

			Assert.IsNotNull(SUT.LeftItems);
			Assert.AreEqual(SwipeMode.Execute, SUT.LeftItems.Mode); // check we are using the very same collection in the xaml, and not a new instance
			Assert.AreEqual(1, SUT.LeftItems.Count);
			Assert.AreEqual("asd", SUT.LeftItems[0].Text);
		}

		[TestMethod]
		public void When_Collection_Property_Nest_Multiple_Collections()
		{
			var SUT = LoadXaml<SwipeControl>(@"
				<SwipeControl>
					<SwipeControl.LeftItems>
						<!-- This is actually allowed, however only the last will be kept -->
						<SwipeItems>
							<SwipeItem Text='asd' />
						</SwipeItems>
						<SwipeItems Mode='Execute'>
							<SwipeItem Text='qwe' />
						</SwipeItems>
					</SwipeControl.LeftItems>
				</SwipeControl>
			");

			Assert.IsNotNull(SUT.LeftItems);
			Assert.AreEqual(SwipeMode.Execute, SUT.LeftItems.Mode); // check we are using the very same collection in the xaml, and not a new instance
			Assert.AreEqual(1, SUT.LeftItems.Count);
			Assert.AreEqual("qwe", SUT.LeftItems[0].Text);
		}

		[TestMethod]
		public void When_StaticResource_In_ResourceDictionary()
		{
			var s = GetContent(nameof(When_StaticResource_In_ResourceDictionary));
			var r = Windows.UI.Xaml.Markup.XamlReader.Load(s) as UserControl;

			var panel = r.FindName("panel") as StackPanel;
			Assert.IsNotNull(panel);

			var c2 = (Color)panel.Resources["c2"];
			var b2 = (SolidColorBrush)panel.Resources["b2"];

			Assert.AreEqual(b2.Color, c2);
			Assert.AreEqual(Windows.UI.Colors.Green, b2.Color);

			r.ForceLoaded();

			c2 = (Color)panel.Resources["c2"];
			b2 = (SolidColorBrush)panel.Resources["b2"];

			Assert.AreEqual(b2.Color, c2);
		}

		[TestMethod]
		public void When_StaticResource_In_Explicit_ResourceDictionary()
		{
			var s = GetContent(nameof(When_StaticResource_In_Explicit_ResourceDictionary));
			var r = Windows.UI.Xaml.Markup.XamlReader.Load(s) as UserControl;

			var panel = r.FindName("panel") as StackPanel;
			Assert.IsNotNull(panel);

			var c2 = (Color)panel.Resources["c2"];
			var b2 = (SolidColorBrush)panel.Resources["b2"];

			Assert.AreEqual(b2.Color, c2);

			r.ForceLoaded();

			c2 = (Color)panel.Resources["c2"];
			b2 = (SolidColorBrush)panel.Resources["b2"];

			Assert.AreEqual(b2.Color, c2);
		}

		[TestMethod]
<<<<<<< HEAD
		public void When_Run_In_Inlines_Span()
		{
			When_Run_In_Inlines_Helper("Span", p => ((Span)p).Inlines);
		}

		[TestMethod]
		public void When_Run_In_Inlines_Paragraph()
		{
			When_Run_In_Inlines_Helper("Paragraph", p => ((Paragraph)p).Inlines);
		}

		private void When_Run_In_Inlines_Helper(string rootName, Func<object, InlineCollection> getInlines)
		{
			var root = Windows.UI.Xaml.Markup.XamlReader.Load($@"<{rootName} xml:space=""preserve"" xmlns=""http://schemas.microsoft.com/winfx/2006/xaml/presentation"">regular text<Bold>bold text</Bold><Underline>underline text</Underline><Italic>italic text</Italic><Hyperlink Name=""name"">this is a hyperlink</Hyperlink>more regular text</{rootName}>");
			var inlines = getInlines(root).ToArray();
			Assert.AreEqual(6, inlines.Length);
			Assert.AreEqual("regular text", ((Run)inlines[0]).Text);
			Assert.AreEqual("bold text", ((Run)((Bold)inlines[1]).Inlines.Single()).Text);
			Assert.AreEqual("underline text", ((Run)((Underline)inlines[2]).Inlines.Single()).Text);
			Assert.AreEqual("italic text", ((Run)((Italic)inlines[3]).Inlines.Single()).Text);
			Assert.AreEqual("this is a hyperlink", ((Run)((Hyperlink)inlines[4]).Inlines.Single()).Text);
			Assert.AreEqual("more regular text", ((Run)inlines[5]).Text);
=======
		public void When_StaticResource_In_Explicit_ResourceDictionary_And_ThemeResources()
		{
			var s = GetContent(nameof(When_StaticResource_In_Explicit_ResourceDictionary_And_ThemeResources));
			var r = Windows.UI.Xaml.Markup.XamlReader.Load(s) as UserControl;

			var panel = r.FindName("panel") as StackPanel;
			Assert.IsNotNull(panel);

			var c2 = (Color)panel.Resources["c2"];
			var b2 = (SolidColorBrush)panel.Resources["b2"];

			Assert.AreEqual(b2.Color, c2);

			r.ForceLoaded();

			c2 = (Color)panel.Resources["c2"];
			b2 = (SolidColorBrush)panel.Resources["b2"];

			var c3 = (Color)panel.Resources["c3"];
			var b3 = (SolidColorBrush)panel.Resources["b3"];

			Assert.AreEqual(b3.Color, c3);
		}

		[TestMethod]
		public void When_StaticResource_In_Explicit_ResourceDictionary_And_MergedDictionaries()
		{
			var s = GetContent(nameof(When_StaticResource_In_Explicit_ResourceDictionary_And_MergedDictionaries));
			var r = Windows.UI.Xaml.Markup.XamlReader.Load(s) as UserControl;

			var panel = r.FindName("panel") as StackPanel;
			Assert.IsNotNull(panel);

			var c2 = (Color)panel.Resources["c2"];
			var b2 = (SolidColorBrush)panel.Resources["b2"];

			Assert.AreEqual(b2.Color, c2);

			r.ForceLoaded();

			c2 = (Color)panel.Resources["c2"];
			b2 = (SolidColorBrush)panel.Resources["b2"];

			Assert.AreEqual(b2.Color, c2);

			var c3 = (Color)panel.Resources["c3"];
			var b3 = (SolidColorBrush)panel.Resources["b3"];

			Assert.AreEqual(b3.Color, c3);

			var c4 = (Color)panel.Resources["c4"];
			var b4 = (SolidColorBrush)panel.Resources["b4"];

			Assert.AreEqual(b4.Color, c4);
		}

		[TestMethod]
		public void When_StaticResource_MergedDictionaries_Fluent()
		{
			var s = GetContent(nameof(When_StaticResource_MergedDictionaries_Fluent));
			var r = Windows.UI.Xaml.Markup.XamlReader.Load(s) as UserControl;

			var panel = r.FindName("panel") as StackPanel;
			Assert.IsNotNull(panel);

			var t1 = (Color)panel.Resources["c1"];

			r.ForceLoaded();

			var b1 = (SolidColorBrush)panel.Resources["b1"];

			Assert.AreEqual(t1, Windows.UI.Colors.Red);
			Assert.AreEqual(t1, b1.Color);
>>>>>>> ac0c34e7
		}

		/// <summary>
		/// XamlReader.Load the xaml and type-check result.
		/// </summary>
		/// <param name="sanitizedXaml">Xaml with single or double quots</param>
		/// <param name="defaultXmlns">The default xmlns to inject; use null to not inject one.</param>
		private T LoadXaml<T>(string sanitizedXaml, string defaultXmlns = "http://schemas.microsoft.com/winfx/2006/xaml/presentation") where T : class =>
			LoadXaml<T>(sanitizedXaml, new Dictionary<string, string>{ [string.Empty] = defaultXmlns });

		/// <summary>
		/// XamlReader.Load the xaml and type-check result.
		/// </summary>
		/// <param name="sanitizedXaml">Xaml with single or double quots</param>
		/// <param name="xmlnses">Xmlns to inject; use string.Empty for the default xmlns' key</param>
		private T LoadXaml<T>(string xaml, Dictionary<string, string> xmlnses) where T : class
		{
			var injection = " " + string.Join(" ", xmlnses
				.Where(x => x.Value != null)
				.Select(x => $"xmlns{(string.IsNullOrEmpty(x.Key) ? "" : $":{x.Key}")}='{x.Value}'")
			);

			xaml = new Regex(@"(?=\\?>)").Replace(xaml, injection, 1);
			xaml = xaml.Replace('\'', '"');

			var result = Windows.UI.Xaml.Markup.XamlReader.Load(xaml);
			Assert.IsNotNull(result, "XamlReader.Load returned null");
			Assert.IsInstanceOfType(result, typeof(T), "XamlReader.Load did not return the expected type");

			return (T)result;
		}

		private string GetContent(string testName)
		{
			var assembly = this.GetType().Assembly;
			var name = $"{GetType().Namespace}.{testName}.xamltest";
			// "Uno.UI.Tests.Windows_UI_Xaml_Markup.XamlReaderTests.BasicReader.xamltest"
			using (var stream = assembly.GetManifestResourceStream(name))
			{
				return stream.ReadToEnd();
			}
		}
	}
}<|MERGE_RESOLUTION|>--- conflicted
+++ resolved
@@ -1280,7 +1280,6 @@
 		}
 
 		[TestMethod]
-<<<<<<< HEAD
 		public void When_Run_In_Inlines_Span()
 		{
 			When_Run_In_Inlines_Helper("Span", p => ((Span)p).Inlines);
@@ -1303,7 +1302,9 @@
 			Assert.AreEqual("italic text", ((Run)((Italic)inlines[3]).Inlines.Single()).Text);
 			Assert.AreEqual("this is a hyperlink", ((Run)((Hyperlink)inlines[4]).Inlines.Single()).Text);
 			Assert.AreEqual("more regular text", ((Run)inlines[5]).Text);
-=======
+		}
+
+		[TestMethod]
 		public void When_StaticResource_In_Explicit_ResourceDictionary_And_ThemeResources()
 		{
 			var s = GetContent(nameof(When_StaticResource_In_Explicit_ResourceDictionary_And_ThemeResources));
@@ -1377,7 +1378,6 @@
 
 			Assert.AreEqual(t1, Windows.UI.Colors.Red);
 			Assert.AreEqual(t1, b1.Color);
->>>>>>> ac0c34e7
 		}
 
 		/// <summary>
