parameters:
  poolName: ''
  vmImageWindows: ''
  vmImageLinux: ''
  macOSImageName: ''

jobs:

- job: Dotnet_Template_Tests_NetCoreMobile_windows
  displayName: 'Run .NET Templates Tests Windows'
  timeoutInMinutes: 120

  pool: ${{ parameters.poolName }}

  strategy:
    matrix:
      group_0:
        TestGroup: '0'
      group_1:
        TestGroup: '1'
      group_2:
        TestGroup: '2'
      group_3:
        TestGroup: '3'

  steps:
  - task: DownloadBuildArtifacts@0
    inputs:
      artifactName: 'Nuget_Packages'

  - template: templates/gitversion.yml

  - template: templates/dotnet-mobile-install-windows.yml

  - script: copy $(System.ArtifactsDirectory)\Nuget_Packages\vslatest\*.nupkg $(Build.SourcesDirectory)\src\PackageCache
    displayName: Copy Artifacts to PackageCache

  - task: PowerShell@2
    displayName: Run Project Templates Tests
    inputs:
      targetType: 'inline'
      script: |
        build\test-scripts\run-netcore-mobile-template-tests.ps1 -TestGroup "$(TestGroup)"
      pwsh: true # Use PowerShell core (required for IsWindows to run)
    env:
      BUILD_SOURCESDIRECTORY: $(BUILD.SOURCESDIRECTORY)
      GITVERSION_SemVer: $(GITVERSION.SemVer)

  - task: PublishBuildArtifacts@1
    retryCountOnTaskFailure: 3
    condition: always()
    inputs:
      PathtoPublish: $(build.sourcesdirectory)/src/SolutionTemplate/binlogs
      ArtifactName: template-tests-binlogs-windows
      ArtifactType: Container

- job: Dotnet_Template_Tests_NetCoreMobile_macos
  displayName: 'Run .NET Templates Tests macOS'
  timeoutInMinutes: 120

  pool:
    vmImage: ${{ parameters.macOSImageName }}

  strategy:
    matrix:
      group_0:
        TestGroup: '0'
      group_1:
        TestGroup: '1'
      group_2:
        TestGroup: '2'
      group_3:
        TestGroup: '3'

  steps:
  - task: DownloadBuildArtifacts@0
    inputs:
      artifactName: 'Nuget_Packages'

  - template: templates/gitversion.yml

  - template: templates/ios-build-select-version.yml
    parameters:
      xCodeRoot: ${{ parameters.xCodeRoot }}

  - template: templates/dotnet-mobile-install-mac.yml

  - powershell: cp $(System.ArtifactsDirectory)/Nuget_Packages/vslatest/*.nupkg $(Build.SourcesDirectory)/src/PackageCache
    displayName: Copy Artifacts to PackageCache

<<<<<<< HEAD
  - bash: brew install ninja
    displayName: Install ninja build for Skia WebAssembly build

  - powershell: build/test-scripts/run-netcore-mobile-template-tests.ps1
=======
  - powershell: build/test-scripts/run-netcore-mobile-template-tests.ps1 -TestGroup "$(TestGroup)"
>>>>>>> 969e990d
    displayName: Run Project Templates Tests
    env:
      BUILD_SOURCESDIRECTORY: $(BUILD.SOURCESDIRECTORY)
      GITVERSION_SemVer: $(GITVERSION.SemVer)

  - task: PublishBuildArtifacts@1
    retryCountOnTaskFailure: 3
    condition: always()
    inputs:
      PathtoPublish: $(build.sourcesdirectory)/src/SolutionTemplate/binlogs
      ArtifactName: template-tests-binlogs-macos
      ArtifactType: Container

- job: Dotnet_Template_Tests_net7_Linux
  displayName: 'Run dotnet new Templates Tests - Linux (net7)'

  pool: ${{ parameters.vmPoolLinux }}

  container: unoplatform/wasm-build:2.3

  strategy:
    matrix:
      group_0:
        TestGroup: '0'
      group_1:
        TestGroup: '1'
      group_2:
        TestGroup: '2'

  steps:
  - task: DownloadBuildArtifacts@0
    inputs:
      artifactName: 'Nuget_Packages'

  - template: templates/gitversion.yml

  - template: templates/dotnet-mobile-install-linux.yml

  - template: templates/gitversion.yml
  
  - script: cp $(System.ArtifactsDirectory)/Nuget_Packages/vslatest/*.nupkg $(Build.SourcesDirectory)/src/PackageCache
    displayName: Copy Artifacts to PackageCache

  - template: templates/dotnet-install.yml

  - pwsh: build/test-scripts/run-net7-template-linux.ps1 -TestGroup "$(TestGroup)"
    displayName: Run Project Templates Tests
    env:
      BUILD_SOURCESDIRECTORY: $(BUILD.SOURCESDIRECTORY)
      GITVERSION_SemVer: $(GITVERSION.SemVer)

  - task: PublishBuildArtifacts@1
    retryCountOnTaskFailure: 3
    condition: always()
    inputs:
      PathtoPublish: $(build.sourcesdirectory)/src/SolutionTemplate/binlogs
      ArtifactName: template-tests-binlogs-net7-linux
      ArtifactType: Container<|MERGE_RESOLUTION|>--- conflicted
+++ resolved
@@ -88,14 +88,10 @@
   - powershell: cp $(System.ArtifactsDirectory)/Nuget_Packages/vslatest/*.nupkg $(Build.SourcesDirectory)/src/PackageCache
     displayName: Copy Artifacts to PackageCache
 
-<<<<<<< HEAD
   - bash: brew install ninja
     displayName: Install ninja build for Skia WebAssembly build
 
-  - powershell: build/test-scripts/run-netcore-mobile-template-tests.ps1
-=======
   - powershell: build/test-scripts/run-netcore-mobile-template-tests.ps1 -TestGroup "$(TestGroup)"
->>>>>>> 969e990d
     displayName: Run Project Templates Tests
     env:
       BUILD_SOURCESDIRECTORY: $(BUILD.SOURCESDIRECTORY)
