<?xml version="1.0" encoding="utf-8" ?>
<DiffIgnore>
  <IgnoreSets>
	<IgnoreSet baseVersion="1.43.1">
	  <Methods>
		<Member fullName="System.Void Windows.UI.Xaml.WindowCreatedEventArgs..ctor()"
                reason="Parameter-less ctor does not exist in UWP"/>

		<Member fullName="System.Void Windows.UI.Xaml.RoutedEvent..ctor()"
                reason="Parameter-less ctor does not exist in UWP"/>

		<Member
            fullName="System.Boolean Windows.UI.Xaml.Controls.TextBlock.OnTouchEvent(Android.Views.MotionEvent e)"
            reason="Removed as Routed Events implement it properly"/>
		<Member
            fullName="System.Boolean Windows.UI.Xaml.Controls.Primitives.Thumb.DispatchTouchEvent(Android.Views.MotionEvent e)"
            reason="Removed as Routed Events implement it properly"/>

		<Member fullName="Windows.Foundation.Rect Windows.UI.ViewManagement.InputPane.get_KeyboardRect()"
                reason="Unused Uno specific property"/>
		<Member fullName="Windows.Foundation.Rect Windows.UI.ViewManagement.InputPane.get_NavigationBarRect()"
                reason="Unused Uno specific property"/>

		<Member fullName="System.Void Uno.UI.IFragmentTracker.PushCreated(Android.App.Fragment fragment)"
                reason="Removed unused type"/>
		<Member fullName="System.Void Uno.UI.IFragmentTracker.PushStart(Android.App.Fragment fragment)"
                reason="Removed unused type"/>
		<Member fullName="System.Void Uno.UI.IFragmentTracker.PushPause(Android.App.Fragment fragment)"
                reason="Removed unused type"/>
		<Member fullName="System.Void Uno.UI.IFragmentTracker.PushResume(Android.App.Fragment fragment)"
                reason="Removed unused type"/>
		<Member fullName="System.Void Uno.UI.IFragmentTracker.PushViewCreated(Android.App.Fragment fragment)"
                reason="Removed unused type"/>
		<Member fullName="System.Void Uno.UI.IFragmentTracker.PushStop(Android.App.Fragment fragment)"
                reason="Removed unused type"/>
		<Member fullName="System.Void Uno.UI.IFragmentTracker.PushDestroyed(Android.App.Fragment fragment)"
                reason="Removed unused type"/>
		<Member
            fullName="Uno.UI.BaseFragment Uno.UI.Extensions.FragmentManagerExtensions.GetCurrentFragment(Android.App.FragmentManager fragmentManager)"
            reason="Removed unused type"/>

		<Member
            fullName="System.Void Windows.UI.Xaml.Controls.Canvas.add_PointerPressed(Windows.UI.Xaml.Input.PointerEventHandler value)"
            reason="Removed as Routed Events implement it properly"/>
		<Member
            fullName="System.Void Windows.UI.Xaml.Controls.Canvas.remove_PointerPressed(Windows.UI.Xaml.Input.PointerEventHandler value)"
            reason="Removed as Routed Events implement it properly"/>
		<Member
            fullName="System.Void Windows.UI.Xaml.Controls.Canvas.TouchesBegan(Foundation.NSSet touches, UIKit.UIEvent evt)"
            reason="Removed as Routed Events implement it properly"/>
		<Member
            fullName="System.Void Windows.UI.Xaml.Controls.TextBlock.TouchesBegan(Foundation.NSSet touches, UIKit.UIEvent evt)"
            reason="Removed as Routed Events implement it properly"/>
		<Member
            fullName="System.Void Windows.UI.Xaml.Controls.TextBlock.TouchesEnded(Foundation.NSSet touches, UIKit.UIEvent evt)"
            reason="Removed as Routed Events implement it properly"/>
		<Member
            fullName="System.Void Windows.UI.Xaml.Controls.TextBlock.TouchesCancelled(Foundation.NSSet touches, UIKit.UIEvent evt)"
            reason="Removed as Routed Events implement it properly"/>
		<Member
            fullName="System.Void Windows.UI.Xaml.Controls.TextBox.add_KeyUp(Windows.UI.Xaml.Input.KeyEventHandler value)"
            reason="Removed as Routed Events implement it properly"/>
		<Member
            fullName="System.Void Windows.UI.Xaml.Controls.TextBox.remove_KeyUp(Windows.UI.Xaml.Input.KeyEventHandler value)"
            reason="Removed as Routed Events implement it properly"/>
		<Member
            fullName="System.Void Windows.UI.Xaml.Controls.TextBox.add_KeyDown(Windows.UI.Xaml.Input.KeyEventHandler value)"
            reason="Removed as Routed Events implement it properly"/>
		<Member
            fullName="System.Void Windows.UI.Xaml.Controls.TextBox.remove_KeyDown(Windows.UI.Xaml.Input.KeyEventHandler value)"
            reason="Removed as Routed Events implement it properly"/>
		<Member
            fullName="System.Void Windows.UI.Xaml.Controls.Primitives.Thumb.TouchesEnded(Foundation.NSSet touches, UIKit.UIEvent evt)"
            reason="Removed as Routed Events implement it properly"/>
		<Member
            fullName="System.Void Windows.UI.Xaml.Controls.Primitives.Thumb.TouchesBegan(Foundation.NSSet touches, UIKit.UIEvent evt)"
            reason="Removed as Routed Events implement it properly"/>
		<Member
            fullName="System.Void Windows.UI.Xaml.Controls.Primitives.Thumb.TouchesMoved(Foundation.NSSet touches, UIKit.UIEvent evt)"
            reason="Removed as Routed Events implement it properly"/>

		<Member
            fullName="System.Boolean Uno.Foundation.WebAssemblyRuntime.InvokeJSUnmarshalled(System.String functionIdentifier, System.IntPtr arg0, System.IntPtr arg1, System.IntPtr arg2)"
            reason="Removed to improve the C#/JS call performance"/>

	  </Methods>

	  <Events>
		<Member
            fullName="Windows.UI.Xaml.Input.PointerEventHandler Windows.UI.Xaml.Controls.Canvas::PointerPressed"
            reason="Removed as Routed Events implement it properly"/>
		<Member fullName="Windows.UI.Xaml.Input.KeyEventHandler Windows.UI.Xaml.Controls.TextBox::KeyUp"
                reason="Removed as Routed Events implement it properly"/>
		<Member fullName="Windows.UI.Xaml.Input.KeyEventHandler Windows.UI.Xaml.Controls.TextBox::KeyDown"
                reason="Removed as Routed Events implement it properly"/>
	  </Events>

	  <Fields>
		<Member fullName="Windows.UI.Xaml.RoutedEventArgs Windows.UI.Xaml.RoutedEventArgs::Empty"
                reason="Type was incorrectly changed in 1.43.1"/>
		<Member
            fullName="Windows.UI.Xaml.DependencyProperty Windows.UI.Xaml.Controls.SymbolIcon::SymbolProperty"
            reason="Type was incorrectly changed in 1.43.1"/>
		<Member fullName="Windows.UI.Xaml.DependencyProperty Windows.UI.Xaml.Controls.TimePicker::TimeProperty"
                reason="Type was incorrectly marked as a field in 1.43.1"/>
	  </Fields>

	  <Properties>
		<Member fullName="Windows.Foundation.Rect Windows.UI.ViewManagement.InputPane::KeyboardRect()"
                reason="Unused Uno specific property"/>
		<Member fullName="Windows.Foundation.Rect Windows.UI.ViewManagement.InputPane::NavigationBarRect()"
                reason="Unused Uno specific property"/>
	  </Properties>
	</IgnoreSet>

	<IgnoreSet baseVersion="1.44.0">
	  <Types>
		<Member fullName="Windows.UI.Xaml.UIElementExtensions"
                reason="Moved to Uno.Extensions"/>
	  </Types>

	  <Methods>
		<Member
            fullName="System.Boolean Uno.Foundation.WebAssemblyRuntime.InvokeJSUnmarshalled(System.String functionIdentifier, System.IntPtr arg0, System.IntPtr arg1, System.IntPtr arg2)"
            reason="Removed to improve the C#/JS call performance"/>
	  </Methods>

	</IgnoreSet>

	<IgnoreSet baseVersion="1.44.1">
	  <Types>
		<Member fullName="Windows.UI.Xaml.UIElementExtensions"
                reason="Moved to Uno.Extensions"/>
	  </Types>

	  <Methods>
		<Member
            fullName="System.Boolean Uno.Foundation.WebAssemblyRuntime.InvokeJSUnmarshalled(System.String functionIdentifier, System.IntPtr arg0, System.IntPtr arg1, System.IntPtr arg2)"
            reason="Removed to improve the C#/JS call performance"/>

		<Member fullName="Windows.UI.Color Windows.UI.Xaml.Controls.ScrollViewer.get_BackgroundColor()"
                reason="This was a legacy mock done during initial Wasm POC, never implemented, never used."/>

		<Member
            fullName="System.Void Windows.UI.Xaml.Controls.ScrollViewer.set_BackgroundColor(Windows.UI.Color value)"
            reason="This was a legacy mock done during initial Wasm POC, never implemented, never used."/>

		<Member fullName="System.Void Windows.UI.Xaml.Shapes.Rectangle.LayoutSubviews()"
                reason="Removed to use ArrangeOverride for macOS compatibility"/>

		<Member fullName="System.Void Windows.UI.Xaml.Shapes.Rectangle.LayoutSubviews()"
                reason="Removed to use ArrangeOverride for macOS compatibility"/>

		<Member fullName="System.Void Windows.UI.Xaml.StateTriggerBase.SetActive(System.Boolean isActive)"
                reason="Aligned visibility with UWP"/>
		<Member fullName="System.Void Windows.UI.Xaml.UIElement.set_RenderSize(Windows.Foundation.Size value)"
                reason="Aligned visibility with UWP"/>

		<Member fullName="System.Void Uno.UI.UnoViewGroup.set_IsPointerCaptured(System.Boolean value)"
                reason="Aligned visibility with UWP"/>

		<Member fullName="System.Void Windows.UI.Xaml.FrameworkElement.OnLayoutUpdated()"
                reason="Invalid method visibility"/>
		<Member fullName="System.Void Windows.UI.Xaml.StateTriggerBase.SetActive(System.Boolean isActive)"
                reason="Invalid method visibility"/>
		<Member fullName="System.Void Windows.UI.Xaml.Controls.Image.OnLayoutUpdated()"
                reason="Invalid method visibility"/>
		<Member fullName="System.Void Windows.UI.Xaml.Controls.ProgressRing.OnLayoutUpdated()"
                reason="Invalid method visibility"/>
		<Member fullName="System.Void Windows.UI.Xaml.Controls.ScrollContentPresenter.OnLayoutUpdated()"
                reason="Invalid method visibility"/>
		<Member fullName="System.Void Windows.UI.Xaml.Controls.NativeListViewBase.OnLayoutUpdated()"
                reason="Invalid method visibility"/>
		<Member fullName="System.Void Windows.UI.Xaml.Controls.NativePagedView.OnLayoutUpdated()"
                reason="Invalid method visibility"/>
		<Member fullName="System.Void Windows.UI.Xaml.Controls.TextBoxView.OnLayoutUpdated()"
                reason="Invalid method visibility"/>
		<Member fullName="System.Void Uno.UI.Controls.Legacy.GridView.OnLayoutUpdated()"
                reason="Invalid method visibility"/>
		<Member fullName="System.Void Uno.UI.Controls.Legacy.HorizontalGridView.OnLayoutUpdated()"
                reason="Invalid method visibility"/>
		<Member fullName="System.Void Uno.UI.Controls.Legacy.HorizontalListView.OnLayoutUpdated()"
                reason="Invalid method visibility"/>
		<Member fullName="System.Void Uno.UI.Controls.Legacy.ListView.OnLayoutUpdated()"
                reason="Invalid method visibility"/>
		<Member fullName="System.Void Windows.UI.Xaml.Shapes.ArbitraryShapeBase.OnLayoutUpdated()"
                reason="Invalid method visibility"/>
		<Member fullName="System.Void Windows.UI.Xaml.Controls.Picker.OnLayoutUpdated()"
                reason="Invalid method visibility"/>
		<Member fullName="System.Void Windows.UI.Xaml.Controls.MultilineTextBoxView.OnLayoutUpdated()"
                reason="Invalid method visibility"/>
		<Member fullName="System.Void Windows.UI.Xaml.Controls.SinglelineTextBoxView.OnLayoutUpdated()"
                reason="Invalid method visibility"/>
		<Member fullName="System.Void Uno.UI.Controls.Legacy.ListViewBase.OnLayoutUpdated()"
                reason="Invalid method visibility"/>
	  </Methods>

	  <Fields>
		<Member
            fullName="Windows.UI.Xaml.TextWrapping Windows.UI.Xaml.TextWrapping::WordEllipsis"
            reason="Invalid enum value"/>
	  </Fields>

	  <Properties>
		<Member fullName="Windows.UI.Color Windows.UI.Xaml.Controls.ScrollViewer::BackgroundColor()"
                reason="This was a legacy mock done during initial Wasm POC, never implemented, never used."/>

		<Member
            fullName="System.Collections.Generic.IList`1&lt;Windows.UI.Xaml.Controls.MenuFlyoutItem&gt; Windows.UI.Xaml.Controls.MenuFlyout::Items()"
            reason="Changed because of invalid property type"/>
	  </Properties>

	</IgnoreSet>

	<IgnoreSet baseVersion="1.45.0">
	  <Types>
		<Member
              fullName="Uno.UI.IUnoViewParent"
              reason="Removed internal stuff."/>
		<Member
            fullName="Uno.UI.UnoGestureDetector"
            reason="Removed internal stuff."/>
		<Member
            fullName="Windows.UI.Xaml.Controls.UnoUIWebView"
            reason="UIWebView support has been removed by Apple"/>
	  </Types>

	  <Methods>
		<Member fullName="System.Void Windows.Phone.Devices.Notification.VibrationDevice..ctor()"
                reason="Parameter-less ctor does not exist in UWP"/>
		<Member fullName="System.Void Windows.Devices.Sensors.AccelerometerReadingChangedEventArgs..ctor()"
                reason="Parameter-less ctor does not exist in UWP"/>
		<Member fullName="System.Void Windows.Devices.Sensors.Accelerometer..ctor()"
                reason="Parameter-less ctor does not exist in UWP"/>
		<Member fullName="System.Void Windows.Devices.Sensors.AccelerometerShakenEventArgs..ctor()"
                reason="Parameter-less ctor does not exist in UWP"/>
		<Member fullName="System.Void Windows.Devices.Sensors.AccelerometerReading..ctor()"
                reason="Parameter-less ctor does not exist in UWP"/>
		<Member fullName="System.Void Windows.Devices.Sensors.MagnetometerReadingChangedEventArgs..ctor()"
                reason="Parameter-less ctor does not exist in UWP"/>
		<Member fullName="System.Void Windows.Devices.Sensors.Magnetometer..ctor()"
                reason="Parameter-less ctor does not exist in UWP"/>
		<Member fullName="System.Void Windows.Devices.Sensors.MagnetometerReading..ctor()"
                reason="Parameter-less ctor does not exist in UWP"/>
		<Member fullName="System.Void Windows.Devices.Sensors.Barometer..ctor()"
                reason="Parameter-less ctor does not exist in UWP"/>
		<Member fullName="System.Void Windows.Devices.Sensors.BarometerReading..ctor()"
                reason="Parameter-less ctor does not exist in UWP"/>
		<Member fullName="System.Void Windows.Devices.Sensors.BarometerReadingChangedEventArgs..ctor()"
                reason="Parameter-less ctor does not exist in UWP"/>
		<Member fullName="System.Void Windows.UI.Xaml.Controls.ComboBoxItem.OnLoaded()"
                reason="Removed no-longer-needed override. Uno-only protected method that shouldn't be called by user code."/>
		<Member fullName="System.Void Windows.UI.Xaml.Controls.ComboBoxItem.OnUnloaded()"
                reason="Removed no-longer-needed override. Uno-only protected method that shouldn't be called by user code."/>
		<Member fullName="System.Void Windows.UI.Xaml.Controls.ContentDialogButtonClickDeferral..ctor()"
                reason="ctor is internal in UWP"/>
		<Member fullName="System.Void Windows.UI.Xaml.Controls.ContentDialogButtonClickEventArgs..ctor()"
                reason="ctor is internal in UWP"/>
		<Member fullName="System.Void Windows.UI.Xaml.Controls.ContentDialogClosedEventArgs..ctor()"
                reason="ctor is internal in UWP"/>
		<Member fullName="System.Void Windows.UI.Xaml.Controls.ContentDialogClosingDeferral..ctor()"
                reason="ctor is internal in UWP"/>
		<Member fullName="System.Void Windows.UI.Xaml.Controls.ContentDialogClosingEventArgs..ctor()"
                reason="ctor is internal in UWP"/>
		<Member fullName="System.Void Windows.UI.Xaml.Controls.TextBoxView..ctor()"
                reason="Added required parameter to Android constructor. TextBoxView is internal on UWP, shouldn't normally be created or manipulated by user code."/>
		<Member fullName="System.Void Windows.UI.Xaml.Controls.TextBoxBeforeTextChangingEventArgs..ctor()"
                reason="Constructor is internal on UWP"/>
		<Member fullName="System.Void Windows.UI.Xaml.Controls.TextBoxTextChangingEventArgs..ctor()"
                reason="Constructor is internal on UWP"/>
		<Member fullName="System.Void Windows.UI.Xaml.Controls.TextChangedEventArgs..ctor()"
                reason="Constructor is internal on UWP"/>
		<Member fullName="System.String Windows.UI.Xaml.Controls.TextBoxView.get_BindableText()"
                reason="Removed obsolete property. TextBoxView is internal on UWP, shouldn't normally be created or manipulated by user code."/>
		<Member fullName="System.Void Windows.UI.Xaml.Controls.TextBoxView.set_BindableText(System.String value)"
                reason="Removed obsolete property. TextBoxView is internal on UWP, shouldn't normally be created or manipulated by user code."/>
		<Member fullName="System.Void Windows.UI.Xaml.Controls.TextBoxView.NotifyTextChanged()"
                reason="Removed obsolete method. TextBoxView is internal on UWP, shouldn't normally be created or manipulated by user code."/>
		<Member fullName="Android.Views.View Windows.UI.Xaml.Controls.Popup.get_Anchor()"
                reason="Invalid method visibility"/>
		<Member fullName="System.Void Windows.UI.Xaml.Controls.Popup.set_Anchor(Android.Views.View value)"
                reason="Invalid method visibility"/>
		<Member fullName="Windows.UI.Xaml.Controls.Popup Windows.UI.Xaml.Controls.ComboBoxItem.GetPopupControl()"
                reason="Removed no-longer-needed method. Implementation detail."/>
		<Member fullName="System.Void Windows.Media.Playback.MediaPlayer.ObserveValue(Foundation.NSString keyPath, Foundation.NSObject ofObject, Foundation.NSDictionary change, System.IntPtr context)"
                reason="Invalid method visibility"/>
		<Member fullName="System.Void Windows.Media.Playback.MediaPlayer.Dispose(System.Boolean disposing)"
                reason="Invalid method visibility"/>
		<Member fullName="System.Void Windows.UI.Xaml.Controls.VirtualizingPanelLayout.UpdateLayoutAttributesForItem(UIKit.UICollectionViewLayoutAttributes layoutAttributes)"
                reason="Implementation detail, made internal"/>
		<Member fullName="System.Void Windows.UI.StartScreen.JumpList..ctor()"
                reason="Constructor is internal on UWP" />
		<Member fullName="System.Void Windows.UI.StartScreen.JumpListItem..ctor()"
                reason="Constructor is internal on UWP" />
		<Member fullName="System.Boolean Uno.UI.UnoViewGroup.get_HasNonIdentityStaticTransformation()"
                reason="Removed unneeded pseudo-internal property" />
		<Member fullName="System.Boolean Uno.UI.UnoViewGroup.get_IsAnimationInProgress()"
                reason="Removed unneeded pseudo-internal property" />
		<Member fullName="System.Void Uno.UI.UnoViewGroup.set_IsAnimationInProgress(System.Boolean value)"
                reason="Removed unneeded pseudo-internal property" />
		<Member fullName="System.Boolean Uno.UI.UnoViewGroup.InvalidateTransformedHierarchy()"
                reason="Removed unneeded pseudo-internal method" />
		<Member
            fullName="System.Void Windows.UI.Xaml.Media.Imaging.BitmapSource.set_PixelHeight(System.Int32 value)"
            reason="Removed API not available in WinUI" />
		<Member
            fullName="System.Void Windows.UI.Xaml.Media.Imaging.BitmapSource.set_PixelWidth(System.Int32 value)"
            reason="Removed API not available in WinUI" />
		<Member
            fullName="System.Void Windows.Devices.Sensors.GyrometerReadingChangedEventArgs..ctor()"
            reason="Parameter-less ctor does not exist in UWP"/>
		<Member
            fullName="System.Void Windows.Devices.Sensors.Gyrometer..ctor()"
            reason="Parameter-less ctor does not exist in UWP"/>
		<Member
            fullName="System.Void Windows.Devices.Sensors.GyrometerReading..ctor()"
            reason="Parameter-less ctor does not exist in UWP"/>
		<Member
            fullName="System.Void Windows.UI.Xaml.Media.RenderingEventArgs..ctor()"
            reason="Constructor is internal on UWP" />
		<Member
            fullName="Windows.UI.Xaml.Style Uno.UI.GlobalStaticResources.get_EllipsisButton()"
            reason="Invalid global style renamed to align with CommandBar" />
		<Member
            fullName="Windows.UI.Xaml.Style Uno.UI.GlobalStaticResources.get___ImplicitStyle_Windows_UI_Xaml_Controls_AppBarToggleButton()"
            reason="Implicit style moved to GenericStyles.cs" />
		<Member
            fullName="Windows.UI.Xaml.Style Uno.UI.GlobalStaticResources.get___ImplicitStyle_Windows_UI_Xaml_Controls_AppBarSeparator()"
            reason="Implicit style moved to GenericStyles.cs" />
		<Member
            fullName="System.Void Windows.UI.Input.PointerPointProperties..ctor()"
            reason="Invalid visibility."/>
		<Member
            fullName="System.Void Windows.Devices.Input.PointerDevice..ctor()"
            reason="Invalid visibility."/>
		<Member
            fullName="Windows.Foundation.Point Windows.UI.Xaml.Input.PointerRoutedEventArgs.GetCurrentPoint()"
            reason="Method was missing a required parameter"/>
		<Member
            fullName="Windows.Foundation.Point[] Windows.UI.Xaml.Input.PointerRoutedEventArgs.GetIntermediatePoints()"
            reason="Method was missing a required parameter"/>
		<Member
            fullName="System.Void Windows.UI.Xaml.Controls.Primitives.ButtonBase.OnPointerMoved(Windows.UI.Xaml.Input.PointerRoutedEventArgs args)"
            reason="Binary issue, but not an API changed. Ignore it since we already have some other bin conflict."/>
		<Member
            fullName="System.Void Windows.UI.Xaml.Controls.Primitives.ButtonBase.OnPointerCanceled(Windows.UI.Xaml.Input.PointerRoutedEventArgs args)"
            reason="Binary issue, but not an API changed. Ignore it since we already have some other bin conflict."/>
		<Member
            fullName="System.Void Windows.UI.Xaml.Controls.Primitives.ButtonBase.OnPointerExited(Windows.UI.Xaml.Input.PointerRoutedEventArgs args)"
            reason="Binary issue, but not an API changed. Ignore it since we already have some other bin conflict."/>
		<Member
            fullName="System.Void Windows.UI.Xaml.Controls.Primitives.ButtonBase.OnTapped(Windows.UI.Xaml.Input.TappedRoutedEventArgs e)"
            reason="Binary issue, but not an API changed. Ignore it since we already have some other bin conflict."/>
		<Member
            fullName="System.Void Windows.UI.Xaml.Controls.Primitives.SelectorItem.OnPointerCanceled(Windows.UI.Xaml.Input.PointerRoutedEventArgs args)"
            reason="Binary issue, but not an API changed. Ignore it since we already have some other bin conflict."/>
		<Member
            fullName="System.Void Uno.UI.UnoViewGroup.set_IsAnimationInProgress(System.Boolean value)"
            reason="Removed internal stuff."/>
		<Member
            fullName="System.Boolean Uno.UI.UnoViewGroup.get_IsPointerCaptured()"
            reason="Removed internal stuff."/>
		<Member
            fullName="System.Single Uno.UI.UnoViewGroup.get_TransformedTouchX()"
            reason="Removed internal stuff."/>
		<Member
            fullName="System.Single Uno.UI.UnoViewGroup.get_TransformedTouchY()"
            reason="Removed internal stuff."/>
		<Member
            fullName="System.Void Uno.UI.UnoViewGroup.ClearCaptures()"
            reason="Removed internal stuff."/>
		<Member
            fullName="System.Boolean Uno.UI.UnoViewGroup.InvalidateTransformedHierarchy()"
            reason="Removed internal stuff."/>
		<Member
            fullName="System.Boolean Uno.UI.UnoViewGroup.IsCurrentPointer(Android.Views.MotionEvent e, System.Boolean isPointInView)"
            reason="Removed internal stuff."/>
		<Member
            fullName="System.Boolean Uno.UI.UnoViewGroup.IsLocalTouchPointInView(System.Single x, System.Single y)"
            reason="Removed internal stuff."/>
		<Member
            fullName="System.Void Uno.UI.UnoViewGroup.SetChildBlockedTouchEvent(System.Boolean childBlockedTouchEvent)"
            reason="Removed internal stuff."/>
		<Member
            fullName="System.Void Uno.UI.UnoViewGroup.SetChildHandledTouchEvent(System.Boolean childHandledTouchEvent)"
            reason="Removed internal stuff."/>
		<Member
            fullName="System.Void Uno.UI.UnoViewGroup.SetChildIsUnoViewGroup(System.Boolean childIsUnoViewGroup)"
            reason="Removed internal stuff."/>
		<Member
            fullName="System.Void Uno.UI.UnoRecyclerView.SetChildBlockedTouchEvent(System.Boolean childBlockedTouchEvent)"
            reason="Removed internal stuff."/>
		<Member
            fullName="System.Void Uno.UI.UnoRecyclerView.SetChildHandledTouchEvent(System.Boolean childHandledTouchEvent)"
            reason="Removed internal stuff."/>
		<Member
            fullName="System.Void Uno.UI.UnoRecyclerView.SetChildIsUnoViewGroup(System.Boolean childIsUnoViewGroup)"
            reason="Removed internal stuff."/>
		<Member
            fullName="System.Void Uno.UI.UnoViewGroup.SetNativeHitTestVisible(System.Boolean hitTestVisible)"
            reason="Removed internal stuff."/>
		<Member
            fullName="System.Void Uno.UI.UnoViewGroup.SetChildRenderTransform(Android.Views.View child, Android.Graphics.Matrix transform)"
            reason="Changed visibility of internal method."/>
		<Member
            fullName="System.Void Uno.UI.UnoViewGroup.RemoveChildRenderTransform(Android.Views.View child)"
            reason="Changed visibility of internal method."/>
		<Member
            fullName="System.Boolean Windows.UI.Xaml.Controls.NativeListViewBase.HitCheck()"
            reason="Not part of the UWP API."/>
		<Member
            fullName="System.Void Windows.UI.Core.CoreWindow..ctor()"
            reason="Invalid visibility."/>
		<Member
            fullName="System.Void Windows.UI.Xaml.Controls.Primitives.SelectorItem.UpdateCommonStates()"
            reason="Not part of the UWP API."/>
		<Member
            fullName="System.String Windows.UI.Xaml.RoutedEvent.get_Name()"
            reason="Not part of the UWP API."/>
		<Member
            fullName="System.Void Windows.UI.Xaml.Documents.Hyperlink.OnNavigateUriChanged()"
            reason="Not part of the UWP API."/>
		<Member
            fullName="System.Void Windows.UI.Xaml.ExceptionRoutedEventArgs..ctor(System.String errorMessage)"
            reason="Not part of the UWP API."/>
		<Member
            fullName="System.Void Windows.UI.Xaml.MediaFailedRoutedEventArgs..ctor()"
            reason="Not part of the UWP API."/>
		<Member
            fullName="Windows.UI.Xaml.RoutedEventArgs Windows.UI.Xaml.RoutedEventArgs.get_Empty()"
            reason="Not part of the UWP API."/>
		<Member
            fullName="System.Void Windows.UI.Xaml.RoutedEventArgs..ctor(System.Object originalSource)"
            reason="Not part of the UWP API."/>
		<Member
            fullName="System.Void Windows.UI.Xaml.SizeChangedEventArgs..ctor(Windows.Foundation.Size previousSize, Windows.Foundation.Size newSize)"
            reason="Not part of the UWP API."/>
		<Member
            fullName="System.Void Windows.UI.Xaml.Input.KeyRoutedEventArgs..ctor()"
            reason="Not part of the UWP API."/>
		<Member
            fullName="System.Void Windows.UI.Xaml.Controls.Primitives.RangeBaseValueChangedEventArgs..ctor()"
            reason="Not part of the UWP API."/>
		<Member
            fullName="System.Void Windows.Devices.Geolocation.StatusChangedEventArgs..ctor()"
            readson="Constructor is not public in UWP" />
		<Member
            fullName="System.Void Windows.UI.Input.ManipulationStartedEventArgs..ctor()"
            reason="Not part of the UWP API." />
		<Member
            fullName="System.Void Windows.UI.Input.ManipulationUpdatedEventArgs..ctor()"
            reason="Not part of the UWP API." />
		<Member
            fullName="System.Void Windows.UI.Input.ManipulationInertiaStartingEventArgs..ctor()"
            reason="Not part of the UWP API." />
		<Member
            fullName="System.Void Windows.UI.Input.ManipulationCompletedEventArgs..ctor()"
            reason="Not part of the UWP API." />
		<Member
            fullName="System.Boolean Windows.UI.Xaml.Input.ManipulationStartingRoutedEventArgs.get_Handled()"
            reason="Get/set methods removed as not part of the UWP API but property still present" />
		<Member
            fullName="System.Void Windows.UI.Xaml.Input.ManipulationStartingRoutedEventArgs.set_Handled(System.Boolean value)"
            reason="Get/set methods removed as not part of the UWP API but property still present" />
		<Member
            fullName="System.Boolean Windows.UI.Xaml.Input.ManipulationStartedRoutedEventArgs.get_Handled()"
            reason="Get/set methods removed as not part of the UWP API but property still present" />
		<Member
            fullName="System.Void Windows.UI.Xaml.Input.ManipulationStartedRoutedEventArgs.set_Handled(System.Boolean value)"
            reason="Get/set methods removed as not part of the UWP API but property still present" />
		<Member
            fullName="System.Boolean Windows.UI.Xaml.Input.ManipulationDeltaRoutedEventArgs.get_Handled()"
            reason="Get/set methods removed as not part of the UWP API but property still present" />
		<Member
            fullName="System.Void Windows.UI.Xaml.Input.ManipulationDeltaRoutedEventArgs.set_Handled(System.Boolean value)"
            reason="Get/set methods removed as not part of the UWP API but property still present" />
		<Member
            fullName="System.Boolean Windows.UI.Xaml.Input.ManipulationInertiaStartingRoutedEventArgs.get_Handled()"
            reason="Get/set methods removed as not part of the UWP API but property still present" />
		<Member
            fullName="System.Void Windows.UI.Xaml.Input.ManipulationInertiaStartingRoutedEventArgs.set_Handled(System.Boolean value)"
            reason="Get/set methods removed as not part of the UWP API but property still present" />
		<Member
            fullName="System.Boolean Windows.UI.Xaml.Input.ManipulationCompletedRoutedEventArgs.get_Handled()"
            reason="Get/set methods removed as not part of the UWP API but property still present" />
		<Member
            fullName="System.Void Windows.UI.Xaml.Input.ManipulationCompletedRoutedEventArgs.set_Handled(System.Boolean value)"
            reason="Get/set methods removed as not part of the UWP API but property still present" />
		<Member
            fullName="System.Void Windows.System.Profile.AnalyticsInfo..ctor()"
            reason="Not part of the UWP API." />
		<Member
            fullName="System.Void Windows.System.Profile.AnalyticsVersionInfo..ctor()"
            reason="Not part of the UWP API." />
		<Member
            fullName="System.Void Windows.Devices.Lights.Lamp..ctor()"
            reason="Parameter-less ctor does not exist in UWP" />
		<Member
            fullName="Windows.UI.Xaml.ResourceDictionary[] Windows.UI.Xaml.ResourceDictionary.get_MergedDictionaries()"
            reason="Aligned API" />
		<Member
            fullName="Windows.Foundation.IAsyncOperation`1&lt;Windows.Devices.Geolocation.Geoposition&gt; Windows.Devices.Geolocation.Geolocator.GetGeopositionAsync()"
            reason="Aligned API" />
		<Member
            fullName="Windows.Foundation.IAsyncOperation`1&lt;Windows.Devices.Geolocation.Geoposition&gt; Windows.Devices.Geolocation.Geolocator.GetGeopositionAsync(System.TimeSpan maximumAge, System.TimeSpan timeout)"
            reason="Aligned API" />
		<Member
            fullName="Windows.Foundation.IAsyncOperation`1&lt;Windows.Devices.Geolocation.GeolocationAccessStatus&gt; Windows.Devices.Geolocation.Geolocator.RequestAccessAsync()"
            reason="Aligned API" />
		<Member
            fullName="System.Void Windows.UI.Xaml.RoutedEvent..ctor(System.String name)"
            reason="Not part of the UWP API." />
		<Member
            fullName="Windows.Foundation.Point Windows.UI.Xaml.Input.DoubleTappedRoutedEventArgs.GetPosition()"
            reason="Not part of the UWP API." />
		<Member
            fullName="Windows.Foundation.Point Windows.UI.Xaml.Input.TappedRoutedEventArgs.GetPosition()"
            reason="Not part of the UWP API." />
	  </Methods>

	  <Fields>
		<Member
            fullName="System.Int32 Windows.UI.Input.GestureSettings::value__"
            reason="Enum was a int instead of uint like UWP"/>
		<Member
            fullName="System.Int32 Windows.System.VirtualKeyModifiers::value__"
            reason="Enum was a int instead of uint like UWP"/>
		<Member
            fullName="System.Int32 Windows.UI.Xaml.Input.ManipulationModes::value__"
            reason="Enum was a int instead of uint like UWP"/>
	  </Fields>

	  <Properties>
		<Member
            fullName="Android.Views.View Windows.UI.Xaml.Controls.Popup::Anchor()"
            reason="Invalid property visibility"/>
		<Member
            fullName="System.String Windows.UI.Xaml.Controls.TextBoxView::BindableText()"
            reason="Removed obsolete method. TextBoxView is internal on UWP, shouldn't normally be created or manipulated by user code."/>
		<Member
            fullName="System.Boolean Uno.UI.UnoViewGroup::HasNonIdentityStaticTransformation()"
            reason="Removed unneeded pseudo-internal property" />
		<Member
            fullName="System.Boolean Uno.UI.UnoViewGroup::IsAnimationInProgress()"
            reason="Removed unneeded pseudo-internal property" />
		<Member
            fullName="Windows.UI.Xaml.ResourceDictionary[] Windows.UI.Xaml.ResourceDictionary::MergedDictionaries()"
            reason="Property type fixed to match UWP" />
		<Member
            fullName="Windows.UI.Xaml.Style Uno.UI.GlobalStaticResources::EllipsisButton()"
            reason="Invalid global style renamed to align with CommandBar" />
		<Member
            fullName="Windows.UI.Xaml.Style Uno.UI.GlobalStaticResources::__ImplicitStyle_Windows_UI_Xaml_Controls_AppBarToggleButton()"
            reason="Implicit style moved to GenericStyles.cs" />
		<Member
            fullName="Windows.UI.Xaml.Style Uno.UI.GlobalStaticResources::__ImplicitStyle_Windows_UI_Xaml_Controls_AppBarSeparator()"
            reason="Implicit style moved to GenericStyles.cs" />
		<Member
            fullName="System.Boolean Uno.UI.UnoViewGroup::IsPointerCaptured()"
            reason="Removed internal stuff."/>
		<Member
            fullName="System.Single Uno.UI.UnoViewGroup::TransformedTouchX()"
            reason="Removed internal stuff."/>
		<Member
            fullName="System.Single Uno.UI.UnoViewGroup::TransformedTouchY()"
            reason="Removed internal stuff."/>
		<Member
            fullName="System.Boolean Windows.UI.Xaml.UIElement::IsPointerCaptured()"
            reason="Not part of the UWP API."/>
		<Member
            fullName="System.String Windows.UI.Xaml.RoutedEvent::Name()"
            reason="Not part of the UWP API."/>
		<Member
            fullName="Windows.UI.Xaml.RoutedEventArgs Windows.UI.Xaml.RoutedEventArgs::Empty()"
            reason="Not part of the UWP API."/>
	  </Properties>
	</IgnoreSet>

	<IgnoreSet baseVersion="2.0.532">
	  <Methods>
		<Member
            fullName="System.Void Windows.UI.Xaml.RoutedEvent..ctor(System.String name)"
            reason="Not part of the WinUI API." />
		<Member
            fullName="Android.Graphics.Path Windows.UI.Xaml.Shapes.ArbitraryShapeBase.GetPath()"
            reason="Not part of the WinUI API, breaking change should not have repercussion outside Uno.UI" />
		<Member
            fullName="CoreGraphics.CGPath Windows.UI.Xaml.Shapes.ArbitraryShapeBase.GetPath()"
            reason="Not part of the WinUI API, breaking change should not have repercussion outside Uno.UI" />
		<Member
            fullName="Windows.Foundation.Point Windows.UI.Xaml.Input.DoubleTappedRoutedEventArgs.GetPosition()"
            reason="Not part of the WinUI API." />
		<Member
            fullName="Windows.Foundation.Point Windows.UI.Xaml.Input.TappedRoutedEventArgs.GetPosition()"
            reason="Not part of the WinUI API." />
		<Member
            fullName="System.Void Windows.UI.ViewManagement.ApplicationViewTitleBar..ctor()"
            reason="Parameter-less ctor does not exist in WinUI" />

		<Member
            fullName="CoreGraphics.CGSize Windows.UI.Xaml.Controls.VirtualizingPanelLayout.GetItemSizeForIndexPath(Foundation.NSIndexPath indexPath)"
            reason="Made internal, shouldn't normally be called by consumer code"/>
		<Member
            fullName="CoreGraphics.CGSize Windows.UI.Xaml.Controls.ListViewBaseSource.GetItemSize(UIKit.UICollectionView collectionView, Foundation.NSIndexPath indexPath)"
            reason="Made internal, shouldn't normally be called by consumer code"/>

		<Member
			fullName="System.Boolean Windows.UI.Xaml.Input.RightTappedRoutedEventArgs.get_Handled()"
			reason="Auto property"/>
		<Member
			fullName="System.Void Windows.UI.Xaml.Input.RightTappedRoutedEventArgs.set_Handled(System.Boolean value)"
			reason="Auto property"/>
		<Member
			fullName="System.Void Windows.UI.Input.RightTappedEventArgs..ctor()"
			reason="Not part of the WinUI API."/>
		<Member
			fullName="System.Boolean Windows.UI.Xaml.Input.HoldingRoutedEventArgs.get_Handled()"
			reason="Auto property"/>
		<Member
			fullName="System.Void Windows.UI.Xaml.Input.HoldingRoutedEventArgs.set_Handled(System.Boolean value)"
			reason="Auto property"/>
		<Member
			fullName="System.Void Windows.UI.Input.HoldingEventArgs..ctor()"
			reason="Not part of the WinUI API."/>
		<Member
			fullName="System.Void Windows.System.DispatcherQueue..ctor()"
			reason="Not part of the WinUI API."/>
		<Member
			fullName="System.Void Windows.System.DispatcherQueueTimer..ctor()"
			reason="Not part of the WinUI API."/>
		<Member
			fullName="System.Void Windows.ApplicationModel.DataTransfer.Clipboard..ctor()"
			reason="Not part of the WinUI API."/>
		<Member
			fullName="System.Void Windows.Storage.KnownFolders..ctor()"
			reason="Not part of the WinUI API."/>
		<Member
			fullName="System.Void Windows.UI.Xaml.Controls.ListViewBase..ctor()"
			reason="Ctor is protected in WinUI."/>
		<Member
			fullName="System.Void Windows.Devices.Sensors.HingeAngleSensorReadingChangedEventArgs..ctor()"
			reason="Parameter-less ctor does not exist in UWP"/>
		<Member
			fullName="System.Void Windows.Devices.Sensors.HingeAngleSensor..ctor()"
			reason="Parameter-less ctor does not exist in UWP"/>
		<Member
			fullName="System.Void Windows.Devices.Sensors.HingeAngleReading..ctor()"
			reason="Parameter-less ctor does not exist in UWP"/>
		<Member
			fullName="System.Void Windows.System.Profile.AnalyticsInfo..ctor()"
			reason="Not part of the WinUI API." />
		<Member
			fullName="System.Void Windows.System.Profile.AnalyticsVersionInfo..ctor()"
			reason="Not part of the WinUI API." />
		<Member
			fullName="System.Void Windows.ApplicationModel.DataTransfer.DataPackage.SetText(System.String text)"
			reason="UWP uses 'value' as the parameter name" />
		<Member
			fullName="System.Void Windows.UI.Xaml.Controls.IconElement.AddIconElementView(Windows.UI.Xaml.UIElement child)"
			reason="macOS requires NSView as AddIconElementView parameter" />
		<Member
			fullName="System.Void Windows.UI.Xaml.Controls.IconElement.AddIconElementView(Android.Views.View child)"
			reason="Not part of UWP API" />
		<Member
			fullName="System.Void Windows.UI.Xaml.Controls.IconElement.AddIconElementView(UIKit.UIView child)"
			reason="Not part of UWP API" />
		<Member
			fullName="System.Void Windows.ApplicationModel.Calls.PhoneCallManager..ctor()"
			reason="Class is static in UWP" />
		<Member
			fullName="System.Void Windows.UI.Xaml.Controls.DatePickerSelectedValueChangedEventArgs..ctor()"
			reason="Not part of the WinUI API." />
		<Member
			fullName="System.Void Windows.UI.Xaml.Controls.DatePickerValueChangedEventArgs..ctor(System.DateTimeOffset newDate, System.DateTimeOffset oldDate)"
			reason="Not part of the WinUI API." />
		<Member
			fullName="Windows.UI.Xaml.Style Uno.UI.GlobalStaticResources.get___ImplicitStyle_Windows_UI_Xaml_Controls_DatePickerSelector()"
			reason="Style removed from monoandroid (xamarin:Style with only ios:Setter)" />
		<Member
			fullName="Windows.UI.Color Windows.UI.Xaml.Media.Brush.GetColorWithOpacity(Windows.UI.Color referenceColor)"
			reason="Not part of the WinUI API." />
		<Member
			fullName="System.Void Uno.UI.Toolkit.UIElementExtensions.SetElevation(Windows.UI.Xaml.UIElement element, System.Double Elevation)"
			reason="Naming uniformization, not a binary breaking change." />
		<Member
			fullName="System.Void Windows.UI.Xaml.Controls.Control.OnFocusStateChanged(Windows.UI.Xaml.FocusState oldValue, Windows.UI.Xaml.FocusState newValue)"
			reason="Not part of the WinUI API, Uno-specific implementation detail." />
		<Member
			fullName="System.Boolean Windows.UI.Xaml.Controls.TextBox.FocusTextView()"
			reason="Not part of the WinUI API, Uno-specific implementation detail." />
		<Member
			fullName="System.Void Windows.Devices.Sensors.PedometerReadingChangedEventArgs..ctor()"
			reason="Parameter-less ctor does not exist in UWP"/>
		<Member
			fullName="System.Void Windows.Devices.Sensors.Pedometer..ctor()"
			reason="Parameter-less ctor does not exist in UWP"/>
		<Member
			fullName="System.Void Windows.Devices.Sensors.PedometerReading..ctor()"
			reason="Parameter-less ctor does not exist in UWP"/>

		<Member
			fullName="CoreGraphics.CGSize Windows.UI.Xaml.IFrameworkElementHelper.Measure(AppKit.NSView element, Windows.Foundation.Size availableSize)"
			reason="macOS only unused extension method"/>

		<Member
			fullName="System.Void Windows.UI.Xaml.Controls.ScrollViewer.Add(Windows.UI.Xaml.UIElement view)"
			reason="macOS only breaking change"/>

		<Member
			fullName="System.Void Windows.UI.Xaml.Controls.ScrollViewer.Add(Windows.UI.Xaml.UIElement view)"
			reason="macOS only breaking change"/>
	  </Methods>
	  <Properties>
		<Member
			fullName="Windows.UI.Xaml.Style Uno.UI.GlobalStaticResources::__ImplicitStyle_Windows_UI_Xaml_Controls_DatePickerSelector()"
			reason="Style removed from monoandroid (xamarin:Style with only ios:Setter)" />
	  </Properties>
	</IgnoreSet>

	<IgnoreSet baseVersion="2.1.37">
	  <Types>
	  </Types>

	  <Methods>
		<Member
			fullName="System.Void Windows.UI.Xaml.Controls.DatePickerSelectedValueChangedEventArgs..ctor()"
			reason="Not part of the WinUI API." />
		<Member
			fullName="System.Void Windows.UI.Xaml.Controls.DatePickerValueChangedEventArgs..ctor(System.DateTimeOffset newDate, System.DateTimeOffset oldDate)"
			reason="Not part of the WinUI API." />
		<Member
			fullName="System.Boolean Windows.UI.Xaml.Controls.TextBox.FocusTextView()"
			reason="Not part of the WinUI API, Uno-specific implementation detail." />
		<Member
			fullName="System.Void Windows.UI.Xaml.Controls.Control.OnFocusStateChanged(Windows.UI.Xaml.FocusState oldValue, Windows.UI.Xaml.FocusState newValue)"
			reason="Not part of the WinUI API, Uno-specific implementation detail." />
		<Member
			fullName="Windows.UI.Xaml.Style Uno.UI.GlobalStaticResources.get___ImplicitStyle_Windows_UI_Xaml_Controls_DatePickerSelector()"
			reason="Style removed from monoandroid (xamarin:Style with only ios:Setter)" />

		<Member
			fullName="System.Void Windows.UI.Xaml.Controls.Primitives.DragCompletedEventArgs..ctor(System.Object originalSource, System.Double horizontalChange, System.Double verticalChange, System.Boolean canceled)"
			reason="Updated internal signature"/>

		<Member
			fullName="System.Void Windows.Devices.Sensors.PedometerReadingChangedEventArgs..ctor()"
			reason="Parameter-less ctor does not exist in UWP"/>
		<Member
			fullName="System.Void Windows.Devices.Sensors.Pedometer..ctor()"
			reason="Parameter-less ctor does not exist in UWP"/>
		<Member
			fullName="System.Void Windows.Devices.Sensors.PedometerReading..ctor()"
			reason="Parameter-less ctor does not exist in UWP"/>

		<Member
			fullName="CoreGraphics.CGSize Windows.UI.Xaml.IFrameworkElementHelper.Measure(AppKit.NSView element, Windows.Foundation.Size availableSize)"
			reason="macOS only unused extension method"/>

		<Member
			fullName="System.Void Windows.UI.Xaml.Controls.ScrollViewer.Add(Windows.UI.Xaml.UIElement view)"
			reason="macOS only breaking change"/>

		<Member
			fullName="System.Void Windows.UI.Xaml.Controls.ScrollViewer.Add(Windows.UI.Xaml.UIElement view)"
			reason="macOS only breaking change"/>

		<Member
			fullName="System.Void Windows.UI.Xaml.Controls.TextBox.SetIsPassword(System.Boolean isPassword)"
			reason="macOS only breaking change, internal API"/>

		<Member
			fullName="System.Object Windows.UI.Xaml.Controls.ScrollContentPresenter.get_DataContext()"
			reason="macOS ScrollContentPresenter implements IDataContextProvider"/>
		<Member
			fullName="System.Void Windows.UI.Xaml.Controls.ScrollContentPresenter.set_DataContext(System.Object value)"
			reason="macOS ScrollContentPresenter implements IDataContextProvider"/>
		<Member
			fullName="Windows.UI.Xaml.DependencyObject Windows.UI.Xaml.Controls.ScrollContentPresenter.get_TemplatedParent()"
			reason="macOS ScrollContentPresenter implements IDataContextProvider"/>
		<Member
			fullName="System.Void Windows.UI.Xaml.Controls.ScrollContentPresenter.set_TemplatedParent(Windows.UI.Xaml.DependencyObject value)"
			reason="macOS ScrollContentPresenter implements IDataContextProvider"/>
		<Member
			fullName="System.Void Windows.UI.Xaml.Controls.Control.OnPointerPressed(Windows.UI.Xaml.Input.PointerRoutedEventArgs args)"
			reason="Wrong parameter name, restored the WinUI one"/>
		<Member
			fullName="System.Void Windows.UI.Xaml.Controls.Control.OnPointerReleased(Windows.UI.Xaml.Input.PointerRoutedEventArgs args)"
			reason="Wrong parameter name, restored the WinUI one"/>
		<Member
			fullName="System.Void Windows.UI.Xaml.Controls.Control.OnPointerEntered(Windows.UI.Xaml.Input.PointerRoutedEventArgs args)"
			reason="Wrong parameter name, restored the WinUI one"/>
		<Member
			fullName="System.Void Windows.UI.Xaml.Controls.Control.OnPointerExited(Windows.UI.Xaml.Input.PointerRoutedEventArgs args)"
			reason="Wrong parameter name, restored the WinUI one"/>
		<Member
			fullName="System.Void Windows.UI.Xaml.Controls.Control.OnPointerMoved(Windows.UI.Xaml.Input.PointerRoutedEventArgs args)"
			reason="Wrong parameter name, restored the WinUI one"/>
		<Member
			fullName="System.Void Windows.UI.Xaml.Controls.Control.OnPointerCanceled(Windows.UI.Xaml.Input.PointerRoutedEventArgs args)"
			reason="Wrong parameter name, restored the WinUI one"/>
		<Member
			fullName="System.Void Windows.UI.Xaml.Controls.Control.OnPointerCaptureLost(Windows.UI.Xaml.Input.PointerRoutedEventArgs args)"
			reason="Wrong parameter name, restored the WinUI one"/>

	  </Methods>
	  <Properties>
		<Member
			fullName="Windows.UI.Xaml.Style Uno.UI.GlobalStaticResources::__ImplicitStyle_Windows_UI_Xaml_Controls_DatePickerSelector()"
			reason="Style removed from monoandroid (xamarin:Style with only ios:Setter)" />

	  </Properties>
	  <Fields>
	  </Fields>
	</IgnoreSet>
	<IgnoreSet baseVersion="2.2.0">
	  <Methods>
		<Member
			fullName="System.Void Windows.Data.Xml.Dom.DtdEntity..ctor()"
			reason="Not part of UWP"/>
		<Member
			fullName="System.Void Windows.Data.Xml.Dom.DtdNotation..ctor()"
			reason="Not part of UWP"/>
		<Member
			fullName="System.Void Windows.Data.Xml.Dom.XmlAttribute..ctor()"
			reason="Not part of UWP"/>
		<Member
			fullName="System.Void Windows.Data.Xml.Dom.XmlCDataSection..ctor()"
			reason="Not part of UWP"/>
		<Member
			fullName="System.Void Windows.Data.Xml.Dom.XmlComment..ctor()"
			reason="Not part of UWP"/>
		<Member
			fullName="System.Void Windows.Data.Xml.Dom.XmlDocumentFragment..ctor()"
			reason="Not part of UWP"/>
		<Member
			fullName="System.Void Windows.Data.Xml.Dom.XmlDocumentType..ctor()"
			reason="Not part of UWP"/>
		<Member
			fullName="System.Void Windows.Data.Xml.Dom.XmlDomImplementation..ctor()"
			reason="Not part of UWP"/>
		<Member
			fullName="System.Void Windows.Data.Xml.Dom.XmlElement..ctor()"
			reason="Not part of UWP"/>
		<Member
			fullName="System.Void Windows.Data.Xml.Dom.XmlEntityReference..ctor()"
			reason="Not part of UWP"/>
		<Member
			fullName="System.Void Windows.Data.Xml.Dom.XmlNamedNodeMap..ctor()"
			reason="Not part of UWP"/>
		<Member
			fullName="System.Void Windows.Data.Xml.Dom.XmlNodeList..ctor()"
			reason="Not part of UWP"/>
		<Member
			fullName="System.Void Windows.Data.Xml.Dom.XmlProcessingInstruction..ctor()"
			reason="Not part of UWP"/>
		<Member
			fullName="System.Void Windows.Data.Xml.Dom.XmlText..ctor()"
			reason="Not part of UWP"/>
		<Member
					fullName="System.Void Windows.UI.Xaml.Controls.AnimatedVisualPlayer.set_IsPlaying(System.Boolean value)"
					reason="Refactoring, not part of WinUI contract anyway." />
		<Member
			fullName="System.Void Windows.UI.Xaml.Controls.IAnimatedVisualSource.Play(System.Boolean looped)"
			reason="Refactoring, not part of WinUI contract anyway." />

		<Member
			fullName="System.Void Windows.UI.Xaml.Controls.TextBox..ctor(System.Boolean isPassword)"
			reason="macOS only breaking change" />

		<Member
			fullName="Windows.UI.Xaml.Media.GradientStopCollection Windows.UI.Xaml.Media.LinearGradientBrush.get_GradientStops()"
			reason="GradientStops/MappingMode moved to base GradientBrush to follow UWP/WinUI hierarchy"/>
		<Member
			fullName="System.Void Windows.UI.Xaml.Media.LinearGradientBrush.set_GradientStops(Windows.UI.Xaml.Media.GradientStopCollection value)"
			reason="GradientStops/MappingMode moved to base GradientBrush to follow UWP/WinUI hierarchy"/>
		<Member
			fullName="Windows.UI.Xaml.DependencyProperty Windows.UI.Xaml.Media.GradientBrush.get_GradientStopsProperty()"
			reason="GradientStops/MappingMode moved to base GradientBrush to follow UWP/WinUI hierarchy"/>
		<Member
			fullName="Windows.UI.Xaml.Media.GradientBrush.get_MappingModeProperty()"
			reason="GradientStops/MappingMode moved to base GradientBrush to follow UWP/WinUI hierarchy"/>
		<Member
			fullName="Windows.UI.Xaml.DependencyProperty Windows.UI.Xaml.Media.GradientBrush.get_MappingModeProperty()"
			reason="GradientStops/MappingMode moved to base GradientBrush to follow UWP/WinUI hierarchy"/>

		<!-- Begin AndroidX updates-->
		<Member
			fullName="Windows.UI.Xaml.Controls.VirtualizingPanelLayout/Line Windows.UI.Xaml.Controls.VirtualizingPanelLayout.CreateLine(Windows.UI.Xaml.Controls.Primitives.GeneratorDirection fillDirection, System.Int32 extentOffset, System.Int32 breadthOffset, System.Int32 availableBreadth, Android.Support.V7.Widget.RecyclerView/Recycler recycler, Android.Support.V7.Widget.RecyclerView/State state, Uno.UI.IndexPath nextVisibleItem, System.Boolean isNewGroup)"
			reason="AndroidX update" />
		<Member
			fullName="System.Void Windows.UI.Xaml.Controls.PivotAdapter..ctor(Android.Support.V4.App.FragmentManager fragmentManager, Windows.UI.Xaml.Controls.NativePivotPresenter pivot)"
			reason="AndroidX update" />
		<Member
			fullName="System.Void Windows.UI.Xaml.Controls.PivotAdapter..ctor(Android.Support.V4.App.FragmentManager fm)"
			reason="AndroidX update" />
		<Member
			fullName="System.IObservable`1&lt;Android.Support.V4.App.Fragment&gt; Uno.UI.IFragmentTracker.ObserveCreated()"
			reason="AndroidX update" />
		<Member
			fullName="System.IObservable`1&lt;Android.Support.V4.App.Fragment&gt; Uno.UI.IFragmentTracker.ObserveStart()"
			reason="AndroidX update" />
		<Member
			fullName="System.IObservable`1&lt;Android.Support.V4.App.Fragment&gt; Uno.UI.IFragmentTracker.ObservePause()"
			reason="AndroidX update" />
		<Member
			fullName="System.IObservable`1&lt;Android.Support.V4.App.Fragment&gt; Uno.UI.IFragmentTracker.ObserveResume()"
			reason="AndroidX update" />
		<Member
			fullName="System.IObservable`1&lt;Android.Support.V4.App.Fragment&gt; Uno.UI.IFragmentTracker.ObserveViewCreated()"
			reason="AndroidX update" />
		<Member
			fullName="System.IObservable`1&lt;Android.Support.V4.App.Fragment&gt; Uno.UI.IFragmentTracker.ObserveStop()"
			reason="AndroidX update" />
		<Member
			fullName="System.IObservable`1&lt;Android.Support.V4.App.Fragment&gt; Uno.UI.IFragmentTracker.ObserveDestroyed()"
			reason="AndroidX update" />
		<Member
			fullName="System.Threading.Tasks.Task`1&lt;Android.Support.V4.App.Fragment&gt; Uno.UI.IFragmentTracker.GetCurrent(System.Threading.CancellationToken ct)"
			reason="AndroidX update" />
		<Member
			fullName="System.Void Uno.UI.IFragmentTracker.PushCreated(Android.Support.V4.App.Fragment fragment)"
			reason="AndroidX update" />
		<Member
			fullName="System.Void Uno.UI.IFragmentTracker.PushStart(Android.Support.V4.App.Fragment fragment)"
			reason="AndroidX update" />
		<Member
			fullName="System.Void Uno.UI.IFragmentTracker.PushPause(Android.Support.V4.App.Fragment fragment)"
			reason="AndroidX update" />
		<Member
			fullName="System.Void Uno.UI.IFragmentTracker.PushResume(Android.Support.V4.App.Fragment fragment)"
			reason="AndroidX update" />
		<Member
			fullName="System.Void Uno.UI.IFragmentTracker.PushViewCreated(Android.Support.V4.App.Fragment fragment)"
			reason="AndroidX update" />
		<Member
			fullName="System.Void Uno.UI.IFragmentTracker.PushStop(Android.Support.V4.App.Fragment fragment)"
			reason="AndroidX update" />
		<Member
			fullName="System.Void Uno.UI.IFragmentTracker.PushDestroyed(Android.Support.V4.App.Fragment fragment)"
			reason="AndroidX update" />
		<Member
			fullName="Uno.UI.BaseFragment Uno.UI.Extensions.FragmentManagerExtensions.GetCurrentFragment(Android.Support.V4.App.FragmentManager fragmentManager)"
			reason="AndroidX update" />
		<Member
			fullName="Android.Views.View Uno.UI.Extensions.RecyclerExtensions.GetViewForPosition(Android.Support.V7.Widget.RecyclerView/Recycler recycler, System.Int32 position, Android.Support.V7.Widget.RecyclerView/State state)"
			reason="AndroidX update" />
		<Member
			fullName="Android.Graphics.Color Uno.UI.Extensions.ToolbarExtensions.GetTitleTextColor(Android.Support.V7.Widget.Toolbar toolbar)"
			reason="AndroidX update" />
		<Member
			fullName="System.Void Uno.UI.Controls.SlidingTabLayout.SetOnPageChangeListener(Android.Support.V4.View.ViewPager/IOnPageChangeListener listener)"
			reason="AndroidX update" />
		<Member
			fullName="System.Void Uno.UI.Controls.SlidingTabLayout.SetViewPager(Android.Support.V4.View.ViewPager viewPager)"
			reason="AndroidX update" />
		<!-- End AndroidX updates-->
	  </Methods>
	  <Events>
	  </Events>
	  <Fields>
		<Member
			fullName="Windows.UI.Xaml.DependencyProperty Windows.UI.Xaml.Media.LinearGradientBrush::GradientStopsProperty"
			reason="GradientStops/MappingMode moved to base GradientBrush to follow UWP/WinUI hierarchy"/>
	  </Fields>
	  <Properties>
		<Member
			fullName="Windows.UI.Xaml.Media.GradientStopCollection Windows.UI.Xaml.Media.LinearGradientBrush::GradientStops()"
			reason="GradientStops/MappingMode moved to base GradientBrush to follow UWP/WinUI hierarchy"/>
		<Member
			fullName="Windows.UI.Xaml.DependencyProperty Windows.UI.Xaml.Media.GradientBrush::GradientStopsProperty()"
			reason="GradientStops/MappingMode moved to base GradientBrush to follow UWP/WinUI hierarchy"/>
		<Member
			fullName="Windows.UI.Xaml.DependencyProperty Windows.UI.Xaml.Media.GradientBrush::MappingModeProperty()"
			reason="GradientStops/MappingMode moved to base GradientBrush to follow UWP/WinUI hierarchy"/>
	  </Properties>
	</IgnoreSet>

	<IgnoreSet baseVersion="2.4.4">
		<Assemblies>
			<Member fullName="Uno.UI.Wasm" reason="Moved to another package" />
		</Assemblies>
		
		<Types>
			<Member
				fullName="Windows.Gaming.UI.GameMonitor"
				reason="Removed UWP type"/>
			<Member
				fullName="Windows.Gaming.UI.GameMonitoringPermission"
				reason="Removed UWP type"/>
			<Member
				fullName="Microsoft.UI.Xaml.Controls.AnimatedVisualPlayer.ILottieVisualSourceProvider"
				reason="Incorrect namespace"/>
			<Member
				fullName="Windows.UI.Xaml.Shapes.ArbitraryShapeBase"
				reason="iOS only, not part of the WinUI API." />
			<!-- Styles overhaul -->
			<Member
				fullName="Uno.UI.GlobalStaticResources"
				reason="Resources defined in XAML are no longer converted to public properties on GlobalStaticResources. The type itself is still present." />
			<Member
				fullName="Uno.UI.Toolkit.GlobalStaticResources"
				reason="Resources defined in XAML are no longer converted to public properties on GlobalStaticResources. The type itself is still present." />
			<Member
				fullName="Windows.UI.Xaml.GenericStyles"
				reason="Removed obsolete non-standard type (Styles are now all defined in XAML)." />
			<Member
				fullName="Windows.UI.Xaml.Style`1"
				reason="Removed unused non-standard generic version of Style." />
			<Member
				fullName="Uno.UI.Controls.BindableSearchView"
				reason="Removed unused Uno-only legacy control." />
			<!-- ^^ Styles overhaul -->

		  <!-- Begin remove IFrameworkElement -->
		  <Member
				  fullName="Windows.UI.Xaml.IUIElement"
				  reason="Removed non-WinUI type"/>
		  <Member
				  fullName="Windows.UI.Xaml.Controls.BatchCollection`1"
				  reason="Removed non-WinUI type"/>
		  <Member
				  fullName="Windows.UI.Xaml.Controls.IImage"
				  reason="Removed non-WinUI type"/>

		  <Member
				  fullName="Windows.UI.Xaml.Controls.Image"
				  reason="Now inherits correctly from FrameworkElement, all IFrameworkElement members removed"/>
		  <Member
				  fullName="Windows.UI.Xaml.Controls.ScrollContentPresenter"
				  reason="Now inherits correctly from FrameworkElement, all IFrameworkElement members removed"/>
		  <Member
				  fullName="Windows.UI.Xaml.Controls.ProgressRing"
				  reason="Now inherits correctly from FrameworkElement, all IFrameworkElement members removed"/>
		  <Member
			  fullName="Windows.UI.Xaml.IFrameworkElement"
			  reason="Made internal, now it isn't needed by framework types"/>
		  <Member
			  fullName="Windows.UI.Xaml.Controls.IItemsControl"
			  reason="Made non-standard interface internal"/>
		  <Member
			  fullName="Windows.UI.Xaml.Controls.IListView"
			  reason="Made non-standard interface internal"/>
		  <Member
			  fullName="Windows.UI.Xaml.Controls.ISelector"
			  reason="Made non-standard interface internal"/>
		  <Member
			  fullName="Windows.UI.Xaml.Controls.ILayouter"
			  reason="Made internal. Layouter is an implementation detail that may be removed in the future."/>
		  <Member
			  fullName="Windows.UI.Xaml.Controls.Layouter"
			  reason="Made internal. Layouter is an implementation detail that may be removed in the future."/>
		  <Member
			  fullName="Windows.UI.Xaml.FrameworkElementExtensions"
			  reason="Made non-WinUI helper methods internal"/>
		  <Member
			  fullName="Windows.UI.Xaml.IFrameworkElementHelper"
			  reason="Made non-WinUI helper methods internal"/>
		  <Member
			  fullName="Windows.UI.Xaml.Controls.ItemsControlExtensions"
			  reason="Made non-WinUI helper methods internal"/>
		  <Member
			  fullName="Windows.UI.Xaml.Controls.LayouterExtensions"
			  reason="Made non-WinUI helper methods internal"/>
		  <!-- End remove IFrameworkElement -->
		<!-- Begin Skia Import -->
		<Member fullName="Windows.UI.Xaml.Wasm.SvgElement" reason="Removed unused Uno-only legacy control." />
		<Member fullName="Windows.UI.Xaml.RoutedEventHandlerWithHandled" reason="Removed unused Uno-only legacy control." />
		<Member fullName="Windows.UI.Xaml.Media.GeometryData" reason="Removed unused Uno-only legacy control." />
		<Member fullName="Windows.UI.Xaml.Documents.NavigationTarget" reason="Removed unused Uno-only legacy control." />
		<Member fullName="Windows.UI.Xaml.Controls.HtmlImage" reason="Removed unused Uno-only legacy control." />
		<Member fullName="Uno.UI.Services.ResourcesService" reason="Removed unused Uno-only legacy control." />
		<Member fullName="Uno.Foundation.WebAssemblyRuntime" reason="Removed unused Uno-only legacy control." />
		<Member fullName="Uno.Foundation.Interop.TSInteropMessageAttribute" reason="Removed unused Uno-only legacy control." />
		<Member fullName="Uno.Foundation.Interop.TSInteropMarshaller" reason="Removed unused Uno-only legacy control." />
		<Member fullName="Uno.Foundation.Interop.JSObjectHandle" reason="Removed unused Uno-only legacy control." />
		<Member fullName="Uno.Foundation.Interop.JSObject" reason="Removed unused Uno-only legacy control." />
		<Member fullName="Uno.Foundation.Interop.IJSObjectMetadata" reason="Removed unused Uno-only legacy control." />
		<Member fullName="Uno.Foundation.Interop.IJSObject" reason="Removed unused Uno-only legacy control." />
		<Member fullName="Uno.Extensions.UIElementExtensions" reason="Removed unused Uno-only legacy control." />
		<Member fullName="Uno.Diagnostics.Eventing.Tracing" reason="Removed unused Uno-only legacy control." />
		<Member fullName="Uno.Diagnostics.Eventing.NullEventProvider" reason="Removed unused Uno-only legacy control." />
		<Member fullName="Uno.Diagnostics.Eventing.IEventProviderFactory" reason="Removed unused Uno-only legacy control." />
		<Member fullName="Uno.Diagnostics.Eventing.IEventProvider" reason="Removed unused Uno-only legacy control." />
		<Member fullName="Uno.Diagnostics.Eventing.EventProviderExtensions" reason="Removed unused Uno-only legacy control." />
		<Member fullName="Uno.Diagnostics.Eventing.EventOpcode" reason="Removed unused Uno-only legacy control." />
		<Member fullName="Uno.Diagnostics.Eventing.EventDescriptor" reason="Removed unused Uno-only legacy control." />
		<Member fullName="Uno.Diagnostics.Eventing.EventActivity" reason="Removed unused Uno-only legacy control." />

		<Member fullName="Windows.UI.Xaml.Controls.TextBoxView" reason="Type not present in reference API" />
		<Member fullName="Windows.UI.Xaml.Font" reason="Type not present in reference API" />
		<Member fullName="Windows.UI.Xaml.Controls.TextBoxViewDelegate" reason="Type not present in reference API" />

		<!-- End Skia Import -->
		</Types>

	  <Events>
		<!-- Begin Skia Import -->
		<Member fullName="Windows.UI.Xaml.DependencyPropertyChangedEventHandler Windows.UI.Xaml.FrameworkElement::IsEnabledChanged" reason="Removed unused Uno-only legacy control." />
		<!-- End Skia Import -->
	  </Events>

		<Methods>
			<Member
				fullName="System.Void Windows.UI.Xaml.Controls.Maps.MapTileSource..ctor()"
				reason="UWP does not have this ctor"/>
			<Member
				fullName="System.Void Windows.UI.Xaml.Automation.AutomationAnnotation..ctor()"
				reason="UWP does not have this ctor"/>
			<Member
				fullName="System.Void Windows.UI.Xaml.Automation.Peers.AutomationPeerAnnotation..ctor()"
				reason="UWP does not have this ctor"/>
			<Member
 				fullName="System.Void Windows.Networking.Connectivity.ConnectionCost..ctor()"
				reason="Not in UWP" />
			<Member
				fullName="System.Void Windows.Networking.Connectivity.ConnectionProfile..ctor()"
				reason="Not in UWP" />
			<Member
				fullName="System.Void Windows.Networking.Connectivity.NetworkInformation..ctor()"
				reason="Not in UWP" />
			<Member
				fullName="System.Void Windows.ApplicationModel.Activation.ProtocolActivatedEventArgs..ctor()"
				reason="Parameter-less ctor does not exist in UWP"/>
			<Member
				fullName="System.Void Windows.ApplicationModel.SuspendingDeferral..ctor()"
				reason="Parameter-less ctor does not exist in UWP"/>
			<Member
				fullName="System.Void Windows.ApplicationModel.SuspendingOperation..ctor(System.DateTimeOffset offset)"
				reason="Parameter-less ctor does not exist in UWP"/>
			<Member
				fullName="System.Void Windows.UI.Xaml.Shapes.Shape.OnFillChanged(Windows.UI.Xaml.Media.Brush newValue)"
				reason="Not part of the WinUI API." />
			<Member
				fullName="System.Void Windows.UI.Xaml.Shapes.Shape.OnFillUpdated(Windows.UI.Xaml.Media.Brush newValue)"
				reason="Not part of the WinUI API." />
			<Member
				fullName="System.Void Windows.UI.Xaml.Shapes.Shape.OnStrokeUpdated(Windows.UI.Xaml.Media.Brush newValue)"
				reason="Not part of the WinUI API." />
			<Member
				fullName="System.Void Windows.UI.Xaml.Shapes.Shape.OnStretchUpdated(Windows.UI.Xaml.Media.Stretch newValue)"
				reason="Not part of the WinUI API." />
			<Member
				fullName="System.Void Windows.UI.Xaml.Shapes.Shape.OnStrokeThicknessUpdated(System.Double newValue)"
				reason="Not part of the WinUI API." />
			<Member
				fullName="System.Void Windows.UI.Xaml.Shapes.Shape.OnStrokeDashArrayUpdated(Windows.UI.Xaml.Media.DoubleCollection newValue)"
				reason="Not part of the WinUI API." />
			<Member
				fullName="System.Void Windows.UI.Xaml.Shapes.Shape.RefreshShape(System.Boolean forceRefresh)"
				reason="Not part of the WinUI API." />
			<Member
					fullName="Windows.Foundation.IAsyncOperation`1&lt;Windows.Storage.StorageFile&gt; Windows.Storage.StorageFolder.CreateFileAsync(System.String path, Windows.Storage.CreationCollisionOption option)"
					reason="UWP alignment" />
			<!-- Styles overhaul -->
			<Member
				fullName="System.Void Windows.UI.Xaml.FrameworkElement.OnStyleChanged(Windows.UI.Xaml.Style oldStyle, Windows.UI.Xaml.Style newStyle)"
				reason="Removed non-standard protected method"/>
			<Member
				fullName="System.Func`2&lt;System.String,System.Object&gt; Windows.UI.Xaml.ResourceDictionary.get_DefaultResolver()"
				reason="Removed non-standard property that's no longer used by Xaml-generated code with new resources handling"/>
			<Member
				fullName="System.Void Windows.UI.Xaml.ResourceDictionary.set_DefaultResolver(System.Func`2&lt;System.String,System.Object&gt; value)"
				reason="Removed non-standard property that's no longer used by Xaml-generated code with new resources handling"/>
			<Member
				fullName="System.Void Windows.UI.Xaml.Style..ctor(System.Type targetType, Windows.UI.Xaml.Style basedOn)"
				reason="Removed non-standard Style constructor"/>
			<Member
				fullName="System.Void Windows.UI.Xaml.Style.ApplyTo(Windows.UI.Xaml.DependencyObject o)"
				reason="Made non-standard method internal, shouldn't normally be called from consumer code"/>
			<Member
				fullName="System.Void Windows.UI.Xaml.Style.RegisterDefaultStyleForType(System.Type type, Windows.UI.Xaml.Style style)"
				reason="Removed unused overload. This is public to be callable from Xaml-generated code, but should never be called by consumer code."/>
			<Member
				fullName="Windows.UI.Xaml.Style Windows.UI.Xaml.Style.DefaultStyleForType(System.Type type)"
				reason="Made non-standard method internal"/>
			<Member
				fullName="Windows.UI.Xaml.Style Windows.UI.Xaml.Documents.TextElement.get_Style()"
				reason="Removed unused non-standard property"/>
			<Member
				fullName="System.Void Windows.UI.Xaml.Documents.TextElement.set_Style(Windows.UI.Xaml.Style value)"
				reason="Removed unused non-standard property"/>
			<Member
				fullName="System.Void Windows.UI.Xaml.Documents.TextElement.OnStyleChanged()"
				reason="Removed unused non-standard property"/>
			<Member
				fullName="Windows.UI.Xaml.Style Windows.UI.Xaml.Controls.NativePage.get_Style()"
				reason="Removed unused non-standard property"/>
			<Member
				fullName="System.Void Windows.UI.Xaml.Controls.NativePage.set_Style(Windows.UI.Xaml.Style value)"
				reason="Removed unused non-standard property"/>
			<Member
				fullName="System.Void Windows.UI.Xaml.NativeApplication..ctor(Windows.UI.Xaml.Application app, System.IntPtr javaReference, Android.Runtime.JniHandleOwnership transfer)"
				reason="This ctor is superceded by the version that takes a function. It's removed because it causes a crash with the new theme handling."/>
			<Member
				fullName="System.Object Windows.UI.Xaml.ResourceDictionary.Lookup(System.Object key)"
				reason="Not a public WinUI method (in the .NET projection)"/>
			<!-- ^^ Styles overhaul -->
			<Member 
				fullName="System.Void Windows.UI.Text.FontWeight..ctor(System.Int32 weight)"
				reason="Changed from int to ushort to replicate uwp definition"/>
			<Member 
				fullName="System.Int32 Windows.UI.Text.FontWeight.get_Weight()"
				reason="Changed from int to ushort to replicate uwp definition"/>
			<Member
				fullName="System.Void Windows.Devices.Sensors.HingeAngleSensor..ctor()"
				reason="Constructor not part of UWP API" />
			<Member
				fullName="System.Void Windows.Devices.Sensors.Pedometer..ctor()"
				reason="Constructor not part of UWP API" />
			<Member
				fullName="System.Void Windows.Devices.Sensors.Accelerometer..ctor()"
				reason="Constructor not part of UWP API" />
			<Member
				fullName="System.Void Windows.Devices.Sensors.Barometer..ctor()"
				reason="Constructor not part of UWP API" />
			<Member
				fullName="System.Void Windows.Devices.Sensors.Gyrometer..ctor()"
				reason="Constructor not part of UWP API" />
			<Member
				fullName="System.Void Windows.Devices.Sensors.Magnetometer..ctor()"
				reason="Constructor not part of UWP API" />															

			<!-- INPC on base view removal -->
		  <Member
				fullName="System.Void Uno.UI.Controls.BindableView.add_PropertyChanged(System.ComponentModel.PropertyChangedEventHandler value)"
				reason="INPC is not defined in UWP/WinUI"/>
		  <Member
				fullName="System.Void Uno.UI.Controls.BindableView.remove_PropertyChanged(System.ComponentModel.PropertyChangedEventHandler value)"
				reason="INPC is not defined in UWP/WinUI"/>
		  <Member
				fullName="System.Void Uno.UI.Controls.BindableView.RaisePropertyChanged(System.String propertyName)"
				reason="INPC is not defined in UWP/WinUI"/>
		  <Member
				fullName="System.Void Uno.UI.Controls.BindableUIView.add_PropertyChanged(System.ComponentModel.PropertyChangedEventHandler value)"
				reason="INPC is not defined in UWP/WinUI"/>
		  <Member
				fullName="System.Void Uno.UI.Controls.BindableUIView.remove_PropertyChanged(System.ComponentModel.PropertyChangedEventHandler value)"
				reason="INPC is not defined in UWP/WinUI"/>
		  <Member
				fullName="System.Void Uno.UI.Controls.BindableUIView.RaisePropertyChanged(System.String propertyName)"
				reason="INPC is not defined in UWP/WinUI"/>
		  <Member
				fullName="System.Void Uno.UI.Controls.BindableNSView.add_PropertyChanged(System.ComponentModel.PropertyChangedEventHandler value)"
				reason="INPC is not defined in UWP/WinUI"/>
		  <Member
				fullName="System.Void Uno.UI.Controls.BindableNSView.remove_PropertyChanged(System.ComponentModel.PropertyChangedEventHandler value)"
				reason="INPC is not defined in UWP/WinUI"/>
		  <Member
				fullName="System.Void Uno.UI.Controls.BindableNSView.RaisePropertyChanged(System.String propertyName)"
				reason="INPC is not defined in UWP/WinUI"/>

			<Member
				fullName="System.Void Windows.Media.Playback.MediaPlaybackSession..ctor()"
				reason="Constructor not part of UWP API" />
			<Member
				fullName="System.Boolean Windows.UI.Xaml.Controls.MediaTransportControls.get_FastPlayFallbackBehaviour()"
				reason="Changed from boolean to Windows.UI.Xaml.Media.FastPlayFallbackBehaviour to replicate uwp definition" />
			<Member
				fullName="System.Void Windows.UI.Xaml.Controls.MediaTransportControls.set_FastPlayFallbackBehaviour(System.Boolean value)"
				reason="Changed from boolean to Windows.UI.Xaml.Media.FastPlayFallbackBehaviour to replicate uwp definition" />				

			<!-- Begin OnLoaded/OnUnloaded removal -->
			<Member fullName="System.Void Windows.UI.Xaml.FrameworkElement.OnLoaded()" reason="Removed OnLoaded/OnUnloaded"/>
			<Member fullName="System.Void Windows.UI.Xaml.FrameworkElement.OnUnloaded()" reason="Removed OnLoaded/OnUnloaded"/>
			<Member fullName="System.Void Windows.UI.Xaml.Controls.Image.OnLoaded()" reason="Removed OnLoaded/OnUnloaded"/>
			<Member fullName="System.Void Windows.UI.Xaml.Controls.Image.OnUnloaded()" reason="Removed OnLoaded/OnUnloaded"/>
			<Member fullName="System.Void Windows.UI.Xaml.Controls.ProgressRing.OnLoaded()" reason="Removed OnLoaded/OnUnloaded"/>
			<Member fullName="System.Void Windows.UI.Xaml.Controls.ProgressRing.OnUnloaded()" reason="Removed OnLoaded/OnUnloaded"/>
			<Member fullName="System.Void Windows.UI.Xaml.Controls.ScrollContentPresenter.OnLoaded()" reason="Removed OnLoaded/OnUnloaded"/>
			<Member fullName="System.Void Windows.UI.Xaml.Controls.ScrollContentPresenter.OnUnloaded()" reason="Removed OnLoaded/OnUnloaded"/>
			<Member fullName="System.Void Windows.UI.Xaml.Controls.NativeListViewBase.OnLoaded()" reason="Removed OnLoaded/OnUnloaded"/>
			<Member fullName="System.Void Windows.UI.Xaml.Controls.NativeListViewBase.OnUnloaded()" reason="Removed OnLoaded/OnUnloaded"/>
			<Member fullName="System.Void Windows.UI.Xaml.Controls.NativePagedView.OnLoaded()" reason="Removed OnLoaded/OnUnloaded"/>
			<Member fullName="System.Void Windows.UI.Xaml.Controls.NativePagedView.OnUnloaded()" reason="Removed OnLoaded/OnUnloaded"/>
			<Member fullName="System.Void Windows.UI.Xaml.Controls.TextBoxView.OnLoaded()" reason="Removed OnLoaded/OnUnloaded"/>
			<Member fullName="System.Void Windows.UI.Xaml.Controls.TextBoxView.OnUnloaded()" reason="Removed OnLoaded/OnUnloaded"/>
			<Member fullName="System.Void Uno.UI.Controls.Legacy.GridView.OnLoaded()" reason="Removed OnLoaded/OnUnloaded"/>
			<Member fullName="System.Void Uno.UI.Controls.Legacy.GridView.OnUnloaded()" reason="Removed OnLoaded/OnUnloaded"/>
			<Member fullName="System.Void Uno.UI.Controls.Legacy.HorizontalGridView.OnLoaded()" reason="Removed OnLoaded/OnUnloaded"/>
			<Member fullName="System.Void Uno.UI.Controls.Legacy.HorizontalGridView.OnUnloaded()" reason="Removed OnLoaded/OnUnloaded"/>
			<Member fullName="System.Void Uno.UI.Controls.Legacy.HorizontalListView.OnLoaded()" reason="Removed OnLoaded/OnUnloaded"/>
			<Member fullName="System.Void Uno.UI.Controls.Legacy.HorizontalListView.OnUnloaded()" reason="Removed OnLoaded/OnUnloaded"/>
			<Member fullName="System.Void Uno.UI.Controls.Legacy.ListView.OnLoaded()" reason="Removed OnLoaded/OnUnloaded"/>
			<Member fullName="System.Void Uno.UI.Controls.Legacy.ListView.OnUnloaded()" reason="Removed OnLoaded/OnUnloaded"/>
			<Member fullName="System.Void Windows.UI.Xaml.FrameworkElement.OnLoaded()" reason="Removed OnLoaded/OnUnloaded"/>
			<Member fullName="System.Void Windows.UI.Xaml.FrameworkElement.OnUnloaded()" reason="Removed OnLoaded/OnUnloaded"/>
			<Member fullName="System.Void Windows.UI.Xaml.Controls.Image.OnLoaded()" reason="Removed OnLoaded/OnUnloaded"/>
			<Member fullName="System.Void Windows.UI.Xaml.Controls.Image.OnUnloaded()" reason="Removed OnLoaded/OnUnloaded"/>
			<Member fullName="System.Void Windows.UI.Xaml.Controls.ProgressRing.OnLoaded()" reason="Removed OnLoaded/OnUnloaded"/>
			<Member fullName="System.Void Windows.UI.Xaml.Controls.ProgressRing.OnUnloaded()" reason="Removed OnLoaded/OnUnloaded"/>
			<Member fullName="System.Void Windows.UI.Xaml.Controls.ScrollContentPresenter.OnLoaded()" reason="Removed OnLoaded/OnUnloaded"/>
			<Member fullName="System.Void Windows.UI.Xaml.Controls.ScrollContentPresenter.OnUnloaded()" reason="Removed OnLoaded/OnUnloaded"/>
			<Member fullName="System.Void Windows.UI.Xaml.Controls.NativeListViewBase.OnLoaded()" reason="Removed OnLoaded/OnUnloaded"/>
			<Member fullName="System.Void Windows.UI.Xaml.Controls.NativeListViewBase.OnUnloaded()" reason="Removed OnLoaded/OnUnloaded"/>
			<Member fullName="System.Void Windows.UI.Xaml.Controls.NativePagedView.OnLoaded()" reason="Removed OnLoaded/OnUnloaded"/>
			<Member fullName="System.Void Windows.UI.Xaml.Controls.NativePagedView.OnUnloaded()" reason="Removed OnLoaded/OnUnloaded"/>
			<Member fullName="System.Void Windows.UI.Xaml.Controls.TextBoxView.OnLoaded()" reason="Removed OnLoaded/OnUnloaded"/>
			<Member fullName="System.Void Windows.UI.Xaml.Controls.TextBoxView.OnUnloaded()" reason="Removed OnLoaded/OnUnloaded"/>
			<Member fullName="System.Void Uno.UI.Controls.Legacy.GridView.OnLoaded()" reason="Removed OnLoaded/OnUnloaded"/>
			<Member fullName="System.Void Uno.UI.Controls.Legacy.GridView.OnUnloaded()" reason="Removed OnLoaded/OnUnloaded"/>
			<Member fullName="System.Void Uno.UI.Controls.Legacy.HorizontalGridView.OnLoaded()" reason="Removed OnLoaded/OnUnloaded"/>
			<Member fullName="System.Void Uno.UI.Controls.Legacy.HorizontalGridView.OnUnloaded()" reason="Removed OnLoaded/OnUnloaded"/>
			<Member fullName="System.Void Uno.UI.Controls.Legacy.HorizontalListView.OnLoaded()" reason="Removed OnLoaded/OnUnloaded"/>
			<Member fullName="System.Void Uno.UI.Controls.Legacy.HorizontalListView.OnUnloaded()" reason="Removed OnLoaded/OnUnloaded"/>
			<Member fullName="System.Void Uno.UI.Controls.Legacy.ListView.OnLoaded()" reason="Removed OnLoaded/OnUnloaded"/>
			<Member fullName="System.Void Uno.UI.Controls.Legacy.ListView.OnUnloaded()" reason="Removed OnLoaded/OnUnloaded"/>
			<Member fullName="System.Void Windows.UI.Xaml.FrameworkElement.OnLoaded()" reason="Removed OnLoaded/OnUnloaded"/>
			<Member fullName="System.Void Windows.UI.Xaml.FrameworkElement.OnUnloaded()" reason="Removed OnLoaded/OnUnloaded"/>
			<Member fullName="System.Void Windows.UI.Xaml.FrameworkElement.OnLoaded()" reason="Removed OnLoaded/OnUnloaded"/>
			<Member fullName="System.Void Windows.UI.Xaml.FrameworkElement.OnUnloaded()" reason="Removed OnLoaded/OnUnloaded"/>
			<Member fullName="System.Void Windows.UI.Xaml.Controls.Image.OnLoaded()" reason="Removed OnLoaded/OnUnloaded"/>
			<Member fullName="System.Void Windows.UI.Xaml.Controls.Image.OnUnloaded()" reason="Removed OnLoaded/OnUnloaded"/>
			<Member fullName="System.Void Windows.UI.Xaml.Controls.ProgressRing.OnLoaded()" reason="Removed OnLoaded/OnUnloaded"/>
			<Member fullName="System.Void Windows.UI.Xaml.Controls.ProgressRing.OnUnloaded()" reason="Removed OnLoaded/OnUnloaded"/>
			<Member fullName="System.Void Windows.UI.Xaml.Controls.ScrollContentPresenter.OnLoaded()" reason="Removed OnLoaded/OnUnloaded"/>
			<Member fullName="System.Void Windows.UI.Xaml.Controls.ScrollContentPresenter.OnUnloaded()" reason="Removed OnLoaded/OnUnloaded"/>
			<Member fullName="System.Void Windows.UI.Xaml.Controls.NativeListViewBase.OnLoaded()" reason="Removed OnLoaded/OnUnloaded"/>
			<Member fullName="System.Void Windows.UI.Xaml.Controls.NativeListViewBase.OnUnloaded()" reason="Removed OnLoaded/OnUnloaded"/>
			<Member fullName="System.Void Windows.UI.Xaml.Controls.Picker.OnLoaded()" reason="Removed OnLoaded/OnUnloaded"/>
			<Member fullName="System.Void Windows.UI.Xaml.Controls.Picker.OnUnloaded()" reason="Removed OnLoaded/OnUnloaded"/>
			<Member fullName="System.Void Windows.UI.Xaml.Controls.MultilineTextBoxView.OnLoaded()" reason="Removed OnLoaded/OnUnloaded"/>
			<Member fullName="System.Void Windows.UI.Xaml.Controls.MultilineTextBoxView.OnUnloaded()" reason="Removed OnLoaded/OnUnloaded"/>
			<Member fullName="System.Void Windows.UI.Xaml.Controls.SinglelineTextBoxView.OnLoaded()" reason="Removed OnLoaded/OnUnloaded"/>
			<Member fullName="System.Void Windows.UI.Xaml.Controls.SinglelineTextBoxView.OnUnloaded()" reason="Removed OnLoaded/OnUnloaded"/>
			<Member fullName="System.Void Uno.UI.Controls.Legacy.ListViewBase.OnLoaded()" reason="Removed OnLoaded/OnUnloaded"/>
			<Member fullName="System.Void Uno.UI.Controls.Legacy.ListViewBase.OnUnloaded()" reason="Removed OnLoaded/OnUnloaded"/>
			<Member fullName="System.Void Windows.UI.Xaml.FrameworkElement.OnLoaded()" reason="Removed OnLoaded/OnUnloaded"/>
			<Member fullName="System.Void Windows.UI.Xaml.FrameworkElement.OnUnloaded()" reason="Removed OnLoaded/OnUnloaded"/>
			<Member fullName="System.Void Windows.UI.Xaml.Controls.Image.OnLoaded()" reason="Removed OnLoaded/OnUnloaded"/>
			<Member fullName="System.Void Windows.UI.Xaml.Controls.Image.OnUnloaded()" reason="Removed OnLoaded/OnUnloaded"/>
			<Member fullName="System.Void Windows.UI.Xaml.Controls.ScrollContentPresenter.OnLoaded()" reason="Removed OnLoaded/OnUnloaded"/>
			<Member fullName="System.Void Windows.UI.Xaml.Controls.ScrollContentPresenter.OnUnloaded()" reason="Removed OnLoaded/OnUnloaded"/>
			<Member fullName="System.Void Windows.UI.Xaml.Controls.SecureTextBoxView.OnLoaded()" reason="Removed OnLoaded/OnUnloaded"/>
			<Member fullName="System.Void Windows.UI.Xaml.Controls.SecureTextBoxView.OnUnloaded()" reason="Removed OnLoaded/OnUnloaded"/>
			<Member fullName="System.Void Windows.UI.Xaml.Controls.TextBoxView.OnLoaded()" reason="Removed OnLoaded/OnUnloaded"/>
			<Member fullName="System.Void Windows.UI.Xaml.Controls.TextBoxView.OnUnloaded()" reason="Removed OnLoaded/OnUnloaded"/>
			<!-- End OnLoaded/OnUnloaded removal -->

		  <!-- Begin remove IFrameworkElement -->
		  <Member
			  fullName="Windows.UI.Xaml.IFrameworkElement Windows.UI.Xaml.FrameworkElement.FindName(System.String name)"
			  reason="Removed public references to IFrameworkElement"/>
		  <Member
			  fullName="System.Collections.Generic.IList`1&lt;Windows.UI.Xaml.VisualStateGroup&gt; Windows.UI.Xaml.VisualStateManager.GetVisualStateGroups(Windows.UI.Xaml.IFrameworkElement obj)"
			  reason="Removed public references to IFrameworkElement"/>
		  <Member
			  fullName="System.Void Windows.UI.Xaml.VisualStateManager.SetVisualStateGroups(Windows.UI.Xaml.IFrameworkElement obj, System.Collections.Generic.IList`1&lt;Windows.UI.Xaml.VisualStateGroup&gt; value)"
			  reason="Removed public references to IFrameworkElement"/>
		  <Member
			  fullName="System.Boolean Windows.UI.Xaml.VisualStateManager.GoToStateCore(Windows.UI.Xaml.Controls.Control control, Windows.UI.Xaml.IFrameworkElement templateRoot, System.String stateName, Windows.UI.Xaml.VisualStateGroup group, Windows.UI.Xaml.VisualState state, System.Boolean useTransitions)"
			  reason="Removed public references to IFrameworkElement"/>
		  <Member
			  fullName="Windows.UI.Xaml.IFrameworkElement Windows.UI.Xaml.Controls.Control.GetTemplateRoot()"
			  reason="Removed public references to IFrameworkElement"/>
		  <Member
			  fullName="System.Void Windows.UI.Xaml.Controls.Panel.OnChildAdded(Windows.UI.Xaml.IFrameworkElement element)"
			  reason="Removed public references to IFrameworkElement"/>
		  <Member
			  fullName="Windows.UI.Xaml.IFrameworkElement Windows.UI.Xaml.Controls.NativeListViewBase.FindName(System.String name)"
			  reason="Removed public references to IFrameworkElement"/>
		  <Member
			  fullName="Windows.UI.Xaml.IFrameworkElement Windows.UI.Xaml.Controls.NativePagedView.FindName(System.String name)"
			  reason="Removed public references to IFrameworkElement"/>
		  <Member
			  fullName="Windows.UI.Xaml.IFrameworkElement Windows.UI.Xaml.Controls.PivotItemFragment.get_TemplatedParent()"
			  reason="Removed public references to IFrameworkElement"/>
		  <Member
			  fullName="System.Void Windows.UI.Xaml.Controls.PivotItemFragment.set_TemplatedParent(Windows.UI.Xaml.IFrameworkElement value)"
			  reason="Removed public references to IFrameworkElement"/>
		  <Member
			  fullName="Windows.UI.Xaml.IFrameworkElement Windows.UI.Xaml.Controls.TextBoxView.FindName(System.String name)"
			  reason="Removed public references to IFrameworkElement"/>
		  <Member
			  fullName="System.Void Windows.UI.Xaml.Automation.Peers.ButtonBaseAutomationPeer..ctor(Windows.UI.Xaml.IFrameworkElement buttonBase)"
			  reason="Removed public references to IFrameworkElement"/>
		  <Member
			  fullName="Windows.UI.Xaml.IFrameworkElement Windows.UI.Xaml.Automation.Peers.FrameworkElementAutomationPeer.get_Owner()"
			  reason="Removed public references to IFrameworkElement"/>
		  <Member
			  fullName="System.Void Windows.UI.Xaml.Automation.Peers.FrameworkElementAutomationPeer..ctor(Windows.UI.Xaml.IFrameworkElement element)"
			  reason="Removed public references to IFrameworkElement"/>
		  <Member
			  fullName="Windows.UI.Xaml.Automation.Peers.AutomationPeer Windows.UI.Xaml.Automation.Peers.FrameworkElementAutomationPeer.CreatePeerForIFrameworkElement(Windows.UI.Xaml.IFrameworkElement element)"
			  reason="Removed public references to IFrameworkElement"/>
		  <Member
			  fullName="Windows.UI.Xaml.Automation.Peers.AutomationPeer Windows.UI.Xaml.Automation.Peers.FrameworkElementAutomationPeer.FromIFrameworkElement(Windows.UI.Xaml.IFrameworkElement element)"
			  reason="Removed public references to IFrameworkElement"/>
		  <Member
			  fullName="System.Void Windows.UI.Xaml.Automation.Peers.ItemsControlAutomationPeer..ctor(Windows.UI.Xaml.IFrameworkElement e)"
			  reason="Removed public references to IFrameworkElement"/>
		  <Member
			  fullName="System.Void Uno.UI.FrameworkElementHelper.SetRenderPhase(Windows.UI.Xaml.IFrameworkElement target, System.Int32 phase)"
			  reason="Removed public references to IFrameworkElement"/>
		  <Member
			  fullName="System.Void Uno.UI.FrameworkElementHelper.SetBaseUri(Windows.UI.Xaml.IFrameworkElement target, System.String uri)"
			  reason="Removed public references to IFrameworkElement"/>
		  <Member
			  fullName="Windows.UI.Xaml.IFrameworkElement Uno.UI.Controls.Legacy.GridView.FindName(System.String name)"
			  reason="Removed public references to IFrameworkElement"/>
		  <Member
			  fullName="Windows.UI.Xaml.IFrameworkElement Uno.UI.Controls.Legacy.HorizontalGridView.FindName(System.String name)"
			  reason="Removed public references to IFrameworkElement"/>
		  <Member
			  fullName="Windows.UI.Xaml.IFrameworkElement Uno.UI.Controls.Legacy.HorizontalListView.FindName(System.String name)"
			  reason="Removed public references to IFrameworkElement"/>
		  <Member
			  fullName="Windows.UI.Xaml.IFrameworkElement Uno.UI.Controls.Legacy.ListView.FindName(System.String name)"
			  reason="Removed public references to IFrameworkElement"/>
		  <Member
			  fullName="Windows.UI.Xaml.IFrameworkElement Windows.UI.Xaml.Controls.Picker.FindName(System.String name)"
			  reason="Removed public references to IFrameworkElement"/>
		  <Member
			  fullName="Windows.UI.Xaml.IFrameworkElement Windows.UI.Xaml.Controls.MultilineTextBoxView.FindName(System.String name)"
			  reason="Removed public references to IFrameworkElement"/>
		  <Member
			  fullName="Windows.UI.Xaml.IFrameworkElement Windows.UI.Xaml.Controls.SinglelineTextBoxView.FindName(System.String name)"
			  reason="Removed public references to IFrameworkElement"/>
		  <Member
			  fullName="Windows.UI.Xaml.IFrameworkElement Uno.UI.Controls.Legacy.ListViewBase.FindName(System.String name)"
			  reason="Removed public references to IFrameworkElement"/>;
		  <Member
			  fullName="Windows.UI.Xaml.IFrameworkElement Windows.UI.Xaml.Controls.SecureTextBoxView.FindName(System.String name)"
			  reason="Removed public references to IFrameworkElement"/>

		  <Member
			  fullName="Windows.UI.Xaml.IUIElement Windows.UI.Xaml.Controls.Flyout.get_Content()"
			  reason="Removed IUIElement"/>
		  <Member
			  fullName="System.Void Windows.UI.Xaml.Controls.Flyout.set_Content(Windows.UI.Xaml.IUIElement value)"
			  reason="Removed IUIElement"/>
		  <Member
			  fullName="Windows.UI.Xaml.IUIElement Windows.UI.Xaml.Automation.AutomationProperties.GetLabeledBy(Windows.UI.Xaml.DependencyObject element)"
			  reason="Removed IUIElement"/>
		  <Member
			  fullName="System.Void Windows.UI.Xaml.Automation.AutomationProperties.SetLabeledBy(Windows.UI.Xaml.DependencyObject element, Windows.UI.Xaml.IUIElement value)"
			  reason="Removed IUIElement"/>

		  <Member
			  fullName="Android.Views.View Windows.UI.Xaml.Controls.Border.get_Child()"
			  reason="Removed references to native view"/>
		  <Member
			  fullName="System.Void Windows.UI.Xaml.Controls.Border.set_Child(Android.Views.View value)"
			  reason="Removed references to native view"/>
		  <Member
			  fullName="System.Void Windows.UI.Xaml.Controls.Border.OnChildChanged(Android.Views.View oldValue, Android.Views.View newValue)"
			  reason="Removed references to native view"/>
		  <Member
			  fullName="System.Void Windows.UI.Xaml.Controls.Panel.Add(Android.Views.View view)"
			  reason="Removed references to native view"/>
		  <Member
			  fullName="Android.Views.View Windows.UI.Xaml.Controls.SplitView.get_Content()"
			  reason="Removed references to native view"/>
		  <Member
			  fullName="System.Void Windows.UI.Xaml.Controls.SplitView.set_Content(Android.Views.View value)"
			  reason="Removed references to native view"/>
		  <Member
			  fullName="Android.Views.View Windows.UI.Xaml.Controls.SplitView.get_Pane()"
			  reason="Removed references to native view"/>
		  <Member
			  fullName="System.Void Windows.UI.Xaml.Controls.SplitView.set_Pane(Android.Views.View value)"
			  reason="Removed references to native view"/>
		  <Member
			  fullName="Android.Views.View Windows.UI.Xaml.Controls.PopupBase.get_Child()"
			  reason="Removed references to native view"/>
		  <Member
			  fullName="System.Void Windows.UI.Xaml.Controls.PopupBase.set_Child(Android.Views.View value)"
			  reason="Removed references to native view"/>
		  <Member
			  fullName="System.Void Windows.UI.Xaml.Controls.PopupBase.OnChildChanged(Android.Views.View oldChild, Android.Views.View newChild)"
			  reason="Removed references to native view"/>
		  <Member
			  fullName="System.Collections.Generic.List`1/Enumerator&lt;Android.Views.View&gt; Windows.UI.Xaml.Controls.UIElementCollection.GetEnumerator()"
			  reason="Removed references to native view"/>
		  <Member
			  fullName="Android.Views.View Uno.UI.Controls.BindableDrawerLayout.get_Content()"
			  reason="Removed references to native view"/>
		  <Member
			  fullName="System.Void Uno.UI.Controls.BindableDrawerLayout.set_Content(Android.Views.View value)"
			  reason="Removed references to native view"/>
		  <Member
			  fullName="System.Void Uno.UI.Controls.BindableDrawerLayout.OnContentChanged(Android.Views.View oldValue, Android.Views.View newValue)"
			  reason="Removed references to native view"/>
		  <Member
			  fullName="Android.Views.View Uno.UI.Controls.BindableDrawerLayout.get_RightPane()"
			  reason="Removed references to native view"/>
		  <Member
			  fullName="System.Void Uno.UI.Controls.BindableDrawerLayout.set_RightPane(Android.Views.View value)"
			  reason="Removed references to native view"/>
		  <Member
			  fullName="System.Void Uno.UI.Controls.BindableDrawerLayout.OnRightPaneChanged(Android.Views.View oldValue, Android.Views.View newValue)"
			  reason="Removed references to native view"/>
		  <Member
			  fullName="Android.Views.View Uno.UI.Controls.BindableDrawerLayout.get_LeftPane()"
			  reason="Removed references to native view"/>
		  <Member
			  fullName="System.Void Uno.UI.Controls.BindableDrawerLayout.set_LeftPane(Android.Views.View value)"
			  reason="Removed references to native view"/>
		  <Member
			  fullName="System.Void Uno.UI.Controls.BindableDrawerLayout.OnLeftPaneChanged(Android.Views.View oldValue, Android.Views.View newValue)"
			  reason="Removed references to native view"/>

		  <Member
			  fullName="UIKit.UIView Windows.UI.Xaml.Controls.Border.get_Child()"
			  reason="Removed references to native view"/>
		  <Member
			  fullName="System.Void Windows.UI.Xaml.Controls.Border.set_Child(UIKit.UIView value)"
			  reason="Removed references to native view"/>
		  <Member
			  fullName="System.Void Windows.UI.Xaml.Controls.Border.OnChildChanged(UIKit.UIView oldValue, UIKit.UIView newValue)"
			  reason="Removed references to native view"/>
		  <Member
			  fullName="UIKit.UIView Windows.UI.Xaml.Controls.SplitView.get_Content()"
			  reason="Removed references to native view"/>
		  <Member
			  fullName="System.Void Windows.UI.Xaml.Controls.SplitView.set_Content(UIKit.UIView value)"
			  reason="Removed references to native view"/>
		  <Member
			  fullName="UIKit.UIView Windows.UI.Xaml.Controls.SplitView.get_Pane()"
			  reason="Removed references to native view"/>
		  <Member
			  fullName="System.Void Windows.UI.Xaml.Controls.SplitView.set_Pane(UIKit.UIView value)"
			  reason="Removed references to native view"/>
		  <Member
			  fullName="UIKit.UIView Windows.UI.Xaml.Controls.UserControl.get_Content()"
			  reason="Removed references to native view"/>
		  <Member
			  fullName="System.Void Windows.UI.Xaml.Controls.UserControl.set_Content(UIKit.UIView value)"
			  reason="Removed references to native view"/>
		  <Member
			  fullName="UIKit.UIView Windows.UI.Xaml.Controls.PopupBase.get_Child()"
			  reason="Removed references to native view"/>
		  <Member
			  fullName="System.Void Windows.UI.Xaml.Controls.PopupBase.set_Child(UIKit.UIView value)"
			  reason="Removed references to native view"/>
		  <Member
			  fullName="System.Void Windows.UI.Xaml.Controls.PopupBase.OnChildChanged(UIKit.UIView oldChild, UIKit.UIView newChild)"
			  reason="Removed references to native view"/>
		  <Member
			  fullName="System.Collections.Generic.List`1/Enumerator&lt;UIKit.UIView&gt; Windows.UI.Xaml.Controls.UIElementCollection.GetEnumerator()"
			  reason="Removed references to native view"/>

		  <Member
			  fullName="AppKit.NSView Windows.UI.Xaml.Controls.Border.get_Child()"
			  reason="Removed references to native view"/>
		  <Member
			  fullName="System.Void Windows.UI.Xaml.Controls.Border.set_Child(AppKit.NSView value)"
			  reason="Removed references to native view"/>
		  <Member
			  fullName="System.Void Windows.UI.Xaml.Controls.Border.OnChildChanged(AppKit.NSView oldValue, AppKit.NSView newValue)"
			  reason="Removed references to native view"/>
		  <Member
			  fullName="AppKit.NSView Windows.UI.Xaml.Controls.UserControl.get_Content()"
			  reason="Removed references to native view"/>
		  <Member
			  fullName="System.Void Windows.UI.Xaml.Controls.UserControl.set_Content(AppKit.NSView value)"
			  reason="Removed references to native view"/>
		  <Member
			  fullName="AppKit.NSView Windows.UI.Xaml.Controls.PopupBase.get_Child()"
			  reason="Removed references to native view"/>
		  <Member
			  fullName="System.Void Windows.UI.Xaml.Controls.PopupBase.set_Child(AppKit.NSView value)"
			  reason="Removed references to native view"/>
		  <Member
			  fullName="System.Void Windows.UI.Xaml.Controls.PopupBase.OnChildChanged(AppKit.NSView oldChild, AppKit.NSView newChild)"
			  reason="Removed references to native view"/>
		  <Member
			  fullName="System.Collections.Generic.List`1/Enumerator&lt;AppKit.NSView&gt; Windows.UI.Xaml.Controls.UIElementCollection.GetEnumerator()"
			  reason="Removed references to native view"/>

		  <Member
			  fullName="Windows.UI.Xaml.FrameworkElement Windows.UI.Xaml.Controls.PopupBase.get_Child()"
			  reason="Property type corrected from FrameworkElement to UIElement as part of native views clean-up"/>
		  <Member
			  fullName="System.Void Windows.UI.Xaml.Controls.PopupBase.set_Child(Windows.UI.Xaml.FrameworkElement value)"
			  reason="Property type corrected from FrameworkElement to UIElement as part of native views clean-up"/>
		  <Member
			  fullName="System.Void Windows.UI.Xaml.Controls.PopupBase.OnChildChanged(Windows.UI.Xaml.FrameworkElement oldChild, Windows.UI.Xaml.FrameworkElement newChild)"
			  reason="Property type corrected from FrameworkElement to UIElement as part of native views clean-up"/>

		  <Member
			  fullName="System.Object Uno.UI.Controls.BindableProgressBar.get_DataContext()"
			  reason="Since ProgressRing no longer inherits from this type, DataContext no longer implements IDataContextProvider.DataContext, and it is therefore no longer flagged as a virtual method, which is picked up as a binary breaking change"/>
		  <Member
			  fullName="System.Void Uno.UI.Controls.BindableProgressBar.set_DataContext(System.Object value)"
			  reason="ProgressRing no longer inherits from this type, so this method is no longer implementing interface"/>
		  <Member
			  fullName="Windows.UI.Xaml.DependencyObject Uno.UI.Controls.BindableProgressBar.get_TemplatedParent()"
			  reason="ProgressRing no longer inherits from this type, so this method is no longer implementing interface"/>
		  <Member
			  fullName="System.Void Uno.UI.Controls.BindableProgressBar.set_TemplatedParent(Windows.UI.Xaml.DependencyObject value)"
			  reason="ProgressRing no longer inherits from this type, so this method is no longer implementing interface"/>

		  <Member
			  fullName="System.Object Uno.UI.Views.Controls.BindableUIActivityIndicatorView.get_DataContext()"
			  reason="ProgressRing no longer inherits from this type, so this method is no longer implementing interface"/>
		  <Member
			  fullName="System.Void Uno.UI.Views.Controls.BindableUIActivityIndicatorView.set_DataContext(System.Object value)"
			  reason="ProgressRing no longer inherits from this type, so this method is no longer implementing interface"/>
		  <Member
			  fullName="Windows.UI.Xaml.DependencyObject Uno.UI.Views.Controls.BindableUIActivityIndicatorView.get_TemplatedParent()"
			  reason="ProgressRing no longer inherits from this type, so this method is no longer implementing interface"/>
		  <Member
			  fullName="System.Void Uno.UI.Views.Controls.BindableUIActivityIndicatorView.set_TemplatedParent(Windows.UI.Xaml.DependencyObject value)"
			  reason="ProgressRing no longer inherits from this type, so this method is no longer implementing interface"/>
		  <!-- End remove IFrameworkElement -->

			<!-- Begin Skia Import -->
			<Member fullName="Windows.UI.Xaml.Wasm.SvgElement Windows.UI.Xaml.Shapes.Shape.GetMainSvgElement()" reason="reference API does not contain this API" />
			<Member fullName="Windows.UI.Xaml.UIElement Windows.UI.Xaml.UIElement.FindFirstChild()" reason="reference API does not contain this API" />
			<Member fullName="Windows.UI.Xaml.Media.Brush Windows.UI.Xaml.Controls.TextBoxView.get_Foreground()" reason="reference API does not contain this API" />
			<Member fullName="Windows.UI.Xaml.FrameworkElement Uno.UI.Extensions.UIElementExtensions.GetTopLevelParent(Windows.UI.Xaml.UIElement view)" reason="reference API does not contain this API" />
			<Member fullName="Windows.UI.Xaml.Documents.NavigationTarget Windows.UI.Xaml.Documents.Hyperlink.get_NavigationTarget()" reason="reference API does not contain this API" />
			<Member fullName="Windows.UI.Xaml.Documents.Inline Windows.UI.Xaml.Documents.InlineCollection.get_Item(System.Int32 index)" reason="reference API does not contain this API" />
			<Member fullName="Windows.UI.Xaml.DependencyProperty Windows.UI.Xaml.Controls.TimePicker.get_TimeProperty()" reason="reference API does not contain this API" />
			<Member fullName="Windows.UI.Xaml.DependencyProperty Windows.UI.Xaml.Controls.TimePicker.get_MinuteIncrementProperty()" reason="reference API does not contain this API" />
			<Member fullName="Windows.UI.Xaml.DependencyProperty Windows.UI.Xaml.Controls.Control.get_IsEnabledProperty()" reason="reference API does not contain this API" />
			<Member fullName="Windows.UI.Xaml.Controls.UIElementCollection Windows.UI.Xaml.Shapes.Shape.get_SvgChildren()" reason="reference API does not contain this API" />
			<Member fullName="Windows.UI.Composition.Compositor Windows.UI.Composition.Compositor.get_Current()" reason="reference API does not contain this API" />
			<Member fullName="Windows.Foundation.Size Windows.UI.Xaml.UIElement.MeasureView(Windows.Foundation.Size availableSize)" reason="reference API does not contain this API" />
			<Member fullName="Windows.Foundation.Size Windows.UI.Xaml.UIElement.get_AvailableMeasureSize()" reason="reference API does not contain this API" />
			<Member fullName="Windows.Foundation.Rect Windows.UI.Xaml.UIElement.get_Arranged()" reason="reference API does not contain this API" />
			<Member fullName="Windows.Foundation.Point Windows.UI.Xaml.UIElement.get_RenderTransformOrigin()" reason="reference API does not contain this API" />
			<Member fullName="Windows.Foundation.Point Windows.UI.Xaml.IFrameworkElement.get_RenderTransformOrigin()" reason="reference API does not contain this API" />
			<Member fullName="System.Void Windows.UI.Xaml.Window.Resize(System.Double width, System.Double height)" reason="reference API does not contain this API" />
			<Member fullName="System.Void Windows.UI.Xaml.UIElement.set_RequestedDesiredSize(System.Nullable`1&lt;Windows.Foundation.Size&gt; value)" reason="reference API does not contain this API" />
			<Member fullName="System.Void Windows.UI.Xaml.UIElement.set_RenderTransformOrigin(Windows.Foundation.Point value)" reason="reference API does not contain this API" />
			<Member fullName="System.Void Windows.UI.Xaml.UIElement.set_MeasureCallCount(System.Int32 value)" reason="reference API does not contain this API" />
			<Member fullName="System.Void Windows.UI.Xaml.UIElement.set_DesiredSizeSelector(System.Func`2&lt;Windows.Foundation.Size,Windows.Foundation.Size&gt; value)" reason="reference API does not contain this API" />
			<Member fullName="System.Void Windows.UI.Xaml.UIElement.set_AvailableMeasureSize(Windows.Foundation.Size value)" reason="reference API does not contain this API" />
			<Member fullName="System.Void Windows.UI.Xaml.UIElement.set_Arranged(Windows.Foundation.Rect value)" reason="reference API does not contain this API" />
			<Member fullName="System.Void Windows.UI.Xaml.UIElement.set_ArrangeCallCount(System.Int32 value)" reason="reference API does not contain this API" />
			<Member fullName="System.Void Windows.UI.Xaml.UIElement.ClearChildren()" reason="reference API does not contain this API" />
			<Member fullName="System.Void Windows.UI.Xaml.UIElement.AddChild(Windows.UI.Xaml.UIElement child, System.Nullable`1&lt;System.Int32&gt; index)" reason="reference API does not contain this API" />
			<Member fullName="System.Void Windows.UI.Xaml.UIElement..ctor(System.String htmlTag, System.Boolean isSvg)" reason="reference API does not contain this API" />
			<Member fullName="System.Void Windows.UI.Xaml.Shapes.Shape.OnChildrenChanged()" reason="reference API does not contain this API" />
			<Member fullName="System.Void Windows.UI.Xaml.Shapes.Shape.InitCommonShapeProperties()" reason="reference API does not contain this API" />
			<Member fullName="System.Void Windows.UI.Xaml.Input.FocusManager.ReceiveFocusNative(System.Int32 handle)" reason="reference API does not contain this API" />
			<Member fullName="System.Void Windows.UI.Xaml.IFrameworkElement.set_RenderTransformOrigin(Windows.Foundation.Point value)" reason="reference API does not contain this API" />
			<Member fullName="System.Void Windows.UI.Xaml.FrameworkElement.SetCornerRadius(Windows.UI.Xaml.CornerRadius cornerRadius)" reason="reference API does not contain this API" />
			<Member fullName="System.Void Windows.UI.Xaml.FrameworkElement.SetBorder(Windows.UI.Xaml.Thickness thickness, Windows.UI.Xaml.Media.Brush brush, Windows.UI.Xaml.CornerRadius cornerRadius)" reason="reference API does not contain this API" />
			<Member fullName="System.Void Windows.UI.Xaml.FrameworkElement.remove_Loading(Windows.UI.Xaml.RoutedEventHandler value)" reason="reference API does not contain this API" />
			<Member fullName="System.Void Windows.UI.Xaml.FrameworkElement.remove_IsEnabledChanged(Windows.UI.Xaml.DependencyPropertyChangedEventHandler value)" reason="reference API does not contain this API" />
			<Member fullName="System.Void Windows.UI.Xaml.FrameworkElement.add_Loading(Windows.UI.Xaml.RoutedEventHandler value)" reason="reference API does not contain this API" />
			<Member fullName="System.Void Windows.UI.Xaml.FrameworkElement.add_IsEnabledChanged(Windows.UI.Xaml.DependencyPropertyChangedEventHandler value)" reason="reference API does not contain this API" />
			<Member fullName="System.Void Windows.UI.Xaml.FrameworkElement..ctor(System.String htmlTag, System.Boolean isSvg)" reason="reference API does not contain this API" />
			<Member fullName="System.Void Windows.UI.Xaml.Documents.TextElement..ctor(System.String htmlTag)" reason="reference API does not contain this API" />
			<Member fullName="System.Void Windows.UI.Xaml.Documents.Span..ctor(System.String htmlTag)" reason="reference API does not contain this API" />
			<Member fullName="System.Void Windows.UI.Xaml.Documents.InlineCollection.set_Item(System.Int32 index, Windows.UI.Xaml.Documents.Inline value)" reason="reference API does not contain this API" />
			<Member fullName="System.Void Windows.UI.Xaml.Documents.InlineCollection.RemoveAt(System.Int32 index)" reason="reference API does not contain this API" />
			<Member fullName="System.Void Windows.UI.Xaml.Documents.InlineCollection.Insert(System.Int32 index, Windows.UI.Xaml.Documents.Inline item)" reason="reference API does not contain this API" />
			<Member fullName="System.Void Windows.UI.Xaml.Documents.InlineCollection.CopyTo(Windows.UI.Xaml.Documents.Inline[] array, System.Int32 arrayIndex)" reason="reference API does not contain this API" />
			<Member fullName="System.Void Windows.UI.Xaml.Documents.InlineCollection.Clear()" reason="reference API does not contain this API" />
			<Member fullName="System.Void Windows.UI.Xaml.Documents.InlineCollection.Add(Windows.UI.Xaml.Documents.Inline item)" reason="reference API does not contain this API" />
			<Member fullName="System.Void Windows.UI.Xaml.Documents.InlineCollection..ctor(Windows.UI.Xaml.UIElement containerElement)" reason="reference API does not contain this API" />
			<Member fullName="System.Void Windows.UI.Xaml.Documents.Inline..ctor(System.String htmlTag)" reason="reference API does not contain this API" />
			<Member fullName="System.Void Windows.UI.Xaml.Documents.Hyperlink.set_NavigationTarget(Windows.UI.Xaml.Documents.NavigationTarget value)" reason="reference API does not contain this API" />
			<Member fullName="System.Void Windows.UI.Xaml.Controls.WebView.set_IsScrollEnabled(System.Boolean value)" reason="reference API does not contain this API" />
			<Member fullName="System.Void Windows.UI.Xaml.Controls.WebView.NavigateWithHttpRequestMessage(System.Net.Http.HttpRequestMessage requestMessage)" reason="reference API does not contain this API" />
			<Member fullName="System.Void Windows.UI.Xaml.Controls.WebView.Navigate(System.Uri uri)" reason="reference API does not contain this API" />
			<Member fullName="System.Void Windows.UI.Xaml.Controls.UIElementCollection..ctor(Windows.UI.Xaml.UIElement view)" reason="reference API does not contain this API" />
			<Member fullName="System.Void Windows.UI.Xaml.Controls.TextBoxView.set_SelectionStart(System.Int32 value)" reason="reference API does not contain this API" />
			<Member fullName="System.Void Windows.UI.Xaml.Controls.TextBoxView.set_SelectionEnd(System.Int32 value)" reason="reference API does not contain this API" />
			<Member fullName="System.Void Windows.UI.Xaml.Controls.TextBoxView.set_Foreground(Windows.UI.Xaml.Media.Brush value)" reason="reference API does not contain this API" />
			<Member fullName="System.Void Windows.UI.Xaml.Controls.TextBoxView..ctor(Windows.UI.Xaml.Controls.TextBox textBox, System.Boolean isMultiline)" reason="reference API does not contain this API" />
			<Member fullName="System.Void Windows.UI.Xaml.Controls.TextBox.SetIsPassword(System.Boolean isPassword)" reason="reference API does not contain this API" />
			<Member fullName="System.Void Windows.UI.Xaml.Controls.ScrollContentPresenter.ScrollTo(System.Nullable`1&lt;System.Double&gt; horizontalOffset, System.Nullable`1&lt;System.Double&gt; verticalOffset, System.Boolean disableAnimation)" reason="reference API does not contain this API" />
			<Member fullName="System.Void Windows.UI.Xaml.Controls.Primitives.ProgressRingTemplateSettings.set_MaxSideLength(System.Double value)" reason="reference API does not contain this API" />
			<Member fullName="System.Void Windows.UI.Xaml.Controls.Primitives.ProgressRingTemplateSettings.set_EllipseOffset(Windows.UI.Xaml.Thickness value)" reason="reference API does not contain this API" />
			<Member fullName="System.Void Windows.UI.Xaml.Controls.Primitives.ProgressRingTemplateSettings.set_EllipseDiameter(System.Double value)" reason="reference API does not contain this API" />
			<Member fullName="System.Void Windows.UI.Xaml.Controls.Panel.UpdateBorder()" reason="reference API does not contain this API" />
			<Member fullName="System.Void Windows.UI.Xaml.Controls.Panel.Add(Windows.UI.Xaml.UIElement view)" reason="reference API does not contain this API" />
			<Member fullName="System.Void Windows.UI.Xaml.Controls.Image.remove_ImageFailed(Windows.UI.Xaml.RoutedEventHandler value)" reason="reference API does not contain this API" />
			<Member fullName="System.Void Windows.UI.Xaml.Controls.Image.add_ImageFailed(Windows.UI.Xaml.RoutedEventHandler value)" reason="reference API does not contain this API" />
			<Member fullName="System.Void Windows.UI.Xaml.Controls.Control..ctor(System.String htmlTag)" reason="reference API does not contain this API" />
			<Member fullName="System.Void Windows.UI.Core.PointerEventArgs..ctor()" reason="reference API does not contain this API" />
			<Member fullName="System.Void Windows.UI.Composition.VisualCollection..ctor(Windows.UI.Composition.Visual owner)" reason="reference API does not contain this API" />
			<Member fullName="System.Void Windows.UI.Composition.Visual..ctor()" reason="reference API does not contain this API" />
			<Member fullName="System.Void Windows.UI.Composition.SpriteVisual..ctor()" reason="reference API does not contain this API" />
			<Member fullName="System.Void Windows.UI.Composition.ShapeVisual..ctor()" reason="reference API does not contain this API" />
			<Member fullName="System.Void Windows.UI.Composition.ScalarKeyFrameAnimation..ctor()" reason="reference API does not contain this API" />
			<Member fullName="System.Void Windows.UI.Composition.KeyFrameAnimation..ctor()" reason="reference API does not contain this API" />
			<Member fullName="System.Void Windows.UI.Composition.CompositionSpriteShape..ctor()" reason="reference API does not contain this API" />
			<Member fullName="System.Void Windows.UI.Composition.CompositionShapeCollection.set_IsReadOnly(System.Boolean value)" reason="reference API does not contain this API" />
			<Member fullName="System.Void Windows.UI.Composition.CompositionShapeCollection.set_Count(System.Int32 value)" reason="reference API does not contain this API" />
			<Member fullName="System.Void Windows.UI.Composition.CompositionShapeCollection..ctor()" reason="reference API does not contain this API" />
			<Member fullName="System.Void Windows.UI.Composition.CompositionScopedBatch..ctor(Windows.UI.Composition.CompositionBatchTypes batchType)" reason="reference API does not contain this API" />
			<Member fullName="System.Void Windows.UI.Composition.CompositionPathGeometry..ctor()" reason="reference API does not contain this API" />
			<Member fullName="System.Void Windows.UI.Composition.CompositionObject..ctor()" reason="reference API does not contain this API" />
			<Member fullName="System.Void Windows.UI.Composition.CompositionGeometry..ctor()" reason="reference API does not contain this API" />
			<Member fullName="System.Void Windows.UI.Composition.CompositionColorBrush..ctor()" reason="reference API does not contain this API" />
			<Member fullName="System.Void Windows.UI.Composition.CompositionBrush..ctor()" reason="reference API does not contain this API" />
			<Member fullName="System.Void Windows.UI.Composition.CompositionAnimation..ctor()" reason="reference API does not contain this API" />
			<Member fullName="System.Void Windows.Security.Credentials.PasswordVault..ctor()" reason="reference API does not contain this API" />
			<Member fullName="System.UInt32 Windows.UI.Xaml.Documents.InlineCollection.get_Size()" reason="reference API does not contain this API" />
			<Member fullName="System.Threading.Tasks.Task`1&lt;Windows.Devices.Geolocation.Geoposition&gt; Windows.Devices.Geolocation.Geolocator.GetGeopositionAsync(System.TimeSpan maximumAge, System.TimeSpan timeout)" reason="reference API does not contain this API" />
			<Member fullName="System.Threading.Tasks.Task`1&lt;Windows.Devices.Geolocation.Geoposition&gt; Windows.Devices.Geolocation.Geolocator.GetGeopositionAsync()" reason="reference API does not contain this API" />
			<Member fullName="System.Threading.Tasks.Task`1&lt;Windows.Devices.Geolocation.GeolocationAccessStatus&gt; Windows.Devices.Geolocation.Geolocator.RequestAccessAsync()" reason="reference API does not contain this API" />
			<Member fullName="System.Threading.Tasks.Task`1&lt;System.String&gt; Windows.UI.Xaml.Controls.WebView.InvokeScriptAsync(System.Threading.CancellationToken ct, System.String script, System.String[] arguments)" reason="reference API does not contain this API" />
			<Member fullName="System.Threading.Tasks.Task`1&lt;System.Boolean&gt; Windows.System.Launcher.LaunchUriPlatformAsync(System.Uri uri)" reason="reference API does not contain this API" />
			<Member fullName="System.String Windows.UI.Xaml.UIElement.get_HtmlTag()" reason="reference API does not contain this API" />
			<Member fullName="System.String Windows.UI.Text.FontWeight.ToCssString()" reason="reference API does not contain this API" />
			<Member fullName="System.String Windows.UI.Color.ToCssString()" reason="reference API does not contain this API" />
			<Member fullName="System.String Uno.UI.Helpers.Automation.SetDependencyPropertyValue(System.Int32 handle, System.String dependencyPropertyNameAndValue)" reason="reference API does not contain this API" />
			<Member fullName="System.String Uno.UI.Helpers.Automation.GetDependencyPropertyValue(System.Int32 handle, System.String propertyName)" reason="reference API does not contain this API" />
			<Member fullName="System.Nullable`1&lt;Windows.Foundation.Size&gt; Windows.UI.Xaml.UIElement.get_RequestedDesiredSize()" reason="reference API does not contain this API" />
			<Member fullName="System.IntPtr Windows.UI.Xaml.UIElement.get_HtmlId()" reason="reference API does not contain this API" />
			<Member fullName="System.Int32 Windows.UI.Xaml.UIElement.get_MeasureCallCount()" reason="reference API does not contain this API" />
			<Member fullName="System.Int32 Windows.UI.Xaml.UIElement.get_ArrangeCallCount()" reason="reference API does not contain this API" />
			<Member fullName="System.Int32 Windows.UI.Xaml.Documents.InlineCollection.IndexOf(Windows.UI.Xaml.Documents.Inline item)" reason="reference API does not contain this API" />
			<Member fullName="System.Int32 Windows.UI.Xaml.Documents.InlineCollection.get_Count()" reason="reference API does not contain this API" />
			<Member fullName="System.Int32 Windows.UI.Xaml.Controls.TextBoxView.get_SelectionStart()" reason="reference API does not contain this API" />
			<Member fullName="System.Int32 Windows.UI.Xaml.Controls.TextBoxView.get_SelectionEnd()" reason="reference API does not contain this API" />
			<Member fullName="System.Int32 Windows.Devices.Sensors.Magnetometer.DispatchReading(System.Single x, System.Single y, System.Single z)" reason="reference API does not contain this API" />
			<Member fullName="System.Int32 Windows.Devices.Sensors.Gyrometer.DispatchReading(System.Single x, System.Single y, System.Single z)" reason="reference API does not contain this API" />
			<Member fullName="System.Int32 Windows.Devices.Sensors.Accelerometer.DispatchReading(System.Single x, System.Single y, System.Single z)" reason="reference API does not contain this API" />
			<Member fullName="System.Int32 Windows.Devices.Geolocation.Geolocator.DispatchGeoposition(System.String serializedGeoposition, System.String requestId)" reason="reference API does not contain this API" />
			<Member fullName="System.Int32 Windows.Devices.Geolocation.Geolocator.DispatchError(System.String currentPositionRequestResult, System.String requestId)" reason="reference API does not contain this API" />
			<Member fullName="System.Int32 Windows.Devices.Geolocation.Geolocator.DispatchAccessRequest(System.String serializedAccessStatus)" reason="reference API does not contain this API" />
			<Member fullName="System.Func`2&lt;Windows.Foundation.Size,Windows.Foundation.Size&gt; Windows.UI.Xaml.UIElement.get_DesiredSizeSelector()" reason="reference API does not contain this API" />
			<Member fullName="System.Collections.IEnumerator Windows.UI.Xaml.Controls.Panel.GetEnumerator()" reason="reference API does not contain this API" />
			<Member fullName="System.Collections.Generic.IEnumerator`1&lt;Windows.UI.Xaml.Documents.Inline&gt; Windows.UI.Xaml.Documents.InlineCollection.GetEnumerator()" reason="reference API does not contain this API" />
			<Member fullName="System.Collections.Generic.IEnumerable`1&lt;Windows.UI.Xaml.UIElement&gt; Windows.UI.Xaml.UIElement.GetChildren()" reason="reference API does not contain this API" />
			<Member fullName="System.Collections.Generic.IEnumerable`1&lt;System.Object&gt; Uno.UI.ViewExtensions.GetChildren(System.Object group)" reason="reference API does not contain this API" />
			<Member fullName="System.Boolean Windows.UI.Xaml.UIElement.RemoveChild(Windows.UI.Xaml.UIElement child)" reason="reference API does not contain this API" />
			<Member fullName="System.Boolean Windows.UI.Xaml.UIElement.get_HtmlTagIsSvg()" reason="reference API does not contain this API" />
			<Member fullName="System.Boolean Windows.UI.Xaml.UIElement.DispatchEvent(System.Int32 handle, System.String eventName, System.String eventArgs)" reason="reference API does not contain this API" />
			<Member fullName="System.Boolean Windows.UI.Xaml.Documents.InlineCollection.Remove(Windows.UI.Xaml.Documents.Inline item)" reason="reference API does not contain this API" />
			<Member fullName="System.Boolean Windows.UI.Xaml.Documents.InlineCollection.get_IsReadOnly()" reason="reference API does not contain this API" />
			<Member fullName="System.Boolean Windows.UI.Xaml.Documents.InlineCollection.Contains(Windows.UI.Xaml.Documents.Inline item)" reason="reference API does not contain this API" />
			<Member fullName="System.Boolean Windows.UI.Xaml.Controls.WebView.get_IsScrollEnabled()" reason="reference API does not contain this API" />
			<Member fullName="System.Boolean Windows.UI.Xaml.Controls.Control.IsDelegatingFocusToTemplateChild()" reason="reference API does not contain this API" />
			<Member fullName="System.Boolean Windows.UI.Core.SystemNavigationManager.DispatchBackRequest()" reason="reference API does not contain this API" />

			<Member fullName="Android.Views.View Windows.UI.Composition.Visual.get_NativeOwner()" reason="reference API does not contain this API" />
			<Member fullName="UIKit.UIView Windows.UI.Composition.Visual.get_NativeOwner()" reason="reference API does not contain this API" />
			<Member fullName="System.Void Windows.UI.Composition.Visual.set_NativeOwner(Android.Views.View value)" reason="reference API does not contain this API" />
			<Member fullName="System.Void Windows.UI.Composition.Visual.set_NativeOwner(UIKit.UIView value)" reason="reference API does not contain this API" />
			<Member fullName="System.Void Windows.UI.Composition.Visual.set_NativeOwner(System.Object value)" reason="reference API does not contain this API" />
			<Member fullName="System.Object Windows.UI.Composition.Visual.get_NativeOwner()" reason="reference API does not contain this API" />
			<Member fullName="System.Boolean Windows.UI.Xaml.FrameworkElement.HasParent()" reason="reference API does not contain this API" />
			<Member fullName="CoreAnimation.CALayer Windows.UI.Composition.Visual.get_NativeLayer()" reason="reference API does not contain this API" />

			<Member fullName="System.Void Windows.UI.Xaml.Controls.WebView..ctor()" reason="reference API does not contain this API" />
			<Member fullName="System.Void Windows.Devices.Sensors.AccelerometerReading..ctor()" reason="reference API does not contain this API" />
			<Member fullName="System.Void Windows.Devices.Sensors.AccelerometerReadingChangedEventArgs..ctor()" reason="reference API does not contain this API" />
			<Member fullName="System.Void Windows.Devices.Sensors.AccelerometerShakenEventArgs..ctor()" reason="reference API does not contain this API" />

			<Member fullName="System.Void Windows.UI.Composition.CompositionShape..ctor()" reason="reference API does not contain this API" />
			<Member fullName="System.Void Windows.UI.Composition.CompositionSurfaceBrush..ctor()" reason="reference API does not contain this API" />
			<Member fullName="System.Void Windows.UI.Composition.CompositionClip..ctor()" reason="reference API does not contain this API" />
			<Member fullName="System.Void Windows.UI.Composition.CompositionGeometricClip..ctor()" reason="reference API does not contain this API" />
			<Member fullName="System.Void Windows.UI.Composition.InsetClip..ctor()" reason="reference API does not contain this API" />

			<!-- End Skia Import -->

			<Member
				fullName="System.Void Windows.Devices.Midi.MidiMessageReceivedEventArgs..ctor()"
				reason="UWP does not have this ctor" />
			<Member
				fullName="System.Void Windows.Devices.Midi.MidiOutPort..ctor()"
				reason="UWP does not have this ctor" />
			<Member
				fullName="System.Void Windows.Devices.Midi.MidiInPort..ctor()"
				reason="UWP does not have this ctor" />	
			<Member
				fullName="System.Void Windows.Devices.Enumeration.DeviceInformation..ctor()"
				reason="UWP does not have this ctor" />
			<Member
				fullName="System.Void Windows.Devices.Enumeration.DeviceInformationCollection..ctor()"
				reason="UWP does not have this ctor" />
			<Member
				fullName="System.Void Windows.Devices.Enumeration.DeviceInformationUpdate..ctor()"
				reason="UWP does not have this ctor" />
			<Member
				fullName="System.Void Windows.Devices.Enumeration.DeviceWatcher..ctor()"
				reason="UWP does not have this ctor" />
			<Member
				fullName="System.UInt32 Windows.Storage.Streams.InMemoryBuffer.get_Capacity()"
				reason="UWP does not have this method" />
			<Member
				fullName="System.UInt32 Windows.Storage.Streams.InMemoryBuffer.get_Length()"
				reason="UWP does not have this method" />
			<Member
				fullName="System.Void Windows.Storage.Streams.InMemoryBuffer.set_Length(System.UInt32 value)"
				reason="UWP does not have this method" />	   
			<Member
				fullName="System.Void Windows.UI.Core.Preview.SystemNavigationCloseRequestedPreviewEventArgs..ctor()"
				reason="This ctor does not exist in UWP"/>
			<Member
				fullName="System.Void Windows.UI.Core.Preview.SystemNavigationManagerPreview..ctor()"
				reason="This ctor does not exist in UWP"/> 
			<Member
				fullName="Windows.UI.Xaml.Controls.ScrollMode Windows.UI.Xaml.Controls.ListViewBaseScrollContentPresenter.get_HorizontalScrollMode()"
				reason="Not part of WinUI API"/>
			<Member
				fullName="System.Void Windows.UI.Xaml.Controls.ListViewBaseScrollContentPresenter.set_HorizontalScrollMode(Windows.UI.Xaml.Controls.ScrollMode value)"
				reason="Not part of WinUI API"/>
			<Member
				fullName="Windows.UI.Xaml.Controls.ScrollMode Windows.UI.Xaml.Controls.ListViewBaseScrollContentPresenter.get_VerticalScrollMode()"
				reason="Not part of WinUI API"/>
			<Member
				fullName="System.Void Windows.UI.Xaml.Controls.ListViewBaseScrollContentPresenter.set_VerticalScrollMode(Windows.UI.Xaml.Controls.ScrollMode value)"
				reason="Not part of WinUI API"/>
			</Methods>
		<Events>
			<!-- INPC on base view removal -->
		  <Member
			  fullName="System.ComponentModel.PropertyChangedEventHandler Uno.UI.Controls.BindableView::PropertyChanged"
			  reason="INPC is not defined in UWP/WinUI"/>
		  <Member
			  fullName="System.ComponentModel.PropertyChangedEventHandler Uno.UI.Controls.BindableUIView::PropertyChanged"
			  reason="INPC is not defined in UWP/WinUI"/>
		  <Member
			  fullName="System.ComponentModel.PropertyChangedEventHandler Uno.UI.Controls.BindableNSView::PropertyChanged"
			  reason="INPC is not defined in UWP/WinUI"/>
		</Events>

		<Properties>
			<!-- Styles overhaul -->
			<Member
				fullName="System.Func`2&lt;System.String,System.Object&gt; Windows.UI.Xaml.ResourceDictionary::DefaultResolver()"
				reason="Removed non-standard property that's no longer used by Xaml-generated code with new resources handling"/>
			<Member
				fullName="Windows.UI.Xaml.Style Windows.UI.Xaml.Documents.TextElement::Style()"
				reason="Removed unused non-standard property"/>
			<Member
				fullName="Windows.UI.Xaml.Style Windows.UI.Xaml.Controls.NativePage::Style()"
				reason="Removed unused non-standard property"/>
			<!-- ^^ Styles overhaul -->
			<Member 
				fullName="System.Int32 Windows.UI.Text.FontWeight::Weight()"
				reason="Changed from int to ushort to replicate uwp definition"/>	
			<Member
				fullName="System.Boolean Windows.UI.Xaml.Controls.MediaTransportControls::FastPlayFallbackBehaviour()"
				reason="Changed from boolean to Windows.UI.Xaml.Media.FastPlayFallbackBehaviour to replicate uwp definition"/>

			<!-- Begin remove IFrameworkElement -->
			<Member
				fullName="Windows.UI.Xaml.IFrameworkElement Windows.UI.Xaml.Controls.PivotItemFragment::TemplatedParent()"
				reason="Removed public references to IFrameworkElement"/>
			<Member
				fullName="Windows.UI.Xaml.IFrameworkElement Windows.UI.Xaml.Automation.Peers.FrameworkElementAutomationPeer::Owner()"
				reason="Removed public references to IFrameworkElement"/>

			<Member
				fullName="Windows.UI.Xaml.IUIElement Windows.UI.Xaml.Controls.Flyout::Content()"
				reason="Removed IUIElement"/>

			<Member
				fullName="Android.Views.View Windows.UI.Xaml.Controls.Border::Child()"
				reason="Removed references to native view"/>
			<Member
				fullName="Android.Views.View Windows.UI.Xaml.Controls.SplitView::Content()"
				reason="Removed references to native view"/>
			<Member
				fullName="Android.Views.View Windows.UI.Xaml.Controls.SplitView::Pane()"
				reason="Removed references to native view"/>
			<Member
				fullName="Android.Views.View Windows.UI.Xaml.Controls.PopupBase::Child()"
				reason="Removed references to native view"/>
			<Member
				fullName="Android.Views.View Uno.UI.Controls.BindableDrawerLayout::Content()"
				reason="Removed references to native view"/>
			<Member
				fullName="Android.Views.View Uno.UI.Controls.BindableDrawerLayout::RightPane()"
				reason="Removed references to native view"/>
			<Member
				fullName="Android.Views.View Uno.UI.Controls.BindableDrawerLayout::LeftPane()"
				reason="Removed references to native view"/>

			<Member
				fullName="UIKit.UIView Windows.UI.Xaml.Controls.Border::Child()"
				reason="Removed references to native view"/>
			<Member
				fullName="UIKit.UIView Windows.UI.Xaml.Controls.SplitView::Content()"
				reason="Removed references to native view"/>
			<Member
				fullName="UIKit.UIView Windows.UI.Xaml.Controls.SplitView::Pane()"
				reason="Removed references to native view"/>
			<Member
				fullName="UIKit.UIView Windows.UI.Xaml.Controls.UserControl::Content()"
				reason="Removed references to native view"/>
			<Member
				fullName="UIKit.UIView Windows.UI.Xaml.Controls.PopupBase::Child()"
				reason="Removed references to native view"/>

			<Member
				fullName="AppKit.NSView Windows.UI.Xaml.Controls.Border::Child()"
				reason="Removed references to native view"/>
			<Member
				fullName="AppKit.NSView Windows.UI.Xaml.Controls.UserControl::Content()"
				reason="Removed references to native view"/>
			<Member
				fullName="AppKit.NSView Windows.UI.Xaml.Controls.PopupBase::Child()"
				reason="Removed references to native view"/>
				
			<Member
				fullName="Windows.UI.Xaml.FrameworkElement Windows.UI.Xaml.Controls.PopupBase::Child()"
				reason="Property type corrected from FrameworkElement to UIElement as part of native views clean-up"/>
			<!-- End remove IFrameworkElement -->

			<!-- Begin Skia Import -->
			<Member fullName="Windows.UI.Xaml.Media.Brush Windows.UI.Xaml.Controls.TextBoxView::Foreground()" reason="Reference API does not contain this" />
			<Member fullName="Windows.UI.Xaml.Documents.NavigationTarget Windows.UI.Xaml.Documents.Hyperlink::NavigationTarget()" reason="Reference API does not contain this" />
			<Member fullName="Windows.UI.Xaml.Documents.Inline Windows.UI.Xaml.Documents.InlineCollection::Item(System.Int32)" reason="Reference API does not contain this" />
			<Member fullName="Windows.UI.Xaml.DependencyProperty Windows.UI.Xaml.Controls.TimePicker::TimeProperty()" reason="Reference API does not contain this" />
			<Member fullName="Windows.UI.Xaml.DependencyProperty Windows.UI.Xaml.Controls.TimePicker::MinuteIncrementProperty()" reason="Reference API does not contain this" />
			<Member fullName="Windows.UI.Xaml.DependencyProperty Windows.UI.Xaml.Controls.Control::IsEnabledProperty()" reason="Reference API does not contain this" />
			<Member fullName="Windows.UI.Xaml.Controls.UIElementCollection Windows.UI.Xaml.Shapes.Shape::SvgChildren()" reason="Reference API does not contain this" />
			<Member fullName="Windows.UI.Composition.Compositor Windows.UI.Composition.Compositor::Current()" reason="Reference API does not contain this" />
			<Member fullName="Windows.Foundation.Size Windows.UI.Xaml.UIElement::AvailableMeasureSize()" reason="Reference API does not contain this" />
			<Member fullName="Windows.Foundation.Rect Windows.UI.Xaml.UIElement::Arranged()" reason="Reference API does not contain this" />
			<Member fullName="Windows.Foundation.Point Windows.UI.Xaml.IFrameworkElement::RenderTransformOrigin()" reason="Reference API does not contain this" />
			<Member fullName="System.UInt32 Windows.UI.Xaml.Documents.InlineCollection::Size()" reason="Reference API does not contain this" />
			<Member fullName="System.String Windows.UI.Xaml.UIElement::HtmlTag()" reason="Reference API does not contain this" />
			<Member fullName="System.Nullable`1&lt;Windows.Foundation.Size&gt; Windows.UI.Xaml.UIElement::RequestedDesiredSize()" reason="Reference API does not contain this" />
			<Member fullName="System.IntPtr Windows.UI.Xaml.UIElement::HtmlId()" reason="Reference API does not contain this" />
			<Member fullName="System.Int32 Windows.UI.Xaml.UIElement::MeasureCallCount()" reason="Reference API does not contain this" />
			<Member fullName="System.Int32 Windows.UI.Xaml.UIElement::ArrangeCallCount()" reason="Reference API does not contain this" />
			<Member fullName="System.Int32 Windows.UI.Xaml.Documents.InlineCollection::Count()" reason="Reference API does not contain this" />
			<Member fullName="System.Int32 Windows.UI.Xaml.Controls.TextBoxView::SelectionStart()" reason="Reference API does not contain this" />
			<Member fullName="System.Int32 Windows.UI.Xaml.Controls.TextBoxView::SelectionEnd()" reason="Reference API does not contain this" />
			<Member fullName="System.Func`2&lt;Windows.Foundation.Size,Windows.Foundation.Size&gt; Windows.UI.Xaml.UIElement::DesiredSizeSelector()" reason="Reference API does not contain this" />
			<Member fullName="System.Boolean Windows.UI.Xaml.UIElement::HtmlTagIsSvg()" reason="Reference API does not contain this" />
			<Member fullName="System.Boolean Windows.UI.Xaml.Documents.InlineCollection::IsReadOnly()" reason="Reference API does not contain this" />
			<Member fullName="System.Boolean Windows.UI.Xaml.Controls.WebView::IsScrollEnabled()" reason="Reference API does not contain this" />

			<Member fullName="UIKit.UIView Windows.UI.Composition.Visual::NativeOwner()" reason="Reference API does not contain this" />
			<Member fullName="Android.Views.View Windows.UI.Composition.Visual::NativeOwner()" reason="Reference API does not contain this" />
			<Member fullName="Android.Views.View Windows.UI.Composition.Visual::NativeOwner()" reason="Reference API does not contain this" />
			<Member fullName="System.Object Windows.UI.Composition.Visual::NativeOwner()" reason="Reference API does not contain this" />
			<Member fullName="CoreAnimation.CALayer Windows.UI.Composition.Visual::NativeLayer()" reason="Reference API does not contain this" />
		  <!-- End Skia Import -->
			<Member
				fullName="System.UInt32 Windows.Storage.Streams.InMemoryBuffer::Length()"
				reason="Property not available in UWP"/>
			<Member
				fullName="System.UInt32 Windows.Storage.Streams.InMemoryBuffer::Capacity()"
				reason="Property not available in UWP"/>
			<Member
				fullName="Windows.UI.Xaml.Controls.ScrollMode Windows.UI.Xaml.Controls.ListViewBaseScrollContentPresenter::HorizontalScrollMode()"
				reason="Not part of WinUI API"/>
			<Member
				fullName="Windows.UI.Xaml.Controls.ScrollMode Windows.UI.Xaml.Controls.ListViewBaseScrollContentPresenter::VerticalScrollMode()"
				reason="Not part of WinUI API"/>
		</Properties>

		<Fields>
			<Member
				fullName="Windows.UI.Xaml.DependencyProperty Windows.UI.Xaml.Shapes.Shape::FillProperty"
				reason="Converted as property, as WinUI." />
			<Member
				fullName="Windows.UI.Xaml.DependencyProperty Windows.UI.Xaml.Shapes.Shape::StrokeProperty"
				reason="Converted as property, as WinUI." />
			<Member
				fullName="Windows.UI.Xaml.DependencyProperty Windows.UI.Xaml.Shapes.Shape::StrokeThicknessProperty"
				reason="Converted as property, as WinUI." />
			<Member
				fullName="Windows.UI.Xaml.DependencyProperty Windows.UI.Xaml.Shapes.Shape::StretchProperty"
				reason="Converted as property, as WinUI." />
			<Member
				fullName="Windows.UI.Xaml.DependencyProperty Windows.UI.Xaml.Shapes.Shape::StrokeDashArrayProperty"
				reason="Converted as property, as WinUI." />
			<!-- Styles overhaul -->
			<Member
				fullName="Windows.UI.Xaml.DependencyProperty Windows.UI.Xaml.Documents.TextElement::StyleProperty"
				reason="Removed unused non-standard DependencyProperty"/>
			<!-- ^^ Styles overhaul -->

			<!-- DP Fields to properties -->
			<Member fullName="Windows.UI.Xaml.DependencyProperty Microsoft.UI.Xaml.Media.RadialGradientBrush::CenterProperty" reason="DP declarations must be properties"/>
			<Member fullName="Windows.UI.Xaml.DependencyProperty Microsoft.UI.Xaml.Media.RadialGradientBrush::RadiusXProperty" reason="DP declarations must be properties"/>
			<Member fullName="Windows.UI.Xaml.DependencyProperty Microsoft.UI.Xaml.Media.RadialGradientBrush::RadiusYProperty" reason="DP declarations must be properties"/>
			<Member fullName="Windows.UI.Xaml.DependencyProperty Microsoft.UI.Xaml.Media.RadialGradientBrush::GradientOriginProperty" reason="DP declarations must be properties"/>
			<Member fullName="Windows.UI.Xaml.DependencyProperty Microsoft.UI.Xaml.Media.RadialGradientBrush::InterpolationSpaceProperty" reason="DP declarations must be properties"/>
			<Member fullName="Windows.UI.Xaml.DependencyProperty Microsoft.UI.Xaml.Controls.NumberBox::MinimumProperty" reason="DP declarations must be properties"/>
			<Member fullName="Windows.UI.Xaml.DependencyProperty Microsoft.UI.Xaml.Controls.NumberBox::MaximumProperty" reason="DP declarations must be properties"/>
			<Member fullName="Windows.UI.Xaml.DependencyProperty Microsoft.UI.Xaml.Controls.NumberBox::ValueProperty" reason="DP declarations must be properties"/>
			<Member fullName="Windows.UI.Xaml.DependencyProperty Microsoft.UI.Xaml.Controls.NumberBox::SmallChangeProperty" reason="DP declarations must be properties"/>
			<Member fullName="Windows.UI.Xaml.DependencyProperty Microsoft.UI.Xaml.Controls.NumberBox::LargeChangeProperty" reason="DP declarations must be properties"/>
			<Member fullName="Windows.UI.Xaml.DependencyProperty Microsoft.UI.Xaml.Controls.NumberBox::TextProperty" reason="DP declarations must be properties"/>
			<Member fullName="Windows.UI.Xaml.DependencyProperty Microsoft.UI.Xaml.Controls.NumberBox::HeaderProperty" reason="DP declarations must be properties"/>
			<Member fullName="Windows.UI.Xaml.DependencyProperty Microsoft.UI.Xaml.Controls.NumberBox::HeaderTemplateProperty" reason="DP declarations must be properties"/>
			<Member fullName="Windows.UI.Xaml.DependencyProperty Microsoft.UI.Xaml.Controls.NumberBox::PlaceholderTextProperty" reason="DP declarations must be properties"/>
			<Member fullName="Windows.UI.Xaml.DependencyProperty Microsoft.UI.Xaml.Controls.NumberBox::SelectionFlyoutProperty" reason="DP declarations must be properties"/>
			<Member fullName="Windows.UI.Xaml.DependencyProperty Microsoft.UI.Xaml.Controls.NumberBox::SelectionHighlightColorProperty" reason="DP declarations must be properties"/>
			<Member fullName="Windows.UI.Xaml.DependencyProperty Microsoft.UI.Xaml.Controls.NumberBox::TextReadingOrderProperty" reason="DP declarations must be properties"/>
			<Member fullName="Windows.UI.Xaml.DependencyProperty Microsoft.UI.Xaml.Controls.NumberBox::PreventKeyboardDisplayOnProgrammaticFocusProperty" reason="DP declarations must be properties"/>
			<Member fullName="Windows.UI.Xaml.DependencyProperty Microsoft.UI.Xaml.Controls.NumberBox::DescriptionProperty" reason="DP declarations must be properties"/>
			<Member fullName="Windows.UI.Xaml.DependencyProperty Microsoft.UI.Xaml.Controls.NumberBox::ValidationModeProperty" reason="DP declarations must be properties"/>
			<Member fullName="Windows.UI.Xaml.DependencyProperty Microsoft.UI.Xaml.Controls.NumberBox::SpinButtonPlacementModeProperty" reason="DP declarations must be properties"/>
			<Member fullName="Windows.UI.Xaml.DependencyProperty Microsoft.UI.Xaml.Controls.NumberBox::IsWrapEnabledProperty" reason="DP declarations must be properties"/>
			<Member fullName="Windows.UI.Xaml.DependencyProperty Microsoft.UI.Xaml.Controls.NumberBox::AcceptsExpressionProperty" reason="DP declarations must be properties"/>
			<Member fullName="Windows.UI.Xaml.DependencyProperty Microsoft.UI.Xaml.Controls.NumberBox::NumberFormatterProperty" reason="DP declarations must be properties"/>
			<Member fullName="Windows.UI.Xaml.DependencyProperty Microsoft.UI.Xaml.Controls.ProgressRing::IsActiveProperty" reason="DP declarations must be properties"/>
			<Member fullName="Windows.UI.Xaml.DependencyProperty Microsoft.UI.Xaml.Controls.TwoPaneView::Pane1Property" reason="DP declarations must be properties"/>
			<Member fullName="Windows.UI.Xaml.DependencyProperty Microsoft.UI.Xaml.Controls.TwoPaneView::Pane2Property" reason="DP declarations must be properties"/>
			<Member fullName="Windows.UI.Xaml.DependencyProperty Microsoft.UI.Xaml.Controls.TwoPaneView::Pane1LengthProperty" reason="DP declarations must be properties"/>
			<Member fullName="Windows.UI.Xaml.DependencyProperty Microsoft.UI.Xaml.Controls.TwoPaneView::Pane2LengthProperty" reason="DP declarations must be properties"/>
			<Member fullName="Windows.UI.Xaml.DependencyProperty Microsoft.UI.Xaml.Controls.TwoPaneView::PanePriorityProperty" reason="DP declarations must be properties"/>
			<Member fullName="Windows.UI.Xaml.DependencyProperty Microsoft.UI.Xaml.Controls.TwoPaneView::ModeProperty" reason="DP declarations must be properties"/>
			<Member fullName="Windows.UI.Xaml.DependencyProperty Microsoft.UI.Xaml.Controls.TwoPaneView::WideModeConfigurationProperty" reason="DP declarations must be properties"/>
			<Member fullName="Windows.UI.Xaml.DependencyProperty Microsoft.UI.Xaml.Controls.TwoPaneView::TallModeConfigurationProperty" reason="DP declarations must be properties"/>
			<Member fullName="Windows.UI.Xaml.DependencyProperty Microsoft.UI.Xaml.Controls.TwoPaneView::MinWideModeWidthProperty" reason="DP declarations must be properties"/>
			<Member fullName="Windows.UI.Xaml.DependencyProperty Microsoft.UI.Xaml.Controls.TwoPaneView::MinTallModeHeightProperty" reason="DP declarations must be properties"/>
			<Member fullName="Windows.UI.Xaml.DependencyProperty Windows.UI.Xaml.AdaptiveTrigger::MinWindowHeightProperty" reason="DP declarations must be properties"/>
			<Member fullName="Windows.UI.Xaml.DependencyProperty Windows.UI.Xaml.AdaptiveTrigger::MinWindowWidthProperty" reason="DP declarations must be properties"/>
			<Member fullName="Windows.UI.Xaml.DependencyProperty Windows.UI.Xaml.FrameworkElement::StyleProperty" reason="DP declarations must be properties"/>
			<Member fullName="Windows.UI.Xaml.DependencyProperty Windows.UI.Xaml.FrameworkElement::StretchAffectsMeasureProperty" reason="DP declarations must be properties"/>
			<Member fullName="Windows.UI.Xaml.DependencyProperty Windows.UI.Xaml.FrameworkElement::BackgroundProperty" reason="DP declarations must be properties"/>
			<Member fullName="Windows.UI.Xaml.DependencyProperty Windows.UI.Xaml.FrameworkElement::IsEnabledProperty" reason="DP declarations must be properties"/>
			<Member fullName="Windows.UI.Xaml.DependencyProperty Windows.UI.Xaml.FrameworkElement::NameProperty" reason="DP declarations must be properties"/>
			<Member fullName="Windows.UI.Xaml.DependencyProperty Windows.UI.Xaml.FrameworkElement::MarginProperty" reason="DP declarations must be properties"/>
			<Member fullName="Windows.UI.Xaml.DependencyProperty Windows.UI.Xaml.FrameworkElement::HorizontalAlignmentProperty" reason="DP declarations must be properties"/>
			<Member fullName="Windows.UI.Xaml.DependencyProperty Windows.UI.Xaml.FrameworkElement::VerticalAlignmentProperty" reason="DP declarations must be properties"/>
			<Member fullName="Windows.UI.Xaml.DependencyProperty Windows.UI.Xaml.FrameworkElement::WidthProperty" reason="DP declarations must be properties"/>
			<Member fullName="Windows.UI.Xaml.DependencyProperty Windows.UI.Xaml.FrameworkElement::HeightProperty" reason="DP declarations must be properties"/>
			<Member fullName="Windows.UI.Xaml.DependencyProperty Windows.UI.Xaml.FrameworkElement::MinWidthProperty" reason="DP declarations must be properties"/>
			<Member fullName="Windows.UI.Xaml.DependencyProperty Windows.UI.Xaml.FrameworkElement::MinHeightProperty" reason="DP declarations must be properties"/>
			<Member fullName="Windows.UI.Xaml.DependencyProperty Windows.UI.Xaml.FrameworkElement::MaxWidthProperty" reason="DP declarations must be properties"/>
			<Member fullName="Windows.UI.Xaml.DependencyProperty Windows.UI.Xaml.FrameworkElement::MaxHeightProperty" reason="DP declarations must be properties"/>
			<Member fullName="Windows.UI.Xaml.DependencyProperty Windows.UI.Xaml.FrameworkElement::TransitionsProperty" reason="DP declarations must be properties"/>
			<Member fullName="Windows.UI.Xaml.DependencyProperty Windows.UI.Xaml.FrameworkElement::TagProperty" reason="DP declarations must be properties"/>
			<Member fullName="Windows.UI.Xaml.DependencyProperty Windows.UI.Xaml.FrameworkTemplate::DataContextProperty" reason="DP declarations must be properties"/>
			<Member fullName="Windows.UI.Xaml.DependencyProperty Windows.UI.Xaml.FrameworkTemplate::TemplatedParentProperty" reason="DP declarations must be properties"/>
			<Member fullName="Windows.UI.Xaml.DependencyProperty Windows.UI.Xaml.PropertyPath::DataContextProperty" reason="DP declarations must be properties"/>
			<Member fullName="Windows.UI.Xaml.DependencyProperty Windows.UI.Xaml.PropertyPath::TemplatedParentProperty" reason="DP declarations must be properties"/>
			<Member fullName="Windows.UI.Xaml.DependencyProperty Windows.UI.Xaml.ResourceDictionary::DataContextProperty" reason="DP declarations must be properties"/>
			<Member fullName="Windows.UI.Xaml.DependencyProperty Windows.UI.Xaml.ResourceDictionary::TemplatedParentProperty" reason="DP declarations must be properties"/>
			<Member fullName="Windows.UI.Xaml.DependencyProperty Windows.UI.Xaml.SetterBase::DataContextProperty" reason="DP declarations must be properties"/>
			<Member fullName="Windows.UI.Xaml.DependencyProperty Windows.UI.Xaml.SetterBase::TemplatedParentProperty" reason="DP declarations must be properties"/>
			<Member fullName="Windows.UI.Xaml.DependencyProperty Windows.UI.Xaml.StateTriggerBase::DataContextProperty" reason="DP declarations must be properties"/>
			<Member fullName="Windows.UI.Xaml.DependencyProperty Windows.UI.Xaml.StateTriggerBase::TemplatedParentProperty" reason="DP declarations must be properties"/>
			<Member fullName="Windows.UI.Xaml.DependencyProperty Windows.UI.Xaml.Style::DataContextProperty" reason="DP declarations must be properties"/>
			<Member fullName="Windows.UI.Xaml.DependencyProperty Windows.UI.Xaml.Style::TemplatedParentProperty" reason="DP declarations must be properties"/>
			<Member fullName="Windows.UI.Xaml.DependencyProperty Windows.UI.Xaml.TriggerAction::DataContextProperty" reason="DP declarations must be properties"/>
			<Member fullName="Windows.UI.Xaml.DependencyProperty Windows.UI.Xaml.TriggerAction::TemplatedParentProperty" reason="DP declarations must be properties"/>
			<Member fullName="Windows.UI.Xaml.DependencyProperty Windows.UI.Xaml.TriggerBase::DataContextProperty" reason="DP declarations must be properties"/>
			<Member fullName="Windows.UI.Xaml.DependencyProperty Windows.UI.Xaml.TriggerBase::TemplatedParentProperty" reason="DP declarations must be properties"/>
			<Member fullName="Windows.UI.Xaml.DependencyProperty Windows.UI.Xaml.UIElement::ClipProperty" reason="DP declarations must be properties"/>
			<Member fullName="Windows.UI.Xaml.DependencyProperty Windows.UI.Xaml.UIElement::RenderTransformProperty" reason="DP declarations must be properties"/>
			<Member fullName="Windows.UI.Xaml.DependencyProperty Windows.UI.Xaml.UIElement::RenderTransformOriginProperty" reason="DP declarations must be properties"/>
			<Member fullName="Windows.UI.Xaml.DependencyProperty Windows.UI.Xaml.UIElement::IsHitTestVisibleProperty" reason="DP declarations must be properties"/>
			<Member fullName="Windows.UI.Xaml.DependencyProperty Windows.UI.Xaml.UIElement::OpacityProperty" reason="DP declarations must be properties"/>
			<Member fullName="Windows.UI.Xaml.DependencyProperty Windows.UI.Xaml.UIElement::VisibilityProperty" reason="DP declarations must be properties"/>
			<Member fullName="Windows.UI.Xaml.DependencyProperty Windows.UI.Xaml.UIElement::EventsBubblingInManagedCodeProperty" reason="DP declarations must be properties"/>
			<Member fullName="Windows.UI.Xaml.DependencyProperty Windows.UI.Xaml.VisualState::StoryboardProperty" reason="DP declarations must be properties"/>
			<Member fullName="Windows.UI.Xaml.DependencyProperty Windows.UI.Xaml.VisualState::DataContextProperty" reason="DP declarations must be properties"/>
			<Member fullName="Windows.UI.Xaml.DependencyProperty Windows.UI.Xaml.VisualState::TemplatedParentProperty" reason="DP declarations must be properties"/>
			<Member fullName="Windows.UI.Xaml.DependencyProperty Windows.UI.Xaml.VisualStateGroup::StatesProperty" reason="DP declarations must be properties"/>
			<Member fullName="Windows.UI.Xaml.DependencyProperty Windows.UI.Xaml.VisualStateGroup::TransitionsProperty" reason="DP declarations must be properties"/>
			<Member fullName="Windows.UI.Xaml.DependencyProperty Windows.UI.Xaml.VisualStateGroup::DataContextProperty" reason="DP declarations must be properties"/>
			<Member fullName="Windows.UI.Xaml.DependencyProperty Windows.UI.Xaml.VisualStateGroup::TemplatedParentProperty" reason="DP declarations must be properties"/>
			<Member fullName="Windows.UI.Xaml.DependencyProperty Windows.UI.Xaml.VisualStateManager::VisualStateGroupsProperty" reason="DP declarations must be properties"/>
			<Member fullName="Windows.UI.Xaml.DependencyProperty Windows.UI.Xaml.VisualStateManager::DataContextProperty" reason="DP declarations must be properties"/>
			<Member fullName="Windows.UI.Xaml.DependencyProperty Windows.UI.Xaml.VisualStateManager::TemplatedParentProperty" reason="DP declarations must be properties"/>
			<Member fullName="Windows.UI.Xaml.DependencyProperty Windows.UI.Xaml.VisualTransition::StoryboardProperty" reason="DP declarations must be properties"/>
			<Member fullName="Windows.UI.Xaml.DependencyProperty Windows.UI.Xaml.VisualTransition::DataContextProperty" reason="DP declarations must be properties"/>
			<Member fullName="Windows.UI.Xaml.DependencyProperty Windows.UI.Xaml.VisualTransition::TemplatedParentProperty" reason="DP declarations must be properties"/>
			<Member fullName="Windows.UI.Xaml.DependencyProperty Windows.UI.Xaml.AttachedDependencyObject::DataContextProperty" reason="DP declarations must be properties"/>
			<Member fullName="Windows.UI.Xaml.DependencyProperty Windows.UI.Xaml.AttachedDependencyObject::TemplatedParentProperty" reason="DP declarations must be properties"/>
			<Member fullName="Windows.UI.Xaml.DependencyProperty Windows.UI.Xaml.DependencyObjectCollectionBase::DataContextProperty" reason="DP declarations must be properties"/>
			<Member fullName="Windows.UI.Xaml.DependencyProperty Windows.UI.Xaml.DependencyObjectCollectionBase::TemplatedParentProperty" reason="DP declarations must be properties"/>
			<Member fullName="Windows.UI.Xaml.DependencyProperty Windows.UI.Xaml.NameScope::NameScopeProperty" reason="DP declarations must be properties"/>
			<Member fullName="Windows.UI.Xaml.DependencyProperty Windows.UI.Xaml.Shapes.Path::DataProperty" reason="DP declarations must be properties"/>
			<Member fullName="Windows.UI.Xaml.DependencyProperty Windows.UI.Xaml.Shapes.Rectangle::RadiusYProperty" reason="DP declarations must be properties"/>
			<Member fullName="Windows.UI.Xaml.DependencyProperty Windows.UI.Xaml.Shapes.Rectangle::RadiusXProperty" reason="DP declarations must be properties"/>
			<Member fullName="Windows.UI.Xaml.DependencyProperty Windows.UI.Xaml.Printing.PrintDocument::DataContextProperty" reason="DP declarations must be properties"/>
			<Member fullName="Windows.UI.Xaml.DependencyProperty Windows.UI.Xaml.Printing.PrintDocument::TemplatedParentProperty" reason="DP declarations must be properties"/>
			<Member fullName="Windows.UI.Xaml.DependencyProperty Windows.UI.Xaml.Navigation.PageStackEntry::SourcePageTypeProperty" reason="DP declarations must be properties"/>
			<Member fullName="Windows.UI.Xaml.DependencyProperty Windows.UI.Xaml.Navigation.PageStackEntry::DataContextProperty" reason="DP declarations must be properties"/>
			<Member fullName="Windows.UI.Xaml.DependencyProperty Windows.UI.Xaml.Navigation.PageStackEntry::TemplatedParentProperty" reason="DP declarations must be properties"/>
			<Member fullName="Windows.UI.Xaml.DependencyProperty Windows.UI.Xaml.Input.InputScope::DataContextProperty" reason="DP declarations must be properties"/>
			<Member fullName="Windows.UI.Xaml.DependencyProperty Windows.UI.Xaml.Input.InputScope::TemplatedParentProperty" reason="DP declarations must be properties"/>
			<Member fullName="Windows.UI.Xaml.DependencyProperty Windows.UI.Xaml.Input.InputScopeName::DataContextProperty" reason="DP declarations must be properties"/>
			<Member fullName="Windows.UI.Xaml.DependencyProperty Windows.UI.Xaml.Input.InputScopeName::TemplatedParentProperty" reason="DP declarations must be properties"/>
			<Member fullName="Windows.UI.Xaml.DependencyProperty Windows.UI.Xaml.Input.KeyboardAccelerator::DataContextProperty" reason="DP declarations must be properties"/>
			<Member fullName="Windows.UI.Xaml.DependencyProperty Windows.UI.Xaml.Input.KeyboardAccelerator::TemplatedParentProperty" reason="DP declarations must be properties"/>
			<Member fullName="Windows.UI.Xaml.DependencyProperty Windows.UI.Xaml.Input.XamlUICommand::DataContextProperty" reason="DP declarations must be properties"/>
			<Member fullName="Windows.UI.Xaml.DependencyProperty Windows.UI.Xaml.Input.XamlUICommand::TemplatedParentProperty" reason="DP declarations must be properties"/>
			<Member fullName="Windows.UI.Xaml.DependencyProperty Windows.UI.Xaml.Documents.ContentLinkProvider::DataContextProperty" reason="DP declarations must be properties"/>
			<Member fullName="Windows.UI.Xaml.DependencyProperty Windows.UI.Xaml.Documents.ContentLinkProvider::TemplatedParentProperty" reason="DP declarations must be properties"/>
			<Member fullName="Windows.UI.Xaml.DependencyProperty Windows.UI.Xaml.Documents.Run::TextProperty" reason="DP declarations must be properties"/>
			<Member fullName="Windows.UI.Xaml.DependencyProperty Windows.UI.Xaml.Documents.TextElement::FontFamilyProperty" reason="DP declarations must be properties"/>
			<Member fullName="Windows.UI.Xaml.DependencyProperty Windows.UI.Xaml.Documents.TextElement::FontStyleProperty" reason="DP declarations must be properties"/>
			<Member fullName="Windows.UI.Xaml.DependencyProperty Windows.UI.Xaml.Documents.TextElement::FontSizeProperty" reason="DP declarations must be properties"/>
			<Member fullName="Windows.UI.Xaml.DependencyProperty Windows.UI.Xaml.Documents.TextElement::ForegroundProperty" reason="DP declarations must be properties"/>
			<Member fullName="Windows.UI.Xaml.DependencyProperty Windows.UI.Xaml.Documents.TextElement::FontWeightProperty" reason="DP declarations must be properties"/>
			<Member fullName="Windows.UI.Xaml.DependencyProperty Windows.UI.Xaml.Documents.TextElement::DataContextProperty" reason="DP declarations must be properties"/>
			<Member fullName="Windows.UI.Xaml.DependencyProperty Windows.UI.Xaml.Documents.TextElement::TemplatedParentProperty" reason="DP declarations must be properties"/>
			<Member fullName="Windows.UI.Xaml.DependencyProperty Windows.UI.Xaml.Documents.TextHighlighterBase::DataContextProperty" reason="DP declarations must be properties"/>
			<Member fullName="Windows.UI.Xaml.DependencyProperty Windows.UI.Xaml.Documents.TextHighlighterBase::TemplatedParentProperty" reason="DP declarations must be properties"/>
			<Member fullName="Windows.UI.Xaml.DependencyProperty Windows.UI.Xaml.Controls.AutoSuggestBoxQuerySubmittedEventArgs::DataContextProperty" reason="DP declarations must be properties"/>
			<Member fullName="Windows.UI.Xaml.DependencyProperty Windows.UI.Xaml.Controls.AutoSuggestBoxQuerySubmittedEventArgs::TemplatedParentProperty" reason="DP declarations must be properties"/>
			<Member fullName="Windows.UI.Xaml.DependencyProperty Windows.UI.Xaml.Controls.AutoSuggestBoxSuggestionChosenEventArgs::DataContextProperty" reason="DP declarations must be properties"/>
			<Member fullName="Windows.UI.Xaml.DependencyProperty Windows.UI.Xaml.Controls.AutoSuggestBoxSuggestionChosenEventArgs::TemplatedParentProperty" reason="DP declarations must be properties"/>
			<Member fullName="Windows.UI.Xaml.DependencyProperty Windows.UI.Xaml.Controls.AutoSuggestBoxTextChangedEventArgs::DataContextProperty" reason="DP declarations must be properties"/>
			<Member fullName="Windows.UI.Xaml.DependencyProperty Windows.UI.Xaml.Controls.AutoSuggestBoxTextChangedEventArgs::TemplatedParentProperty" reason="DP declarations must be properties"/>
			<Member fullName="Windows.UI.Xaml.DependencyProperty Windows.UI.Xaml.Controls.Border::ChildProperty" reason="DP declarations must be properties"/>
			<Member fullName="Windows.UI.Xaml.DependencyProperty Windows.UI.Xaml.Controls.Border::CornerRadiusProperty" reason="DP declarations must be properties"/>
			<Member fullName="Windows.UI.Xaml.DependencyProperty Windows.UI.Xaml.Controls.Border::ChildTransitionsProperty" reason="DP declarations must be properties"/>
			<Member fullName="Windows.UI.Xaml.DependencyProperty Windows.UI.Xaml.Controls.Border::PaddingProperty" reason="DP declarations must be properties"/>
			<Member fullName="Windows.UI.Xaml.DependencyProperty Windows.UI.Xaml.Controls.Border::BorderThicknessProperty" reason="DP declarations must be properties"/>
			<Member fullName="Windows.UI.Xaml.DependencyProperty Windows.UI.Xaml.Controls.Border::BorderBrushProperty" reason="DP declarations must be properties"/>
			<Member fullName="Windows.UI.Xaml.DependencyProperty Windows.UI.Xaml.Controls.Button::FlyoutProperty" reason="DP declarations must be properties"/>
			<Member fullName="Windows.UI.Xaml.DependencyProperty Windows.UI.Xaml.Controls.Canvas::LeftProperty" reason="DP declarations must be properties"/>
			<Member fullName="Windows.UI.Xaml.DependencyProperty Windows.UI.Xaml.Controls.Canvas::TopProperty" reason="DP declarations must be properties"/>
			<Member fullName="Windows.UI.Xaml.DependencyProperty Windows.UI.Xaml.Controls.Canvas::ZIndexProperty" reason="DP declarations must be properties"/>
			<Member fullName="Windows.UI.Xaml.DependencyProperty Windows.UI.Xaml.Controls.ColumnDefinition::WidthProperty" reason="DP declarations must be properties"/>
			<Member fullName="Windows.UI.Xaml.DependencyProperty Windows.UI.Xaml.Controls.ColumnDefinition::DataContextProperty" reason="DP declarations must be properties"/>
			<Member fullName="Windows.UI.Xaml.DependencyProperty Windows.UI.Xaml.Controls.ColumnDefinition::TemplatedParentProperty" reason="DP declarations must be properties"/>
			<Member fullName="Windows.UI.Xaml.DependencyProperty Windows.UI.Xaml.Controls.ComboBox::PlaceholderTextProperty" reason="DP declarations must be properties"/>
			<Member fullName="Windows.UI.Xaml.DependencyProperty Windows.UI.Xaml.Controls.ComboBox::IsDropDownOpenProperty" reason="DP declarations must be properties"/>
			<Member fullName="Windows.UI.Xaml.DependencyProperty Windows.UI.Xaml.Controls.ComboBox::MaxDropDownHeightProperty" reason="DP declarations must be properties"/>
			<Member fullName="Windows.UI.Xaml.DependencyProperty Windows.UI.Xaml.Controls.ContentControl::ContentProperty" reason="DP declarations must be properties"/>
			<Member fullName="Windows.UI.Xaml.DependencyProperty Windows.UI.Xaml.Controls.ContentControl::ContentTemplateProperty" reason="DP declarations must be properties"/>
			<Member fullName="Windows.UI.Xaml.DependencyProperty Windows.UI.Xaml.Controls.ContentControl::ContentTemplateSelectorProperty" reason="DP declarations must be properties"/>
			<Member fullName="Windows.UI.Xaml.DependencyProperty Windows.UI.Xaml.Controls.ContentControl::ContentTransitionsProperty" reason="DP declarations must be properties"/>
			<Member fullName="Windows.UI.Xaml.DependencyProperty Windows.UI.Xaml.Controls.ContentPresenter::ContentProperty" reason="DP declarations must be properties"/>
			<Member fullName="Windows.UI.Xaml.DependencyProperty Windows.UI.Xaml.Controls.ContentPresenter::ContentTemplateProperty" reason="DP declarations must be properties"/>
			<Member fullName="Windows.UI.Xaml.DependencyProperty Windows.UI.Xaml.Controls.ContentPresenter::ContentTemplateSelectorProperty" reason="DP declarations must be properties"/>
			<Member fullName="Windows.UI.Xaml.DependencyProperty Windows.UI.Xaml.Controls.ContentPresenter::ContentTransitionsProperty" reason="DP declarations must be properties"/>
			<Member fullName="Windows.UI.Xaml.DependencyProperty Windows.UI.Xaml.Controls.ContentPresenter::ForegroundProperty" reason="DP declarations must be properties"/>
			<Member fullName="Windows.UI.Xaml.DependencyProperty Windows.UI.Xaml.Controls.ContentPresenter::FontWeightProperty" reason="DP declarations must be properties"/>
			<Member fullName="Windows.UI.Xaml.DependencyProperty Windows.UI.Xaml.Controls.ContentPresenter::FontSizeProperty" reason="DP declarations must be properties"/>
			<Member fullName="Windows.UI.Xaml.DependencyProperty Windows.UI.Xaml.Controls.ContentPresenter::FontFamilyProperty" reason="DP declarations must be properties"/>
			<Member fullName="Windows.UI.Xaml.DependencyProperty Windows.UI.Xaml.Controls.ContentPresenter::FontStyleProperty" reason="DP declarations must be properties"/>
			<Member fullName="Windows.UI.Xaml.DependencyProperty Windows.UI.Xaml.Controls.ContentPresenter::TextWrappingProperty" reason="DP declarations must be properties"/>
			<Member fullName="Windows.UI.Xaml.DependencyProperty Windows.UI.Xaml.Controls.ContentPresenter::MaxLinesProperty" reason="DP declarations must be properties"/>
			<Member fullName="Windows.UI.Xaml.DependencyProperty Windows.UI.Xaml.Controls.ContentPresenter::TextTrimmingProperty" reason="DP declarations must be properties"/>
			<Member fullName="Windows.UI.Xaml.DependencyProperty Windows.UI.Xaml.Controls.ContentPresenter::TextAlignmentProperty" reason="DP declarations must be properties"/>
			<Member fullName="Windows.UI.Xaml.DependencyProperty Windows.UI.Xaml.Controls.ContentPresenter::HorizontalContentAlignmentProperty" reason="DP declarations must be properties"/>
			<Member fullName="Windows.UI.Xaml.DependencyProperty Windows.UI.Xaml.Controls.ContentPresenter::VerticalContentAlignmentProperty" reason="DP declarations must be properties"/>
			<Member fullName="Windows.UI.Xaml.DependencyProperty Windows.UI.Xaml.Controls.Control::TemplateProperty" reason="DP declarations must be properties"/>
			<Member fullName="Windows.UI.Xaml.DependencyProperty Windows.UI.Xaml.Controls.Control::ForegroundProperty" reason="DP declarations must be properties"/>
			<Member fullName="Windows.UI.Xaml.DependencyProperty Windows.UI.Xaml.Controls.Control::FontWeightProperty" reason="DP declarations must be properties"/>
			<Member fullName="Windows.UI.Xaml.DependencyProperty Windows.UI.Xaml.Controls.Control::FontSizeProperty" reason="DP declarations must be properties"/>
			<Member fullName="Windows.UI.Xaml.DependencyProperty Windows.UI.Xaml.Controls.Control::FontFamilyProperty" reason="DP declarations must be properties"/>
			<Member fullName="Windows.UI.Xaml.DependencyProperty Windows.UI.Xaml.Controls.Control::FontStyleProperty" reason="DP declarations must be properties"/>
			<Member fullName="Windows.UI.Xaml.DependencyProperty Windows.UI.Xaml.Controls.Control::PaddingProperty" reason="DP declarations must be properties"/>
			<Member fullName="Windows.UI.Xaml.DependencyProperty Windows.UI.Xaml.Controls.Control::BorderThicknessProperty" reason="DP declarations must be properties"/>
			<Member fullName="Windows.UI.Xaml.DependencyProperty Windows.UI.Xaml.Controls.Control::BorderBrushProperty" reason="DP declarations must be properties"/>
			<Member fullName="Windows.UI.Xaml.DependencyProperty Windows.UI.Xaml.Controls.Control::HorizontalContentAlignmentProperty" reason="DP declarations must be properties"/>
			<Member fullName="Windows.UI.Xaml.DependencyProperty Windows.UI.Xaml.Controls.Control::VerticalContentAlignmentProperty" reason="DP declarations must be properties"/>
			<Member fullName="Windows.UI.Xaml.DependencyProperty Windows.UI.Xaml.Controls.DatePickedEventArgs::DataContextProperty" reason="DP declarations must be properties"/>
			<Member fullName="Windows.UI.Xaml.DependencyProperty Windows.UI.Xaml.Controls.DatePickedEventArgs::TemplatedParentProperty" reason="DP declarations must be properties"/>
			<Member fullName="Windows.UI.Xaml.DependencyProperty Windows.UI.Xaml.Controls.DatePicker::DateProperty" reason="DP declarations must be properties"/>
			<Member fullName="Windows.UI.Xaml.DependencyProperty Windows.UI.Xaml.Controls.DatePicker::DayVisibleProperty" reason="DP declarations must be properties"/>
			<Member fullName="Windows.UI.Xaml.DependencyProperty Windows.UI.Xaml.Controls.DatePicker::MonthVisibleProperty" reason="DP declarations must be properties"/>
			<Member fullName="Windows.UI.Xaml.DependencyProperty Windows.UI.Xaml.Controls.DatePicker::YearVisibleProperty" reason="DP declarations must be properties"/>
			<Member fullName="Windows.UI.Xaml.DependencyProperty Windows.UI.Xaml.Controls.DatePicker::MaxYearProperty" reason="DP declarations must be properties"/>
			<Member fullName="Windows.UI.Xaml.DependencyProperty Windows.UI.Xaml.Controls.DatePicker::MinYearProperty" reason="DP declarations must be properties"/>
			<Member fullName="Windows.UI.Xaml.DependencyProperty Windows.UI.Xaml.Controls.DatePickerFlyout::DateProperty" reason="DP declarations must be properties"/>
			<Member fullName="Windows.UI.Xaml.DependencyProperty Windows.UI.Xaml.Controls.DatePickerFlyout::DayVisibleProperty" reason="DP declarations must be properties"/>
			<Member fullName="Windows.UI.Xaml.DependencyProperty Windows.UI.Xaml.Controls.DatePickerFlyout::MonthVisibleProperty" reason="DP declarations must be properties"/>
			<Member fullName="Windows.UI.Xaml.DependencyProperty Windows.UI.Xaml.Controls.DatePickerFlyout::YearVisibleProperty" reason="DP declarations must be properties"/>
			<Member fullName="Windows.UI.Xaml.DependencyProperty Windows.UI.Xaml.Controls.DatePickerFlyout::MaxYearProperty" reason="DP declarations must be properties"/>
			<Member fullName="Windows.UI.Xaml.DependencyProperty Windows.UI.Xaml.Controls.DatePickerFlyout::MinYearProperty" reason="DP declarations must be properties"/>
			<Member fullName="Windows.UI.Xaml.DependencyProperty Windows.UI.Xaml.Controls.DatePickerFlyoutItem::DataContextProperty" reason="DP declarations must be properties"/>
			<Member fullName="Windows.UI.Xaml.DependencyProperty Windows.UI.Xaml.Controls.DatePickerFlyoutItem::TemplatedParentProperty" reason="DP declarations must be properties"/>
			<Member fullName="Windows.UI.Xaml.DependencyProperty Windows.UI.Xaml.Controls.FlipView::UseTouchAnimationsForAllNavigationProperty" reason="DP declarations must be properties"/>
			<Member fullName="Windows.UI.Xaml.DependencyProperty Windows.UI.Xaml.Controls.Flyout::FlyoutPresenterStyleProperty" reason="DP declarations must be properties"/>
			<Member fullName="Windows.UI.Xaml.DependencyProperty Windows.UI.Xaml.Controls.Flyout::ContentProperty" reason="DP declarations must be properties"/>
			<Member fullName="Windows.UI.Xaml.DependencyProperty Windows.UI.Xaml.Controls.FontIcon::GlyphProperty" reason="DP declarations must be properties"/>
			<Member fullName="Windows.UI.Xaml.DependencyProperty Windows.UI.Xaml.Controls.FontIcon::FontFamilyProperty" reason="DP declarations must be properties"/>
			<Member fullName="Windows.UI.Xaml.DependencyProperty Windows.UI.Xaml.Controls.FontIcon::FontStyleProperty" reason="DP declarations must be properties"/>
			<Member fullName="Windows.UI.Xaml.DependencyProperty Windows.UI.Xaml.Controls.FontIcon::FontSizeProperty" reason="DP declarations must be properties"/>
			<Member fullName="Windows.UI.Xaml.DependencyProperty Windows.UI.Xaml.Controls.Frame::BackStackDepthProperty" reason="DP declarations must be properties"/>
			<Member fullName="Windows.UI.Xaml.DependencyProperty Windows.UI.Xaml.Controls.Frame::BackStackProperty" reason="DP declarations must be properties"/>
			<Member fullName="Windows.UI.Xaml.DependencyProperty Windows.UI.Xaml.Controls.Frame::CacheSizeProperty" reason="DP declarations must be properties"/>
			<Member fullName="Windows.UI.Xaml.DependencyProperty Windows.UI.Xaml.Controls.Frame::CanGoBackProperty" reason="DP declarations must be properties"/>
			<Member fullName="Windows.UI.Xaml.DependencyProperty Windows.UI.Xaml.Controls.Frame::CanGoForwardProperty" reason="DP declarations must be properties"/>
			<Member fullName="Windows.UI.Xaml.DependencyProperty Windows.UI.Xaml.Controls.Frame::CurrentSourcePageTypeProperty" reason="DP declarations must be properties"/>
			<Member fullName="Windows.UI.Xaml.DependencyProperty Windows.UI.Xaml.Controls.Frame::ForwardStackProperty" reason="DP declarations must be properties"/>
			<Member fullName="Windows.UI.Xaml.DependencyProperty Windows.UI.Xaml.Controls.Frame::SourcePageTypeProperty" reason="DP declarations must be properties"/>
			<Member fullName="Windows.UI.Xaml.DependencyProperty Windows.UI.Xaml.Controls.Grid::RowProperty" reason="DP declarations must be properties"/>
			<Member fullName="Windows.UI.Xaml.DependencyProperty Windows.UI.Xaml.Controls.Grid::ColumnProperty" reason="DP declarations must be properties"/>
			<Member fullName="Windows.UI.Xaml.DependencyProperty Windows.UI.Xaml.Controls.Grid::RowSpanProperty" reason="DP declarations must be properties"/>
			<Member fullName="Windows.UI.Xaml.DependencyProperty Windows.UI.Xaml.Controls.Grid::ColumnSpanProperty" reason="DP declarations must be properties"/>
			<Member fullName="Windows.UI.Xaml.DependencyProperty Windows.UI.Xaml.Controls.IconSource::DataContextProperty" reason="DP declarations must be properties"/>
			<Member fullName="Windows.UI.Xaml.DependencyProperty Windows.UI.Xaml.Controls.IconSource::TemplatedParentProperty" reason="DP declarations must be properties"/>
			<Member fullName="Windows.UI.Xaml.DependencyProperty Windows.UI.Xaml.Controls.Image::StretchProperty" reason="DP declarations must be properties"/>
			<Member fullName="Windows.UI.Xaml.DependencyProperty Windows.UI.Xaml.Controls.Image::SourceProperty" reason="DP declarations must be properties"/>
			<Member fullName="Windows.UI.Xaml.DependencyProperty Windows.UI.Xaml.Controls.Image::BackgroundProperty" reason="DP declarations must be properties"/>
			<Member fullName="Windows.UI.Xaml.DependencyProperty Windows.UI.Xaml.Controls.Image::OpacityProperty" reason="DP declarations must be properties"/>
			<Member fullName="Windows.UI.Xaml.DependencyProperty Windows.UI.Xaml.Controls.Image::StyleProperty" reason="DP declarations must be properties"/>
			<Member fullName="Windows.UI.Xaml.DependencyProperty Windows.UI.Xaml.Controls.Image::IsEnabledProperty" reason="DP declarations must be properties"/>
			<Member fullName="Windows.UI.Xaml.DependencyProperty Windows.UI.Xaml.Controls.Image::IsHitTestVisibleProperty" reason="DP declarations must be properties"/>
			<Member fullName="Windows.UI.Xaml.DependencyProperty Windows.UI.Xaml.Controls.Image::VisibilityProperty" reason="DP declarations must be properties"/>
			<Member fullName="Windows.UI.Xaml.DependencyProperty Windows.UI.Xaml.Controls.Image::NameProperty" reason="DP declarations must be properties"/>
			<Member fullName="Windows.UI.Xaml.DependencyProperty Windows.UI.Xaml.Controls.Image::MarginProperty" reason="DP declarations must be properties"/>
			<Member fullName="Windows.UI.Xaml.DependencyProperty Windows.UI.Xaml.Controls.Image::HorizontalAlignmentProperty" reason="DP declarations must be properties"/>
			<Member fullName="Windows.UI.Xaml.DependencyProperty Windows.UI.Xaml.Controls.Image::VerticalAlignmentProperty" reason="DP declarations must be properties"/>
			<Member fullName="Windows.UI.Xaml.DependencyProperty Windows.UI.Xaml.Controls.Image::WidthProperty" reason="DP declarations must be properties"/>
			<Member fullName="Windows.UI.Xaml.DependencyProperty Windows.UI.Xaml.Controls.Image::HeightProperty" reason="DP declarations must be properties"/>
			<Member fullName="Windows.UI.Xaml.DependencyProperty Windows.UI.Xaml.Controls.Image::MinWidthProperty" reason="DP declarations must be properties"/>
			<Member fullName="Windows.UI.Xaml.DependencyProperty Windows.UI.Xaml.Controls.Image::MinHeightProperty" reason="DP declarations must be properties"/>
			<Member fullName="Windows.UI.Xaml.DependencyProperty Windows.UI.Xaml.Controls.Image::MaxWidthProperty" reason="DP declarations must be properties"/>
			<Member fullName="Windows.UI.Xaml.DependencyProperty Windows.UI.Xaml.Controls.Image::MaxHeightProperty" reason="DP declarations must be properties"/>
			<Member fullName="Windows.UI.Xaml.DependencyProperty Windows.UI.Xaml.Controls.Image::TransitionsProperty" reason="DP declarations must be properties"/>
			<Member fullName="Windows.UI.Xaml.DependencyProperty Windows.UI.Xaml.Controls.Image::TagProperty" reason="DP declarations must be properties"/>
			<Member fullName="Windows.UI.Xaml.DependencyProperty Windows.UI.Xaml.Controls.Image::RenderTransformProperty" reason="DP declarations must be properties"/>
			<Member fullName="Windows.UI.Xaml.DependencyProperty Windows.UI.Xaml.Controls.Image::RenderTransformOriginProperty" reason="DP declarations must be properties"/>
			<Member fullName="Windows.UI.Xaml.DependencyProperty Windows.UI.Xaml.Controls.Image::DataContextProperty" reason="DP declarations must be properties"/>
			<Member fullName="Windows.UI.Xaml.DependencyProperty Windows.UI.Xaml.Controls.Image::TemplatedParentProperty" reason="DP declarations must be properties"/>
			<Member fullName="Windows.UI.Xaml.DependencyProperty Windows.UI.Xaml.Controls.InkToolbarCustomPen::DataContextProperty" reason="DP declarations must be properties"/>
			<Member fullName="Windows.UI.Xaml.DependencyProperty Windows.UI.Xaml.Controls.InkToolbarCustomPen::TemplatedParentProperty" reason="DP declarations must be properties"/>
			<Member fullName="Windows.UI.Xaml.DependencyProperty Windows.UI.Xaml.Controls.ItemsControl::ItemsSourceProperty" reason="DP declarations must be properties"/>
			<Member fullName="Windows.UI.Xaml.DependencyProperty Windows.UI.Xaml.Controls.ItemsControl::ItemContainerStyleProperty" reason="DP declarations must be properties"/>
			<Member fullName="Windows.UI.Xaml.DependencyProperty Windows.UI.Xaml.Controls.ItemsControl::ItemContainerStyleSelectorProperty" reason="DP declarations must be properties"/>
			<Member fullName="Windows.UI.Xaml.DependencyProperty Windows.UI.Xaml.Controls.ItemsControl::IsGroupingProperty" reason="DP declarations must be properties"/>
			<Member fullName="Windows.UI.Xaml.DependencyProperty Windows.UI.Xaml.Controls.ItemsControl::DisplayMemberPathProperty" reason="DP declarations must be properties"/>
			<Member fullName="Windows.UI.Xaml.DependencyProperty Windows.UI.Xaml.Controls.ItemsPickedEventArgs::DataContextProperty" reason="DP declarations must be properties"/>
			<Member fullName="Windows.UI.Xaml.DependencyProperty Windows.UI.Xaml.Controls.ItemsPickedEventArgs::TemplatedParentProperty" reason="DP declarations must be properties"/>
			<Member fullName="Windows.UI.Xaml.DependencyProperty Windows.UI.Xaml.Controls.ItemsStackPanel::AreStickyGroupHeadersEnabledProperty" reason="DP declarations must be properties"/>
			<Member fullName="Windows.UI.Xaml.DependencyProperty Windows.UI.Xaml.Controls.ItemsStackPanel::GroupHeaderPlacementProperty" reason="DP declarations must be properties"/>
			<Member fullName="Windows.UI.Xaml.DependencyProperty Windows.UI.Xaml.Controls.ItemsStackPanel::GroupPaddingProperty" reason="DP declarations must be properties"/>
			<Member fullName="Windows.UI.Xaml.DependencyProperty Windows.UI.Xaml.Controls.ItemsStackPanel::OrientationProperty" reason="DP declarations must be properties"/>
			<Member fullName="Windows.UI.Xaml.DependencyProperty Windows.UI.Xaml.Controls.ItemsStackPanel::CacheLengthProperty" reason="DP declarations must be properties"/>
			<Member fullName="Windows.UI.Xaml.DependencyProperty Windows.UI.Xaml.Controls.ItemsWrapGrid::AreStickyGroupHeadersEnabledProperty" reason="DP declarations must be properties"/>
			<Member fullName="Windows.UI.Xaml.DependencyProperty Windows.UI.Xaml.Controls.ItemsWrapGrid::GroupHeaderPlacementProperty" reason="DP declarations must be properties"/>
			<Member fullName="Windows.UI.Xaml.DependencyProperty Windows.UI.Xaml.Controls.ItemsWrapGrid::GroupPaddingProperty" reason="DP declarations must be properties"/>
			<Member fullName="Windows.UI.Xaml.DependencyProperty Windows.UI.Xaml.Controls.ItemsWrapGrid::ItemHeightProperty" reason="DP declarations must be properties"/>
			<Member fullName="Windows.UI.Xaml.DependencyProperty Windows.UI.Xaml.Controls.ItemsWrapGrid::ItemWidthProperty" reason="DP declarations must be properties"/>
			<Member fullName="Windows.UI.Xaml.DependencyProperty Windows.UI.Xaml.Controls.ItemsWrapGrid::OrientationProperty" reason="DP declarations must be properties"/>
			<Member fullName="Windows.UI.Xaml.DependencyProperty Windows.UI.Xaml.Controls.ItemsWrapGrid::MaximumRowsOrColumnsProperty" reason="DP declarations must be properties"/>
			<Member fullName="Windows.UI.Xaml.DependencyProperty Windows.UI.Xaml.Controls.ItemsWrapGrid::CacheLengthProperty" reason="DP declarations must be properties"/>
			<Member fullName="Windows.UI.Xaml.DependencyProperty Windows.UI.Xaml.Controls.ListViewBase::HeaderProperty" reason="DP declarations must be properties"/>
			<Member fullName="Windows.UI.Xaml.DependencyProperty Windows.UI.Xaml.Controls.ListViewBase::HeaderTemplateProperty" reason="DP declarations must be properties"/>
			<Member fullName="Windows.UI.Xaml.DependencyProperty Windows.UI.Xaml.Controls.ListViewBase::FooterProperty" reason="DP declarations must be properties"/>
			<Member fullName="Windows.UI.Xaml.DependencyProperty Windows.UI.Xaml.Controls.ListViewBase::FooterTemplateProperty" reason="DP declarations must be properties"/>
			<Member fullName="Windows.UI.Xaml.DependencyProperty Windows.UI.Xaml.Controls.ListViewBase::SelectionModeProperty" reason="DP declarations must be properties"/>
			<Member fullName="Windows.UI.Xaml.DependencyProperty Windows.UI.Xaml.Controls.ListViewBase::IsItemClickEnabledProperty" reason="DP declarations must be properties"/>
			<Member fullName="Windows.UI.Xaml.DependencyProperty Windows.UI.Xaml.Controls.ListViewBase::DataFetchSizeProperty" reason="DP declarations must be properties"/>
			<Member fullName="Windows.UI.Xaml.DependencyProperty Windows.UI.Xaml.Controls.ListViewBase::IncrementalLoadingThresholdProperty" reason="DP declarations must be properties"/>
			<Member fullName="Windows.UI.Xaml.DependencyProperty Windows.UI.Xaml.Controls.ListViewBase::IncrementalLoadingTriggerProperty" reason="DP declarations must be properties"/>
			<Member fullName="Windows.UI.Xaml.DependencyProperty Windows.UI.Xaml.Controls.MenuFlyout::ItemsProperty" reason="DP declarations must be properties"/>
			<Member fullName="Windows.UI.Xaml.DependencyProperty Windows.UI.Xaml.Controls.NavigationViewTemplateSettings::DataContextProperty" reason="DP declarations must be properties"/>
			<Member fullName="Windows.UI.Xaml.DependencyProperty Windows.UI.Xaml.Controls.NavigationViewTemplateSettings::TemplatedParentProperty" reason="DP declarations must be properties"/>
			<Member fullName="Windows.UI.Xaml.DependencyProperty Windows.UI.Xaml.Controls.Panel::ChildrenTransitionsProperty" reason="DP declarations must be properties"/>
			<Member fullName="Windows.UI.Xaml.DependencyProperty Windows.UI.Xaml.Controls.Panel::PaddingProperty" reason="DP declarations must be properties"/>
			<Member fullName="Windows.UI.Xaml.DependencyProperty Windows.UI.Xaml.Controls.Panel::BorderThicknessProperty" reason="DP declarations must be properties"/>
			<Member fullName="Windows.UI.Xaml.DependencyProperty Windows.UI.Xaml.Controls.Panel::BorderBrushProperty" reason="DP declarations must be properties"/>
			<Member fullName="Windows.UI.Xaml.DependencyProperty Windows.UI.Xaml.Controls.Panel::CornerRadiusProperty" reason="DP declarations must be properties"/>
			<Member fullName="Windows.UI.Xaml.DependencyProperty Windows.UI.Xaml.Controls.Panel::IsItemsHostProperty" reason="DP declarations must be properties"/>
			<Member fullName="Windows.UI.Xaml.DependencyProperty Windows.UI.Xaml.Controls.PasswordBox::PasswordProperty" reason="DP declarations must be properties"/>
			<Member fullName="Windows.UI.Xaml.DependencyProperty Windows.UI.Xaml.Controls.PathIcon::DataProperty" reason="DP declarations must be properties"/>
			<Member fullName="Windows.UI.Xaml.DependencyProperty Windows.UI.Xaml.Controls.PickerConfirmedEventArgs::DataContextProperty" reason="DP declarations must be properties"/>
			<Member fullName="Windows.UI.Xaml.DependencyProperty Windows.UI.Xaml.Controls.PickerConfirmedEventArgs::TemplatedParentProperty" reason="DP declarations must be properties"/>
			<Member fullName="Windows.UI.Xaml.DependencyProperty Windows.UI.Xaml.Controls.PivotItem::HeaderProperty" reason="DP declarations must be properties"/>
			<Member fullName="Windows.UI.Xaml.DependencyProperty Windows.UI.Xaml.Controls.ProgressBar::IsIndeterminateProperty" reason="DP declarations must be properties"/>
			<Member fullName="Windows.UI.Xaml.DependencyProperty Windows.UI.Xaml.Controls.ProgressBar::ShowErrorProperty" reason="DP declarations must be properties"/>
			<Member fullName="Windows.UI.Xaml.DependencyProperty Windows.UI.Xaml.Controls.ProgressBar::ShowPausedProperty" reason="DP declarations must be properties"/>
			<Member fullName="Windows.UI.Xaml.DependencyProperty Windows.UI.Xaml.Controls.ProgressRing::ForegroundProperty" reason="DP declarations must be properties"/>
			<Member fullName="Windows.UI.Xaml.DependencyProperty Windows.UI.Xaml.Controls.ProgressRing::IsActiveProperty" reason="DP declarations must be properties"/>
			<Member fullName="Windows.UI.Xaml.DependencyProperty Windows.UI.Xaml.Controls.ProgressRing::BackgroundProperty" reason="DP declarations must be properties"/>
			<Member fullName="Windows.UI.Xaml.DependencyProperty Windows.UI.Xaml.Controls.ProgressRing::OpacityProperty" reason="DP declarations must be properties"/>
			<Member fullName="Windows.UI.Xaml.DependencyProperty Windows.UI.Xaml.Controls.ProgressRing::StyleProperty" reason="DP declarations must be properties"/>
			<Member fullName="Windows.UI.Xaml.DependencyProperty Windows.UI.Xaml.Controls.ProgressRing::IsEnabledProperty" reason="DP declarations must be properties"/>
			<Member fullName="Windows.UI.Xaml.DependencyProperty Windows.UI.Xaml.Controls.ProgressRing::IsHitTestVisibleProperty" reason="DP declarations must be properties"/>
			<Member fullName="Windows.UI.Xaml.DependencyProperty Windows.UI.Xaml.Controls.ProgressRing::VisibilityProperty" reason="DP declarations must be properties"/>
			<Member fullName="Windows.UI.Xaml.DependencyProperty Windows.UI.Xaml.Controls.ProgressRing::NameProperty" reason="DP declarations must be properties"/>
			<Member fullName="Windows.UI.Xaml.DependencyProperty Windows.UI.Xaml.Controls.ProgressRing::MarginProperty" reason="DP declarations must be properties"/>
			<Member fullName="Windows.UI.Xaml.DependencyProperty Windows.UI.Xaml.Controls.ProgressRing::HorizontalAlignmentProperty" reason="DP declarations must be properties"/>
			<Member fullName="Windows.UI.Xaml.DependencyProperty Windows.UI.Xaml.Controls.ProgressRing::VerticalAlignmentProperty" reason="DP declarations must be properties"/>
			<Member fullName="Windows.UI.Xaml.DependencyProperty Windows.UI.Xaml.Controls.ProgressRing::WidthProperty" reason="DP declarations must be properties"/>
			<Member fullName="Windows.UI.Xaml.DependencyProperty Windows.UI.Xaml.Controls.ProgressRing::HeightProperty" reason="DP declarations must be properties"/>
			<Member fullName="Windows.UI.Xaml.DependencyProperty Windows.UI.Xaml.Controls.ProgressRing::MinWidthProperty" reason="DP declarations must be properties"/>
			<Member fullName="Windows.UI.Xaml.DependencyProperty Windows.UI.Xaml.Controls.ProgressRing::MinHeightProperty" reason="DP declarations must be properties"/>
			<Member fullName="Windows.UI.Xaml.DependencyProperty Windows.UI.Xaml.Controls.ProgressRing::MaxWidthProperty" reason="DP declarations must be properties"/>
			<Member fullName="Windows.UI.Xaml.DependencyProperty Windows.UI.Xaml.Controls.ProgressRing::MaxHeightProperty" reason="DP declarations must be properties"/>
			<Member fullName="Windows.UI.Xaml.DependencyProperty Windows.UI.Xaml.Controls.ProgressRing::TransitionsProperty" reason="DP declarations must be properties"/>
			<Member fullName="Windows.UI.Xaml.DependencyProperty Windows.UI.Xaml.Controls.ProgressRing::TagProperty" reason="DP declarations must be properties"/>
			<Member fullName="Windows.UI.Xaml.DependencyProperty Windows.UI.Xaml.Controls.ProgressRing::RenderTransformProperty" reason="DP declarations must be properties"/>
			<Member fullName="Windows.UI.Xaml.DependencyProperty Windows.UI.Xaml.Controls.ProgressRing::RenderTransformOriginProperty" reason="DP declarations must be properties"/>
			<Member fullName="Windows.UI.Xaml.DependencyProperty Windows.UI.Xaml.Controls.RadioButton::GroupNameProperty" reason="DP declarations must be properties"/>
			<Member fullName="Windows.UI.Xaml.DependencyProperty Windows.UI.Xaml.Controls.RatingItemInfo::DataContextProperty" reason="DP declarations must be properties"/>
			<Member fullName="Windows.UI.Xaml.DependencyProperty Windows.UI.Xaml.Controls.RatingItemInfo::TemplatedParentProperty" reason="DP declarations must be properties"/>
			<Member fullName="Windows.UI.Xaml.DependencyProperty Windows.UI.Xaml.Controls.RelativePanel::AlignBottomWithPanelProperty" reason="DP declarations must be properties"/>
			<Member fullName="Windows.UI.Xaml.DependencyProperty Windows.UI.Xaml.Controls.RelativePanel::AlignLeftWithPanelProperty" reason="DP declarations must be properties"/>
			<Member fullName="Windows.UI.Xaml.DependencyProperty Windows.UI.Xaml.Controls.RelativePanel::AlignRightWithPanelProperty" reason="DP declarations must be properties"/>
			<Member fullName="Windows.UI.Xaml.DependencyProperty Windows.UI.Xaml.Controls.RelativePanel::AlignTopWithPanelProperty" reason="DP declarations must be properties"/>
			<Member fullName="Windows.UI.Xaml.DependencyProperty Windows.UI.Xaml.Controls.RelativePanel::AlignHorizontalCenterWithPanelProperty" reason="DP declarations must be properties"/>
			<Member fullName="Windows.UI.Xaml.DependencyProperty Windows.UI.Xaml.Controls.RelativePanel::AlignVerticalCenterWithPanelProperty" reason="DP declarations must be properties"/>
			<Member fullName="Windows.UI.Xaml.DependencyProperty Windows.UI.Xaml.Controls.RelativePanel::AlignBottomWithProperty" reason="DP declarations must be properties"/>
			<Member fullName="Windows.UI.Xaml.DependencyProperty Windows.UI.Xaml.Controls.RelativePanel::AlignLeftWithProperty" reason="DP declarations must be properties"/>
			<Member fullName="Windows.UI.Xaml.DependencyProperty Windows.UI.Xaml.Controls.RelativePanel::AlignRightWithProperty" reason="DP declarations must be properties"/>
			<Member fullName="Windows.UI.Xaml.DependencyProperty Windows.UI.Xaml.Controls.RelativePanel::AlignTopWithProperty" reason="DP declarations must be properties"/>
			<Member fullName="Windows.UI.Xaml.DependencyProperty Windows.UI.Xaml.Controls.RelativePanel::AlignHorizontalCenterWithProperty" reason="DP declarations must be properties"/>
			<Member fullName="Windows.UI.Xaml.DependencyProperty Windows.UI.Xaml.Controls.RelativePanel::AlignVerticalCenterWithProperty" reason="DP declarations must be properties"/>
			<Member fullName="Windows.UI.Xaml.DependencyProperty Windows.UI.Xaml.Controls.RelativePanel::AboveProperty" reason="DP declarations must be properties"/>
			<Member fullName="Windows.UI.Xaml.DependencyProperty Windows.UI.Xaml.Controls.RelativePanel::BelowProperty" reason="DP declarations must be properties"/>
			<Member fullName="Windows.UI.Xaml.DependencyProperty Windows.UI.Xaml.Controls.RelativePanel::LeftOfProperty" reason="DP declarations must be properties"/>
			<Member fullName="Windows.UI.Xaml.DependencyProperty Windows.UI.Xaml.Controls.RelativePanel::RightOfProperty" reason="DP declarations must be properties"/>
			<Member fullName="Windows.UI.Xaml.DependencyProperty Windows.UI.Xaml.Controls.RowDefinition::HeightProperty" reason="DP declarations must be properties"/>
			<Member fullName="Windows.UI.Xaml.DependencyProperty Windows.UI.Xaml.Controls.RowDefinition::DataContextProperty" reason="DP declarations must be properties"/>
			<Member fullName="Windows.UI.Xaml.DependencyProperty Windows.UI.Xaml.Controls.RowDefinition::TemplatedParentProperty" reason="DP declarations must be properties"/>
			<Member fullName="Windows.UI.Xaml.DependencyProperty Windows.UI.Xaml.Controls.ScrollContentPresenter::BackgroundProperty" reason="DP declarations must be properties"/>
			<Member fullName="Windows.UI.Xaml.DependencyProperty Windows.UI.Xaml.Controls.ScrollContentPresenter::OpacityProperty" reason="DP declarations must be properties"/>
			<Member fullName="Windows.UI.Xaml.DependencyProperty Windows.UI.Xaml.Controls.ScrollContentPresenter::StyleProperty" reason="DP declarations must be properties"/>
			<Member fullName="Windows.UI.Xaml.DependencyProperty Windows.UI.Xaml.Controls.ScrollContentPresenter::IsEnabledProperty" reason="DP declarations must be properties"/>
			<Member fullName="Windows.UI.Xaml.DependencyProperty Windows.UI.Xaml.Controls.ScrollContentPresenter::IsHitTestVisibleProperty" reason="DP declarations must be properties"/>
			<Member fullName="Windows.UI.Xaml.DependencyProperty Windows.UI.Xaml.Controls.ScrollContentPresenter::VisibilityProperty" reason="DP declarations must be properties"/>
			<Member fullName="Windows.UI.Xaml.DependencyProperty Windows.UI.Xaml.Controls.ScrollContentPresenter::NameProperty" reason="DP declarations must be properties"/>
			<Member fullName="Windows.UI.Xaml.DependencyProperty Windows.UI.Xaml.Controls.ScrollContentPresenter::MarginProperty" reason="DP declarations must be properties"/>
			<Member fullName="Windows.UI.Xaml.DependencyProperty Windows.UI.Xaml.Controls.ScrollContentPresenter::HorizontalAlignmentProperty" reason="DP declarations must be properties"/>
			<Member fullName="Windows.UI.Xaml.DependencyProperty Windows.UI.Xaml.Controls.ScrollContentPresenter::VerticalAlignmentProperty" reason="DP declarations must be properties"/>
			<Member fullName="Windows.UI.Xaml.DependencyProperty Windows.UI.Xaml.Controls.ScrollContentPresenter::WidthProperty" reason="DP declarations must be properties"/>
			<Member fullName="Windows.UI.Xaml.DependencyProperty Windows.UI.Xaml.Controls.ScrollContentPresenter::HeightProperty" reason="DP declarations must be properties"/>
			<Member fullName="Windows.UI.Xaml.DependencyProperty Windows.UI.Xaml.Controls.ScrollContentPresenter::MinWidthProperty" reason="DP declarations must be properties"/>
			<Member fullName="Windows.UI.Xaml.DependencyProperty Windows.UI.Xaml.Controls.ScrollContentPresenter::MinHeightProperty" reason="DP declarations must be properties"/>
			<Member fullName="Windows.UI.Xaml.DependencyProperty Windows.UI.Xaml.Controls.ScrollContentPresenter::MaxWidthProperty" reason="DP declarations must be properties"/>
			<Member fullName="Windows.UI.Xaml.DependencyProperty Windows.UI.Xaml.Controls.ScrollContentPresenter::MaxHeightProperty" reason="DP declarations must be properties"/>
			<Member fullName="Windows.UI.Xaml.DependencyProperty Windows.UI.Xaml.Controls.ScrollContentPresenter::TransitionsProperty" reason="DP declarations must be properties"/>
			<Member fullName="Windows.UI.Xaml.DependencyProperty Windows.UI.Xaml.Controls.ScrollContentPresenter::TagProperty" reason="DP declarations must be properties"/>
			<Member fullName="Windows.UI.Xaml.DependencyProperty Windows.UI.Xaml.Controls.ScrollContentPresenter::RenderTransformProperty" reason="DP declarations must be properties"/>
			<Member fullName="Windows.UI.Xaml.DependencyProperty Windows.UI.Xaml.Controls.ScrollContentPresenter::RenderTransformOriginProperty" reason="DP declarations must be properties"/>
			<Member fullName="Windows.UI.Xaml.DependencyProperty Windows.UI.Xaml.Controls.ScrollContentPresenter::DataContextProperty" reason="DP declarations must be properties"/>
			<Member fullName="Windows.UI.Xaml.DependencyProperty Windows.UI.Xaml.Controls.ScrollContentPresenter::TemplatedParentProperty" reason="DP declarations must be properties"/>
			<Member fullName="Windows.UI.Xaml.DependencyProperty Windows.UI.Xaml.Controls.ScrollViewer::HorizontalScrollBarVisibilityProperty" reason="DP declarations must be properties"/>
			<Member fullName="Windows.UI.Xaml.DependencyProperty Windows.UI.Xaml.Controls.ScrollViewer::VerticalScrollBarVisibilityProperty" reason="DP declarations must be properties"/>
			<Member fullName="Windows.UI.Xaml.DependencyProperty Windows.UI.Xaml.Controls.ScrollViewer::HorizontalScrollModeProperty" reason="DP declarations must be properties"/>
			<Member fullName="Windows.UI.Xaml.DependencyProperty Windows.UI.Xaml.Controls.ScrollViewer::VerticalScrollModeProperty" reason="DP declarations must be properties"/>
			<Member fullName="Windows.UI.Xaml.DependencyProperty Windows.UI.Xaml.Controls.ScrollViewer::ZoomModeProperty" reason="DP declarations must be properties"/>
			<Member fullName="Windows.UI.Xaml.DependencyProperty Windows.UI.Xaml.Controls.ScrollViewer::MinZoomFactorProperty" reason="DP declarations must be properties"/>
			<Member fullName="Windows.UI.Xaml.DependencyProperty Windows.UI.Xaml.Controls.ScrollViewer::MaxZoomFactorProperty" reason="DP declarations must be properties"/>
			<Member fullName="Windows.UI.Xaml.DependencyProperty Windows.UI.Xaml.Controls.ScrollViewer::ZoomFactorProperty" reason="DP declarations must be properties"/>
			<Member fullName="Windows.UI.Xaml.DependencyProperty Windows.UI.Xaml.Controls.Slider::IsTrackerEnabledProperty" reason="DP declarations must be properties"/>
			<Member fullName="Windows.UI.Xaml.DependencyProperty Windows.UI.Xaml.Controls.Slider::StepFrequencyProperty" reason="DP declarations must be properties"/>
			<Member fullName="Windows.UI.Xaml.DependencyProperty Windows.UI.Xaml.Controls.Slider::OrientationProperty" reason="DP declarations must be properties"/>
			<Member fullName="Windows.UI.Xaml.DependencyProperty Windows.UI.Xaml.Controls.Slider::SnapsToProperty" reason="DP declarations must be properties"/>
			<Member fullName="Windows.UI.Xaml.DependencyProperty Windows.UI.Xaml.Controls.Slider::IsThumbToolTipEnabledProperty" reason="DP declarations must be properties"/>
			<Member fullName="Windows.UI.Xaml.DependencyProperty Windows.UI.Xaml.Controls.Slider::IsDirectionReversedProperty" reason="DP declarations must be properties"/>
			<Member fullName="Windows.UI.Xaml.DependencyProperty Windows.UI.Xaml.Controls.Slider::IntermediateValueProperty" reason="DP declarations must be properties"/>
			<Member fullName="Windows.UI.Xaml.DependencyProperty Windows.UI.Xaml.Controls.Slider::TickPlacementProperty" reason="DP declarations must be properties"/>
			<Member fullName="Windows.UI.Xaml.DependencyProperty Windows.UI.Xaml.Controls.Slider::TickFrequencyProperty" reason="DP declarations must be properties"/>
			<Member fullName="Windows.UI.Xaml.DependencyProperty Windows.UI.Xaml.Controls.Slider::ThumbToolTipValueConverterProperty" reason="DP declarations must be properties"/>
			<Member fullName="Windows.UI.Xaml.DependencyProperty Windows.UI.Xaml.Controls.Slider::HeaderTemplateProperty" reason="DP declarations must be properties"/>
			<Member fullName="Windows.UI.Xaml.DependencyProperty Windows.UI.Xaml.Controls.Slider::HeaderProperty" reason="DP declarations must be properties"/>
			<Member fullName="Windows.UI.Xaml.DependencyProperty Windows.UI.Xaml.Controls.SplitView::CompactPaneLengthProperty" reason="DP declarations must be properties"/>
			<Member fullName="Windows.UI.Xaml.DependencyProperty Windows.UI.Xaml.Controls.SplitView::ContentProperty" reason="DP declarations must be properties"/>
			<Member fullName="Windows.UI.Xaml.DependencyProperty Windows.UI.Xaml.Controls.SplitView::PaneProperty" reason="DP declarations must be properties"/>
			<Member fullName="Windows.UI.Xaml.DependencyProperty Windows.UI.Xaml.Controls.SplitView::DisplayModeProperty" reason="DP declarations must be properties"/>
			<Member fullName="Windows.UI.Xaml.DependencyProperty Windows.UI.Xaml.Controls.SplitView::IsPaneOpenProperty" reason="DP declarations must be properties"/>
			<Member fullName="Windows.UI.Xaml.DependencyProperty Windows.UI.Xaml.Controls.SplitView::OpenPaneLengthProperty" reason="DP declarations must be properties"/>
			<Member fullName="Windows.UI.Xaml.DependencyProperty Windows.UI.Xaml.Controls.SplitView::PaneBackgroundProperty" reason="DP declarations must be properties"/>
			<Member fullName="Windows.UI.Xaml.DependencyProperty Windows.UI.Xaml.Controls.SplitView::PanePlacementProperty" reason="DP declarations must be properties"/>
			<Member fullName="Windows.UI.Xaml.DependencyProperty Windows.UI.Xaml.Controls.SplitView::TemplateSettingsProperty" reason="DP declarations must be properties"/>
			<Member fullName="Windows.UI.Xaml.DependencyProperty Windows.UI.Xaml.Controls.StackPanel::OrientationProperty" reason="DP declarations must be properties"/>
			<Member fullName="Windows.UI.Xaml.DependencyProperty Windows.UI.Xaml.Controls.StackPanel::SpacingProperty" reason="DP declarations must be properties"/>
			<Member fullName="Windows.UI.Xaml.DependencyProperty Windows.UI.Xaml.Controls.SwipeItem::DataContextProperty" reason="DP declarations must be properties"/>
			<Member fullName="Windows.UI.Xaml.DependencyProperty Windows.UI.Xaml.Controls.SwipeItem::TemplatedParentProperty" reason="DP declarations must be properties"/>
			<Member fullName="Windows.UI.Xaml.DependencyProperty Windows.UI.Xaml.Controls.SwipeItems::DataContextProperty" reason="DP declarations must be properties"/>
			<Member fullName="Windows.UI.Xaml.DependencyProperty Windows.UI.Xaml.Controls.SwipeItems::TemplatedParentProperty" reason="DP declarations must be properties"/>
			<Member fullName="Windows.UI.Xaml.DependencyProperty Windows.UI.Xaml.Controls.TextBlock::FontStyleProperty" reason="DP declarations must be properties"/>
			<Member fullName="Windows.UI.Xaml.DependencyProperty Windows.UI.Xaml.Controls.TextBlock::TextWrappingProperty" reason="DP declarations must be properties"/>
			<Member fullName="Windows.UI.Xaml.DependencyProperty Windows.UI.Xaml.Controls.TextBlock::FontWeightProperty" reason="DP declarations must be properties"/>
			<Member fullName="Windows.UI.Xaml.DependencyProperty Windows.UI.Xaml.Controls.TextBlock::TextProperty" reason="DP declarations must be properties"/>
			<Member fullName="Windows.UI.Xaml.DependencyProperty Windows.UI.Xaml.Controls.TextBlock::FontFamilyProperty" reason="DP declarations must be properties"/>
			<Member fullName="Windows.UI.Xaml.DependencyProperty Windows.UI.Xaml.Controls.TextBlock::FontSizeProperty" reason="DP declarations must be properties"/>
			<Member fullName="Windows.UI.Xaml.DependencyProperty Windows.UI.Xaml.Controls.TextBlock::MaxLinesProperty" reason="DP declarations must be properties"/>
			<Member fullName="Windows.UI.Xaml.DependencyProperty Windows.UI.Xaml.Controls.TextBlock::TextTrimmingProperty" reason="DP declarations must be properties"/>
			<Member fullName="Windows.UI.Xaml.DependencyProperty Windows.UI.Xaml.Controls.TextBlock::ForegroundProperty" reason="DP declarations must be properties"/>
			<Member fullName="Windows.UI.Xaml.DependencyProperty Windows.UI.Xaml.Controls.TextBlock::TextAlignmentProperty" reason="DP declarations must be properties"/>
			<Member fullName="Windows.UI.Xaml.DependencyProperty Windows.UI.Xaml.Controls.TextBlock::LineHeightProperty" reason="DP declarations must be properties"/>
			<Member fullName="Windows.UI.Xaml.DependencyProperty Windows.UI.Xaml.Controls.TextBlock::LineStackingStrategyProperty" reason="DP declarations must be properties"/>
			<Member fullName="Windows.UI.Xaml.DependencyProperty Windows.UI.Xaml.Controls.TextBox::TextProperty" reason="DP declarations must be properties"/>
			<Member fullName="Windows.UI.Xaml.DependencyProperty Windows.UI.Xaml.Controls.TextBox::PlaceholderTextProperty" reason="DP declarations must be properties"/>
			<Member fullName="Windows.UI.Xaml.DependencyProperty Windows.UI.Xaml.Controls.TextBox::InputScopeProperty" reason="DP declarations must be properties"/>
			<Member fullName="Windows.UI.Xaml.DependencyProperty Windows.UI.Xaml.Controls.TextBox::MaxLengthProperty" reason="DP declarations must be properties"/>
			<Member fullName="Windows.UI.Xaml.DependencyProperty Windows.UI.Xaml.Controls.TextBox::AcceptsReturnProperty" reason="DP declarations must be properties"/>
			<Member fullName="Windows.UI.Xaml.DependencyProperty Windows.UI.Xaml.Controls.TextBox::TextWrappingProperty" reason="DP declarations must be properties"/>
			<Member fullName="Windows.UI.Xaml.DependencyProperty Windows.UI.Xaml.Controls.TextBox::IsReadOnlyProperty" reason="DP declarations must be properties"/>
			<Member fullName="Windows.UI.Xaml.DependencyProperty Windows.UI.Xaml.Controls.TextBox::HeaderProperty" reason="DP declarations must be properties"/>
			<Member fullName="Windows.UI.Xaml.DependencyProperty Windows.UI.Xaml.Controls.TextBox::HeaderTemplateProperty" reason="DP declarations must be properties"/>
			<Member fullName="Windows.UI.Xaml.DependencyProperty Windows.UI.Xaml.Controls.TextBox::IsSpellCheckEnabledProperty" reason="DP declarations must be properties"/>
			<Member fullName="Windows.UI.Xaml.DependencyProperty Windows.UI.Xaml.Controls.TextBox::IsTextPredictionEnabledProperty" reason="DP declarations must be properties"/>
			<Member fullName="Windows.UI.Xaml.DependencyProperty Windows.UI.Xaml.Controls.TextBox::TextAlignmentProperty" reason="DP declarations must be properties"/>
			<Member fullName="Windows.UI.Xaml.DependencyProperty Windows.UI.Xaml.Controls.TextBox::ImeOptionsProperty" reason="DP declarations must be properties"/>
			<Member fullName="Windows.UI.Xaml.DependencyProperty Windows.UI.Xaml.Controls.TimePickedEventArgs::DataContextProperty" reason="DP declarations must be properties"/>
			<Member fullName="Windows.UI.Xaml.DependencyProperty Windows.UI.Xaml.Controls.TimePickedEventArgs::TemplatedParentProperty" reason="DP declarations must be properties"/>
			<Member fullName="Windows.UI.Xaml.DependencyProperty Windows.UI.Xaml.Controls.TimePicker::TimeProperty" reason="DP declarations must be properties"/>
			<Member fullName="Windows.UI.Xaml.DependencyProperty Windows.UI.Xaml.Controls.TimePicker::MinuteIncrementProperty" reason="DP declarations must be properties"/>
			<Member fullName="Windows.UI.Xaml.DependencyProperty Windows.UI.Xaml.Controls.TimePicker::FlyoutPlacementProperty" reason="DP declarations must be properties"/>
			<Member fullName="Windows.UI.Xaml.DependencyProperty Windows.UI.Xaml.Controls.TimePicker::ClockIdentifierProperty" reason="DP declarations must be properties"/>
			<Member fullName="Windows.UI.Xaml.DependencyProperty Windows.UI.Xaml.Controls.TimePickerFlyout::TimeProperty" reason="DP declarations must be properties"/>
			<Member fullName="Windows.UI.Xaml.DependencyProperty Windows.UI.Xaml.Controls.TimePickerFlyout::MinuteIncrementProperty" reason="DP declarations must be properties"/>
			<Member fullName="Windows.UI.Xaml.DependencyProperty Windows.UI.Xaml.Controls.TimePickerFlyout::ClockIdentifierProperty" reason="DP declarations must be properties"/>
			<Member fullName="Windows.UI.Xaml.DependencyProperty Windows.UI.Xaml.Controls.ToggleSwitch::IsOnProperty" reason="DP declarations must be properties"/>
			<Member fullName="Windows.UI.Xaml.DependencyProperty Windows.UI.Xaml.Controls.ToggleSwitch::OnContentTemplateProperty" reason="DP declarations must be properties"/>
			<Member fullName="Windows.UI.Xaml.DependencyProperty Windows.UI.Xaml.Controls.ToggleSwitch::OffContentTemplateProperty" reason="DP declarations must be properties"/>
			<Member fullName="Windows.UI.Xaml.DependencyProperty Windows.UI.Xaml.Controls.ToggleSwitch::HeaderTemplateProperty" reason="DP declarations must be properties"/>
			<Member fullName="Windows.UI.Xaml.DependencyProperty Windows.UI.Xaml.Controls.ToggleSwitch::OnContentProperty" reason="DP declarations must be properties"/>
			<Member fullName="Windows.UI.Xaml.DependencyProperty Windows.UI.Xaml.Controls.ToggleSwitch::OffContentProperty" reason="DP declarations must be properties"/>
			<Member fullName="Windows.UI.Xaml.DependencyProperty Windows.UI.Xaml.Controls.ToggleSwitch::HeaderProperty" reason="DP declarations must be properties"/>
			<Member fullName="Windows.UI.Xaml.DependencyProperty Windows.UI.Xaml.Controls.TreeViewItemTemplateSettings::DataContextProperty" reason="DP declarations must be properties"/>
			<Member fullName="Windows.UI.Xaml.DependencyProperty Windows.UI.Xaml.Controls.TreeViewItemTemplateSettings::TemplatedParentProperty" reason="DP declarations must be properties"/>
			<Member fullName="Windows.UI.Xaml.DependencyProperty Windows.UI.Xaml.Controls.TreeViewNode::DataContextProperty" reason="DP declarations must be properties"/>
			<Member fullName="Windows.UI.Xaml.DependencyProperty Windows.UI.Xaml.Controls.TreeViewNode::TemplatedParentProperty" reason="DP declarations must be properties"/>
			<Member fullName="Windows.UI.Xaml.DependencyProperty Windows.UI.Xaml.Controls.WebView::CanGoBackProperty" reason="DP declarations must be properties"/>
			<Member fullName="Windows.UI.Xaml.DependencyProperty Windows.UI.Xaml.Controls.WebView::CanGoForwardProperty" reason="DP declarations must be properties"/>
			<Member fullName="Windows.UI.Xaml.DependencyProperty Windows.UI.Xaml.Controls.WebView::SourceProperty" reason="DP declarations must be properties"/>
			<Member fullName="Windows.UI.Xaml.DependencyProperty Windows.UI.Xaml.Controls.WebView::IsScrollEnabledProperty" reason="DP declarations must be properties"/>
			<Member fullName="Windows.UI.Xaml.DependencyProperty Windows.UI.Xaml.Controls.AnimatedVisualPlayer::AutoPlayProperty" reason="DP declarations must be properties"/>
			<Member fullName="Windows.UI.Xaml.DependencyProperty Windows.UI.Xaml.Controls.AnimatedVisualPlayer::IsAnimatedVisualLoadedProperty" reason="DP declarations must be properties"/>
			<Member fullName="Windows.UI.Xaml.DependencyProperty Windows.UI.Xaml.Controls.AnimatedVisualPlayer::IsPlayingProperty" reason="DP declarations must be properties"/>
			<Member fullName="Windows.UI.Xaml.DependencyProperty Windows.UI.Xaml.Controls.AnimatedVisualPlayer::PlaybackRateProperty" reason="DP declarations must be properties"/>
			<Member fullName="Windows.UI.Xaml.DependencyProperty Windows.UI.Xaml.Controls.AnimatedVisualPlayer::FallbackContentProperty" reason="DP declarations must be properties"/>
			<Member fullName="Windows.UI.Xaml.DependencyProperty Windows.UI.Xaml.Controls.AnimatedVisualPlayer::SourceProperty" reason="DP declarations must be properties"/>
			<Member fullName="Windows.UI.Xaml.DependencyProperty Windows.UI.Xaml.Controls.AnimatedVisualPlayer::StretchProperty" reason="DP declarations must be properties"/>
			<Member fullName="Windows.UI.Xaml.DependencyProperty Windows.UI.Xaml.Controls.AnimatedVisualPlayer::DurationProperty" reason="DP declarations must be properties"/>
			<Member fullName="Windows.UI.Xaml.DependencyProperty Windows.UI.Xaml.Controls.DatePickerSelector::DateProperty" reason="DP declarations must be properties"/>
			<Member fullName="Windows.UI.Xaml.DependencyProperty Windows.UI.Xaml.Controls.DatePickerSelector::DayVisibleProperty" reason="DP declarations must be properties"/>
			<Member fullName="Windows.UI.Xaml.DependencyProperty Windows.UI.Xaml.Controls.DatePickerSelector::MonthVisibleProperty" reason="DP declarations must be properties"/>
			<Member fullName="Windows.UI.Xaml.DependencyProperty Windows.UI.Xaml.Controls.DatePickerSelector::YearVisibleProperty" reason="DP declarations must be properties"/>
			<Member fullName="Windows.UI.Xaml.DependencyProperty Windows.UI.Xaml.Controls.DatePickerSelector::MaxYearProperty" reason="DP declarations must be properties"/>
			<Member fullName="Windows.UI.Xaml.DependencyProperty Windows.UI.Xaml.Controls.DatePickerSelector::MinYearProperty" reason="DP declarations must be properties"/>
			<Member fullName="Windows.UI.Xaml.DependencyProperty Windows.UI.Xaml.Controls.IconElement::ForegroundProperty" reason="DP declarations must be properties"/>
			<Member fullName="Windows.UI.Xaml.DependencyProperty Windows.UI.Xaml.Controls.NativeListViewBase::BackgroundProperty" reason="DP declarations must be properties"/>
			<Member fullName="Windows.UI.Xaml.DependencyProperty Windows.UI.Xaml.Controls.NativeListViewBase::OpacityProperty" reason="DP declarations must be properties"/>
			<Member fullName="Windows.UI.Xaml.DependencyProperty Windows.UI.Xaml.Controls.NativeListViewBase::StyleProperty" reason="DP declarations must be properties"/>
			<Member fullName="Windows.UI.Xaml.DependencyProperty Windows.UI.Xaml.Controls.NativeListViewBase::IsEnabledProperty" reason="DP declarations must be properties"/>
			<Member fullName="Windows.UI.Xaml.DependencyProperty Windows.UI.Xaml.Controls.NativeListViewBase::IsHitTestVisibleProperty" reason="DP declarations must be properties"/>
			<Member fullName="Windows.UI.Xaml.DependencyProperty Windows.UI.Xaml.Controls.NativeListViewBase::VisibilityProperty" reason="DP declarations must be properties"/>
			<Member fullName="Windows.UI.Xaml.DependencyProperty Windows.UI.Xaml.Controls.NativeListViewBase::NameProperty" reason="DP declarations must be properties"/>
			<Member fullName="Windows.UI.Xaml.DependencyProperty Windows.UI.Xaml.Controls.NativeListViewBase::MarginProperty" reason="DP declarations must be properties"/>
			<Member fullName="Windows.UI.Xaml.DependencyProperty Windows.UI.Xaml.Controls.NativeListViewBase::HorizontalAlignmentProperty" reason="DP declarations must be properties"/>
			<Member fullName="Windows.UI.Xaml.DependencyProperty Windows.UI.Xaml.Controls.NativeListViewBase::VerticalAlignmentProperty" reason="DP declarations must be properties"/>
			<Member fullName="Windows.UI.Xaml.DependencyProperty Windows.UI.Xaml.Controls.NativeListViewBase::WidthProperty" reason="DP declarations must be properties"/>
			<Member fullName="Windows.UI.Xaml.DependencyProperty Windows.UI.Xaml.Controls.NativeListViewBase::HeightProperty" reason="DP declarations must be properties"/>
			<Member fullName="Windows.UI.Xaml.DependencyProperty Windows.UI.Xaml.Controls.NativeListViewBase::MinWidthProperty" reason="DP declarations must be properties"/>
			<Member fullName="Windows.UI.Xaml.DependencyProperty Windows.UI.Xaml.Controls.NativeListViewBase::MinHeightProperty" reason="DP declarations must be properties"/>
			<Member fullName="Windows.UI.Xaml.DependencyProperty Windows.UI.Xaml.Controls.NativeListViewBase::MaxWidthProperty" reason="DP declarations must be properties"/>
			<Member fullName="Windows.UI.Xaml.DependencyProperty Windows.UI.Xaml.Controls.NativeListViewBase::MaxHeightProperty" reason="DP declarations must be properties"/>
			<Member fullName="Windows.UI.Xaml.DependencyProperty Windows.UI.Xaml.Controls.NativeListViewBase::TransitionsProperty" reason="DP declarations must be properties"/>
			<Member fullName="Windows.UI.Xaml.DependencyProperty Windows.UI.Xaml.Controls.NativeListViewBase::TagProperty" reason="DP declarations must be properties"/>
			<Member fullName="Windows.UI.Xaml.DependencyProperty Windows.UI.Xaml.Controls.NativeListViewBase::RenderTransformProperty" reason="DP declarations must be properties"/>
			<Member fullName="Windows.UI.Xaml.DependencyProperty Windows.UI.Xaml.Controls.NativeListViewBase::RenderTransformOriginProperty" reason="DP declarations must be properties"/>
			<Member fullName="Windows.UI.Xaml.DependencyProperty Windows.UI.Xaml.Controls.NativeListViewBase::DataContextProperty" reason="DP declarations must be properties"/>
			<Member fullName="Windows.UI.Xaml.DependencyProperty Windows.UI.Xaml.Controls.NativeListViewBase::TemplatedParentProperty" reason="DP declarations must be properties"/>
			<Member fullName="Windows.UI.Xaml.DependencyProperty Windows.UI.Xaml.Controls.VirtualizingPanelLayout::OrientationProperty" reason="DP declarations must be properties"/>
			<Member fullName="Windows.UI.Xaml.DependencyProperty Windows.UI.Xaml.Controls.VirtualizingPanelLayout::AreStickyGroupHeadersEnabledProperty" reason="DP declarations must be properties"/>
			<Member fullName="Windows.UI.Xaml.DependencyProperty Windows.UI.Xaml.Controls.VirtualizingPanelLayout::GroupHeaderPlacementProperty" reason="DP declarations must be properties"/>
			<Member fullName="Windows.UI.Xaml.DependencyProperty Windows.UI.Xaml.Controls.VirtualizingPanelLayout::GroupPaddingProperty" reason="DP declarations must be properties"/>
			<Member fullName="Windows.UI.Xaml.DependencyProperty Windows.UI.Xaml.Controls.VirtualizingPanelLayout::CacheLengthProperty" reason="DP declarations must be properties"/>
			<Member fullName="Windows.UI.Xaml.DependencyProperty Windows.UI.Xaml.Controls.VirtualizingPanelLayout::DataContextProperty" reason="DP declarations must be properties"/>
			<Member fullName="Windows.UI.Xaml.DependencyProperty Windows.UI.Xaml.Controls.VirtualizingPanelLayout::TemplatedParentProperty" reason="DP declarations must be properties"/>
			<Member fullName="Windows.UI.Xaml.DependencyProperty Windows.UI.Xaml.Controls.PersonPictureTemplateSettings::ActualImageBrushProperty" reason="DP declarations must be properties"/>
			<Member fullName="Windows.UI.Xaml.DependencyProperty Windows.UI.Xaml.Controls.PersonPictureTemplateSettings::ActualInitialsProperty" reason="DP declarations must be properties"/>
			<Member fullName="Windows.UI.Xaml.DependencyProperty Windows.UI.Xaml.Controls.PersonPictureTemplateSettings::DataContextProperty" reason="DP declarations must be properties"/>
			<Member fullName="Windows.UI.Xaml.DependencyProperty Windows.UI.Xaml.Controls.PersonPictureTemplateSettings::TemplatedParentProperty" reason="DP declarations must be properties"/>
			<Member fullName="Windows.UI.Xaml.DependencyProperty Windows.UI.Xaml.Controls.Popup::PopupPanelProperty" reason="DP declarations must be properties"/>
			<Member fullName="Windows.UI.Xaml.DependencyProperty Windows.UI.Xaml.Controls.PopupBase::IsOpenProperty" reason="DP declarations must be properties"/>
			<Member fullName="Windows.UI.Xaml.DependencyProperty Windows.UI.Xaml.Controls.PopupBase::ChildProperty" reason="DP declarations must be properties"/>
			<Member fullName="Windows.UI.Xaml.DependencyProperty Windows.UI.Xaml.Controls.PopupBase::IsLightDismissEnabledProperty" reason="DP declarations must be properties"/>
			<Member fullName="Windows.UI.Xaml.DependencyProperty Windows.UI.Xaml.Controls.PopupBase::HorizontalOffsetProperty" reason="DP declarations must be properties"/>
			<Member fullName="Windows.UI.Xaml.DependencyProperty Windows.UI.Xaml.Controls.PopupBase::VerticalOffsetProperty" reason="DP declarations must be properties"/>
			<Member fullName="Windows.UI.Xaml.DependencyProperty Windows.UI.Xaml.Controls.TimePickerSelector::TimeProperty" reason="DP declarations must be properties"/>
			<Member fullName="Windows.UI.Xaml.DependencyProperty Windows.UI.Xaml.Controls.TimePickerSelector::MinuteIncrementProperty" reason="DP declarations must be properties"/>
			<Member fullName="Windows.UI.Xaml.DependencyProperty Windows.UI.Xaml.Controls.TimePickerSelector::ClockIdentifierProperty" reason="DP declarations must be properties"/>
			<Member fullName="Windows.UI.Xaml.DependencyProperty Windows.UI.Xaml.Controls.NativePagedView::BackgroundProperty" reason="DP declarations must be properties"/>
			<Member fullName="Windows.UI.Xaml.DependencyProperty Windows.UI.Xaml.Controls.NativePagedView::OpacityProperty" reason="DP declarations must be properties"/>
			<Member fullName="Windows.UI.Xaml.DependencyProperty Windows.UI.Xaml.Controls.NativePagedView::StyleProperty" reason="DP declarations must be properties"/>
			<Member fullName="Windows.UI.Xaml.DependencyProperty Windows.UI.Xaml.Controls.NativePagedView::IsEnabledProperty" reason="DP declarations must be properties"/>
			<Member fullName="Windows.UI.Xaml.DependencyProperty Windows.UI.Xaml.Controls.NativePagedView::IsHitTestVisibleProperty" reason="DP declarations must be properties"/>
			<Member fullName="Windows.UI.Xaml.DependencyProperty Windows.UI.Xaml.Controls.NativePagedView::VisibilityProperty" reason="DP declarations must be properties"/>
			<Member fullName="Windows.UI.Xaml.DependencyProperty Windows.UI.Xaml.Controls.NativePagedView::NameProperty" reason="DP declarations must be properties"/>
			<Member fullName="Windows.UI.Xaml.DependencyProperty Windows.UI.Xaml.Controls.NativePagedView::MarginProperty" reason="DP declarations must be properties"/>
			<Member fullName="Windows.UI.Xaml.DependencyProperty Windows.UI.Xaml.Controls.NativePagedView::HorizontalAlignmentProperty" reason="DP declarations must be properties"/>
			<Member fullName="Windows.UI.Xaml.DependencyProperty Windows.UI.Xaml.Controls.NativePagedView::VerticalAlignmentProperty" reason="DP declarations must be properties"/>
			<Member fullName="Windows.UI.Xaml.DependencyProperty Windows.UI.Xaml.Controls.NativePagedView::WidthProperty" reason="DP declarations must be properties"/>
			<Member fullName="Windows.UI.Xaml.DependencyProperty Windows.UI.Xaml.Controls.NativePagedView::HeightProperty" reason="DP declarations must be properties"/>
			<Member fullName="Windows.UI.Xaml.DependencyProperty Windows.UI.Xaml.Controls.NativePagedView::MinWidthProperty" reason="DP declarations must be properties"/>
			<Member fullName="Windows.UI.Xaml.DependencyProperty Windows.UI.Xaml.Controls.NativePagedView::MinHeightProperty" reason="DP declarations must be properties"/>
			<Member fullName="Windows.UI.Xaml.DependencyProperty Windows.UI.Xaml.Controls.NativePagedView::MaxWidthProperty" reason="DP declarations must be properties"/>
			<Member fullName="Windows.UI.Xaml.DependencyProperty Windows.UI.Xaml.Controls.NativePagedView::MaxHeightProperty" reason="DP declarations must be properties"/>
			<Member fullName="Windows.UI.Xaml.DependencyProperty Windows.UI.Xaml.Controls.NativePagedView::TransitionsProperty" reason="DP declarations must be properties"/>
			<Member fullName="Windows.UI.Xaml.DependencyProperty Windows.UI.Xaml.Controls.NativePagedView::TagProperty" reason="DP declarations must be properties"/>
			<Member fullName="Windows.UI.Xaml.DependencyProperty Windows.UI.Xaml.Controls.NativePagedView::RenderTransformProperty" reason="DP declarations must be properties"/>
			<Member fullName="Windows.UI.Xaml.DependencyProperty Windows.UI.Xaml.Controls.NativePagedView::RenderTransformOriginProperty" reason="DP declarations must be properties"/>
			<Member fullName="Windows.UI.Xaml.DependencyProperty Windows.UI.Xaml.Controls.NativePagedView::DataContextProperty" reason="DP declarations must be properties"/>
			<Member fullName="Windows.UI.Xaml.DependencyProperty Windows.UI.Xaml.Controls.NativePagedView::TemplatedParentProperty" reason="DP declarations must be properties"/>
			<Member fullName="Windows.UI.Xaml.DependencyProperty Windows.UI.Xaml.Controls.NativePopup::AnchorProperty" reason="DP declarations must be properties"/>
			<Member fullName="Windows.UI.Xaml.DependencyProperty Windows.UI.Xaml.Controls.TextBoxView::ForegroundProperty" reason="DP declarations must be properties"/>
			<Member fullName="Windows.UI.Xaml.DependencyProperty Windows.UI.Xaml.Controls.TextBoxView::BackgroundProperty" reason="DP declarations must be properties"/>
			<Member fullName="Windows.UI.Xaml.DependencyProperty Windows.UI.Xaml.Controls.TextBoxView::OpacityProperty" reason="DP declarations must be properties"/>
			<Member fullName="Windows.UI.Xaml.DependencyProperty Windows.UI.Xaml.Controls.TextBoxView::StyleProperty" reason="DP declarations must be properties"/>
			<Member fullName="Windows.UI.Xaml.DependencyProperty Windows.UI.Xaml.Controls.TextBoxView::IsEnabledProperty" reason="DP declarations must be properties"/>
			<Member fullName="Windows.UI.Xaml.DependencyProperty Windows.UI.Xaml.Controls.TextBoxView::IsHitTestVisibleProperty" reason="DP declarations must be properties"/>
			<Member fullName="Windows.UI.Xaml.DependencyProperty Windows.UI.Xaml.Controls.TextBoxView::VisibilityProperty" reason="DP declarations must be properties"/>
			<Member fullName="Windows.UI.Xaml.DependencyProperty Windows.UI.Xaml.Controls.TextBoxView::NameProperty" reason="DP declarations must be properties"/>
			<Member fullName="Windows.UI.Xaml.DependencyProperty Windows.UI.Xaml.Controls.TextBoxView::MarginProperty" reason="DP declarations must be properties"/>
			<Member fullName="Windows.UI.Xaml.DependencyProperty Windows.UI.Xaml.Controls.TextBoxView::HorizontalAlignmentProperty" reason="DP declarations must be properties"/>
			<Member fullName="Windows.UI.Xaml.DependencyProperty Windows.UI.Xaml.Controls.TextBoxView::VerticalAlignmentProperty" reason="DP declarations must be properties"/>
			<Member fullName="Windows.UI.Xaml.DependencyProperty Windows.UI.Xaml.Controls.TextBoxView::WidthProperty" reason="DP declarations must be properties"/>
			<Member fullName="Windows.UI.Xaml.DependencyProperty Windows.UI.Xaml.Controls.TextBoxView::HeightProperty" reason="DP declarations must be properties"/>
			<Member fullName="Windows.UI.Xaml.DependencyProperty Windows.UI.Xaml.Controls.TextBoxView::MinWidthProperty" reason="DP declarations must be properties"/>
			<Member fullName="Windows.UI.Xaml.DependencyProperty Windows.UI.Xaml.Controls.TextBoxView::MinHeightProperty" reason="DP declarations must be properties"/>
			<Member fullName="Windows.UI.Xaml.DependencyProperty Windows.UI.Xaml.Controls.TextBoxView::MaxWidthProperty" reason="DP declarations must be properties"/>
			<Member fullName="Windows.UI.Xaml.DependencyProperty Windows.UI.Xaml.Controls.TextBoxView::MaxHeightProperty" reason="DP declarations must be properties"/>
			<Member fullName="Windows.UI.Xaml.DependencyProperty Windows.UI.Xaml.Controls.TextBoxView::TransitionsProperty" reason="DP declarations must be properties"/>
			<Member fullName="Windows.UI.Xaml.DependencyProperty Windows.UI.Xaml.Controls.TextBoxView::TagProperty" reason="DP declarations must be properties"/>
			<Member fullName="Windows.UI.Xaml.DependencyProperty Windows.UI.Xaml.Controls.TextBoxView::RenderTransformProperty" reason="DP declarations must be properties"/>
			<Member fullName="Windows.UI.Xaml.DependencyProperty Windows.UI.Xaml.Controls.TextBoxView::RenderTransformOriginProperty" reason="DP declarations must be properties"/>
			<Member fullName="Windows.UI.Xaml.DependencyProperty Windows.UI.Xaml.Controls.TextBoxView::DataContextProperty" reason="DP declarations must be properties"/>
			<Member fullName="Windows.UI.Xaml.DependencyProperty Windows.UI.Xaml.Controls.TextBoxView::TemplatedParentProperty" reason="DP declarations must be properties"/>
			<Member fullName="Windows.UI.Xaml.DependencyProperty Windows.UI.Xaml.Controls.Primitives.AppBarButtonTemplateSettings::DataContextProperty" reason="DP declarations must be properties"/>
			<Member fullName="Windows.UI.Xaml.DependencyProperty Windows.UI.Xaml.Controls.Primitives.AppBarButtonTemplateSettings::TemplatedParentProperty" reason="DP declarations must be properties"/>
			<Member fullName="Windows.UI.Xaml.DependencyProperty Windows.UI.Xaml.Controls.Primitives.AppBarTemplateSettings::HiddenRootMarginProperty" reason="DP declarations must be properties"/>
			<Member fullName="Windows.UI.Xaml.DependencyProperty Windows.UI.Xaml.Controls.Primitives.AppBarTemplateSettings::DataContextProperty" reason="DP declarations must be properties"/>
			<Member fullName="Windows.UI.Xaml.DependencyProperty Windows.UI.Xaml.Controls.Primitives.AppBarTemplateSettings::TemplatedParentProperty" reason="DP declarations must be properties"/>
			<Member fullName="Windows.UI.Xaml.DependencyProperty Windows.UI.Xaml.Controls.Primitives.AppBarToggleButtonTemplateSettings::DataContextProperty" reason="DP declarations must be properties"/>
			<Member fullName="Windows.UI.Xaml.DependencyProperty Windows.UI.Xaml.Controls.Primitives.AppBarToggleButtonTemplateSettings::TemplatedParentProperty" reason="DP declarations must be properties"/>
			<Member fullName="Windows.UI.Xaml.DependencyProperty Windows.UI.Xaml.Controls.Primitives.ButtonBase::CommandProperty" reason="DP declarations must be properties"/>
			<Member fullName="Windows.UI.Xaml.DependencyProperty Windows.UI.Xaml.Controls.Primitives.CalendarViewTemplateSettings::DataContextProperty" reason="DP declarations must be properties"/>
			<Member fullName="Windows.UI.Xaml.DependencyProperty Windows.UI.Xaml.Controls.Primitives.CalendarViewTemplateSettings::TemplatedParentProperty" reason="DP declarations must be properties"/>
			<Member fullName="Windows.UI.Xaml.DependencyProperty Windows.UI.Xaml.Controls.Primitives.ComboBoxTemplateSettings::DataContextProperty" reason="DP declarations must be properties"/>
			<Member fullName="Windows.UI.Xaml.DependencyProperty Windows.UI.Xaml.Controls.Primitives.ComboBoxTemplateSettings::TemplatedParentProperty" reason="DP declarations must be properties"/>
			<Member fullName="Windows.UI.Xaml.DependencyProperty Windows.UI.Xaml.Controls.Primitives.CommandBarFlyoutCommandBarTemplateSettings::DataContextProperty" reason="DP declarations must be properties"/>
			<Member fullName="Windows.UI.Xaml.DependencyProperty Windows.UI.Xaml.Controls.Primitives.CommandBarFlyoutCommandBarTemplateSettings::TemplatedParentProperty" reason="DP declarations must be properties"/>
			<Member fullName="Windows.UI.Xaml.DependencyProperty Windows.UI.Xaml.Controls.Primitives.CommandBarTemplateSettings::DataContextProperty" reason="DP declarations must be properties"/>
			<Member fullName="Windows.UI.Xaml.DependencyProperty Windows.UI.Xaml.Controls.Primitives.CommandBarTemplateSettings::TemplatedParentProperty" reason="DP declarations must be properties"/>
			<Member fullName="Windows.UI.Xaml.DependencyProperty Windows.UI.Xaml.Controls.Primitives.FlyoutBase::DataContextProperty" reason="DP declarations must be properties"/>
			<Member fullName="Windows.UI.Xaml.DependencyProperty Windows.UI.Xaml.Controls.Primitives.FlyoutBase::TemplatedParentProperty" reason="DP declarations must be properties"/>
			<Member fullName="Windows.UI.Xaml.DependencyProperty Windows.UI.Xaml.Controls.Primitives.GridViewItemTemplateSettings::DataContextProperty" reason="DP declarations must be properties"/>
			<Member fullName="Windows.UI.Xaml.DependencyProperty Windows.UI.Xaml.Controls.Primitives.GridViewItemTemplateSettings::TemplatedParentProperty" reason="DP declarations must be properties"/>
			<Member fullName="Windows.UI.Xaml.DependencyProperty Windows.UI.Xaml.Controls.Primitives.JumpListItemBackgroundConverter::DataContextProperty" reason="DP declarations must be properties"/>
			<Member fullName="Windows.UI.Xaml.DependencyProperty Windows.UI.Xaml.Controls.Primitives.JumpListItemBackgroundConverter::TemplatedParentProperty" reason="DP declarations must be properties"/>
			<Member fullName="Windows.UI.Xaml.DependencyProperty Windows.UI.Xaml.Controls.Primitives.JumpListItemForegroundConverter::DataContextProperty" reason="DP declarations must be properties"/>
			<Member fullName="Windows.UI.Xaml.DependencyProperty Windows.UI.Xaml.Controls.Primitives.JumpListItemForegroundConverter::TemplatedParentProperty" reason="DP declarations must be properties"/>
			<Member fullName="Windows.UI.Xaml.DependencyProperty Windows.UI.Xaml.Controls.Primitives.ListViewItemTemplateSettings::DataContextProperty" reason="DP declarations must be properties"/>
			<Member fullName="Windows.UI.Xaml.DependencyProperty Windows.UI.Xaml.Controls.Primitives.ListViewItemTemplateSettings::TemplatedParentProperty" reason="DP declarations must be properties"/>
			<Member fullName="Windows.UI.Xaml.DependencyProperty Windows.UI.Xaml.Controls.Primitives.ProgressBarTemplateSettings::DataContextProperty" reason="DP declarations must be properties"/>
			<Member fullName="Windows.UI.Xaml.DependencyProperty Windows.UI.Xaml.Controls.Primitives.ProgressBarTemplateSettings::TemplatedParentProperty" reason="DP declarations must be properties"/>
			<Member fullName="Windows.UI.Xaml.DependencyProperty Windows.UI.Xaml.Controls.Primitives.ProgressRingTemplateSettings::DataContextProperty" reason="DP declarations must be properties"/>
			<Member fullName="Windows.UI.Xaml.DependencyProperty Windows.UI.Xaml.Controls.Primitives.ProgressRingTemplateSettings::TemplatedParentProperty" reason="DP declarations must be properties"/>
			<Member fullName="Windows.UI.Xaml.DependencyProperty Windows.UI.Xaml.Controls.Primitives.RangeBase::ValueProperty" reason="DP declarations must be properties"/>
			<Member fullName="Windows.UI.Xaml.DependencyProperty Windows.UI.Xaml.Controls.Primitives.RangeBase::MinimumProperty" reason="DP declarations must be properties"/>
			<Member fullName="Windows.UI.Xaml.DependencyProperty Windows.UI.Xaml.Controls.Primitives.RangeBase::MaximumProperty" reason="DP declarations must be properties"/>
			<Member fullName="Windows.UI.Xaml.DependencyProperty Windows.UI.Xaml.Controls.Primitives.RangeBase::SmallChangeProperty" reason="DP declarations must be properties"/>
			<Member fullName="Windows.UI.Xaml.DependencyProperty Windows.UI.Xaml.Controls.Primitives.RangeBase::LargeChangeProperty" reason="DP declarations must be properties"/>
			<Member fullName="Windows.UI.Xaml.DependencyProperty Windows.UI.Xaml.Controls.Primitives.RangeBase::ActualValueProperty" reason="DP declarations must be properties"/>
			<Member fullName="Windows.UI.Xaml.DependencyProperty Windows.UI.Xaml.Controls.Primitives.Selector::SelectedItemProperty" reason="DP declarations must be properties"/>
			<Member fullName="Windows.UI.Xaml.DependencyProperty Windows.UI.Xaml.Controls.Primitives.Selector::SelectedIndexProperty" reason="DP declarations must be properties"/>
			<Member fullName="Windows.UI.Xaml.DependencyProperty Windows.UI.Xaml.Controls.Primitives.SelectorItem::IsSelectedProperty" reason="DP declarations must be properties"/>
			<Member fullName="Windows.UI.Xaml.DependencyProperty Windows.UI.Xaml.Controls.Primitives.SettingsFlyoutTemplateSettings::DataContextProperty" reason="DP declarations must be properties"/>
			<Member fullName="Windows.UI.Xaml.DependencyProperty Windows.UI.Xaml.Controls.Primitives.SettingsFlyoutTemplateSettings::TemplatedParentProperty" reason="DP declarations must be properties"/>
			<Member fullName="Windows.UI.Xaml.DependencyProperty Windows.UI.Xaml.Controls.Primitives.SplitViewTemplateSettings::DataContextProperty" reason="DP declarations must be properties"/>
			<Member fullName="Windows.UI.Xaml.DependencyProperty Windows.UI.Xaml.Controls.Primitives.SplitViewTemplateSettings::TemplatedParentProperty" reason="DP declarations must be properties"/>
			<Member fullName="Windows.UI.Xaml.DependencyProperty Windows.UI.Xaml.Controls.Primitives.Thumb::IsDraggingProperty" reason="DP declarations must be properties"/>
			<Member fullName="Windows.UI.Xaml.DependencyProperty Windows.UI.Xaml.Controls.Primitives.TickBar::FillProperty" reason="DP declarations must be properties"/>
			<Member fullName="Windows.UI.Xaml.DependencyProperty Windows.UI.Xaml.Controls.Primitives.ToggleButton::IsCheckedProperty" reason="DP declarations must be properties"/>
			<Member fullName="Windows.UI.Xaml.DependencyProperty Windows.UI.Xaml.Controls.Primitives.ToggleSwitchTemplateSettings::DataContextProperty" reason="DP declarations must be properties"/>
			<Member fullName="Windows.UI.Xaml.DependencyProperty Windows.UI.Xaml.Controls.Primitives.ToggleSwitchTemplateSettings::TemplatedParentProperty" reason="DP declarations must be properties"/>
			<Member fullName="Windows.UI.Xaml.DependencyProperty Windows.UI.Xaml.Controls.Primitives.ToolTipTemplateSettings::DataContextProperty" reason="DP declarations must be properties"/>
			<Member fullName="Windows.UI.Xaml.DependencyProperty Windows.UI.Xaml.Controls.Primitives.ToolTipTemplateSettings::TemplatedParentProperty" reason="DP declarations must be properties"/>
			<Member fullName="Windows.UI.Xaml.DependencyProperty Windows.UI.Xaml.Controls.Primitives.MenuFlyoutItemTemplateSettings::DataContextProperty" reason="DP declarations must be properties"/>
			<Member fullName="Windows.UI.Xaml.DependencyProperty Windows.UI.Xaml.Controls.Primitives.MenuFlyoutItemTemplateSettings::TemplatedParentProperty" reason="DP declarations must be properties"/>
			<Member fullName="Windows.UI.Xaml.DependencyProperty Windows.UI.Xaml.Controls.Primitives.MenuFlyoutPresenterTemplateSettings::DataContextProperty" reason="DP declarations must be properties"/>
			<Member fullName="Windows.UI.Xaml.DependencyProperty Windows.UI.Xaml.Controls.Primitives.MenuFlyoutPresenterTemplateSettings::TemplatedParentProperty" reason="DP declarations must be properties"/>
			<Member fullName="Windows.UI.Xaml.DependencyProperty Windows.UI.Xaml.Controls.Maps.MapCamera::DataContextProperty" reason="DP declarations must be properties"/>
			<Member fullName="Windows.UI.Xaml.DependencyProperty Windows.UI.Xaml.Controls.Maps.MapCamera::TemplatedParentProperty" reason="DP declarations must be properties"/>
			<Member fullName="Windows.UI.Xaml.DependencyProperty Windows.UI.Xaml.Controls.Maps.MapCustomExperience::DataContextProperty" reason="DP declarations must be properties"/>
			<Member fullName="Windows.UI.Xaml.DependencyProperty Windows.UI.Xaml.Controls.Maps.MapCustomExperience::TemplatedParentProperty" reason="DP declarations must be properties"/>
			<Member fullName="Windows.UI.Xaml.DependencyProperty Windows.UI.Xaml.Controls.Maps.MapElement::DataContextProperty" reason="DP declarations must be properties"/>
			<Member fullName="Windows.UI.Xaml.DependencyProperty Windows.UI.Xaml.Controls.Maps.MapElement::TemplatedParentProperty" reason="DP declarations must be properties"/>
			<Member fullName="Windows.UI.Xaml.DependencyProperty Windows.UI.Xaml.Controls.Maps.MapInputEventArgs::DataContextProperty" reason="DP declarations must be properties"/>
			<Member fullName="Windows.UI.Xaml.DependencyProperty Windows.UI.Xaml.Controls.Maps.MapInputEventArgs::TemplatedParentProperty" reason="DP declarations must be properties"/>
			<Member fullName="Windows.UI.Xaml.DependencyProperty Windows.UI.Xaml.Controls.Maps.MapItemsControl::DataContextProperty" reason="DP declarations must be properties"/>
			<Member fullName="Windows.UI.Xaml.DependencyProperty Windows.UI.Xaml.Controls.Maps.MapItemsControl::TemplatedParentProperty" reason="DP declarations must be properties"/>
			<Member fullName="Windows.UI.Xaml.DependencyProperty Windows.UI.Xaml.Controls.Maps.MapLayer::DataContextProperty" reason="DP declarations must be properties"/>
			<Member fullName="Windows.UI.Xaml.DependencyProperty Windows.UI.Xaml.Controls.Maps.MapLayer::TemplatedParentProperty" reason="DP declarations must be properties"/>
			<Member fullName="Windows.UI.Xaml.DependencyProperty Windows.UI.Xaml.Controls.Maps.MapModel3D::DataContextProperty" reason="DP declarations must be properties"/>
			<Member fullName="Windows.UI.Xaml.DependencyProperty Windows.UI.Xaml.Controls.Maps.MapModel3D::TemplatedParentProperty" reason="DP declarations must be properties"/>
			<Member fullName="Windows.UI.Xaml.DependencyProperty Windows.UI.Xaml.Controls.Maps.MapRouteView::DataContextProperty" reason="DP declarations must be properties"/>
			<Member fullName="Windows.UI.Xaml.DependencyProperty Windows.UI.Xaml.Controls.Maps.MapRouteView::TemplatedParentProperty" reason="DP declarations must be properties"/>
			<Member fullName="Windows.UI.Xaml.DependencyProperty Windows.UI.Xaml.Controls.Maps.MapScene::DataContextProperty" reason="DP declarations must be properties"/>
			<Member fullName="Windows.UI.Xaml.DependencyProperty Windows.UI.Xaml.Controls.Maps.MapScene::TemplatedParentProperty" reason="DP declarations must be properties"/>
			<Member fullName="Windows.UI.Xaml.DependencyProperty Windows.UI.Xaml.Controls.Maps.MapStyleSheet::DataContextProperty" reason="DP declarations must be properties"/>
			<Member fullName="Windows.UI.Xaml.DependencyProperty Windows.UI.Xaml.Controls.Maps.MapStyleSheet::TemplatedParentProperty" reason="DP declarations must be properties"/>
			<Member fullName="Windows.UI.Xaml.DependencyProperty Windows.UI.Xaml.Controls.Maps.MapTileDataSource::DataContextProperty" reason="DP declarations must be properties"/>
			<Member fullName="Windows.UI.Xaml.DependencyProperty Windows.UI.Xaml.Controls.Maps.MapTileDataSource::TemplatedParentProperty" reason="DP declarations must be properties"/>
			<Member fullName="Windows.UI.Xaml.DependencyProperty Windows.UI.Xaml.Controls.Maps.MapTileSource::DataContextProperty" reason="DP declarations must be properties"/>
			<Member fullName="Windows.UI.Xaml.DependencyProperty Windows.UI.Xaml.Controls.Maps.MapTileSource::TemplatedParentProperty" reason="DP declarations must be properties"/>
			<Member fullName="Windows.UI.Xaml.DependencyProperty Windows.UI.Xaml.Controls.Maps.StreetsidePanorama::DataContextProperty" reason="DP declarations must be properties"/>
			<Member fullName="Windows.UI.Xaml.DependencyProperty Windows.UI.Xaml.Controls.Maps.StreetsidePanorama::TemplatedParentProperty" reason="DP declarations must be properties"/>
			<Member fullName="Windows.UI.Xaml.DependencyProperty Windows.UI.Xaml.Automation.AutomationAnnotation::DataContextProperty" reason="DP declarations must be properties"/>
			<Member fullName="Windows.UI.Xaml.DependencyProperty Windows.UI.Xaml.Automation.AutomationAnnotation::TemplatedParentProperty" reason="DP declarations must be properties"/>
			<Member fullName="Windows.UI.Xaml.DependencyProperty Windows.UI.Xaml.Automation.Provider.IRawElementProviderSimple::DataContextProperty" reason="DP declarations must be properties"/>
			<Member fullName="Windows.UI.Xaml.DependencyProperty Windows.UI.Xaml.Automation.Provider.IRawElementProviderSimple::TemplatedParentProperty" reason="DP declarations must be properties"/>
			<Member fullName="Windows.UI.Xaml.DependencyProperty Windows.UI.Xaml.Automation.Peers.AutomationPeer::DataContextProperty" reason="DP declarations must be properties"/>
			<Member fullName="Windows.UI.Xaml.DependencyProperty Windows.UI.Xaml.Automation.Peers.AutomationPeer::TemplatedParentProperty" reason="DP declarations must be properties"/>
			<Member fullName="Windows.UI.Xaml.DependencyProperty Windows.UI.Xaml.Automation.Peers.AutomationPeerAnnotation::DataContextProperty" reason="DP declarations must be properties"/>
			<Member fullName="Windows.UI.Xaml.DependencyProperty Windows.UI.Xaml.Automation.Peers.AutomationPeerAnnotation::TemplatedParentProperty" reason="DP declarations must be properties"/>
			<Member fullName="Windows.UI.Xaml.DependencyProperty Windows.UI.Xaml.Media.Brush::OpacityProperty" reason="DP declarations must be properties"/>
			<Member fullName="Windows.UI.Xaml.DependencyProperty Windows.UI.Xaml.Media.Brush::RelativeTransformProperty" reason="DP declarations must be properties"/>
			<Member fullName="Windows.UI.Xaml.DependencyProperty Windows.UI.Xaml.Media.Brush::DataContextProperty" reason="DP declarations must be properties"/>
			<Member fullName="Windows.UI.Xaml.DependencyProperty Windows.UI.Xaml.Media.Brush::TemplatedParentProperty" reason="DP declarations must be properties"/>
			<Member fullName="Windows.UI.Xaml.DependencyProperty Windows.UI.Xaml.Media.CacheMode::DataContextProperty" reason="DP declarations must be properties"/>
			<Member fullName="Windows.UI.Xaml.DependencyProperty Windows.UI.Xaml.Media.CacheMode::TemplatedParentProperty" reason="DP declarations must be properties"/>
			<Member fullName="Windows.UI.Xaml.DependencyProperty Windows.UI.Xaml.Media.CompositeTransform::CenterXProperty" reason="DP declarations must be properties"/>
			<Member fullName="Windows.UI.Xaml.DependencyProperty Windows.UI.Xaml.Media.CompositeTransform::CenterYProperty" reason="DP declarations must be properties"/>
			<Member fullName="Windows.UI.Xaml.DependencyProperty Windows.UI.Xaml.Media.CompositeTransform::RotationProperty" reason="DP declarations must be properties"/>
			<Member fullName="Windows.UI.Xaml.DependencyProperty Windows.UI.Xaml.Media.CompositeTransform::ScaleXProperty" reason="DP declarations must be properties"/>
			<Member fullName="Windows.UI.Xaml.DependencyProperty Windows.UI.Xaml.Media.CompositeTransform::ScaleYProperty" reason="DP declarations must be properties"/>
			<Member fullName="Windows.UI.Xaml.DependencyProperty Windows.UI.Xaml.Media.CompositeTransform::SkewXProperty" reason="DP declarations must be properties"/>
			<Member fullName="Windows.UI.Xaml.DependencyProperty Windows.UI.Xaml.Media.CompositeTransform::SkewYProperty" reason="DP declarations must be properties"/>
			<Member fullName="Windows.UI.Xaml.DependencyProperty Windows.UI.Xaml.Media.CompositeTransform::TranslateXProperty" reason="DP declarations must be properties"/>
			<Member fullName="Windows.UI.Xaml.DependencyProperty Windows.UI.Xaml.Media.CompositeTransform::TranslateYProperty" reason="DP declarations must be properties"/>
			<Member fullName="Windows.UI.Xaml.DependencyProperty Windows.UI.Xaml.Media.GeneralTransform::DataContextProperty" reason="DP declarations must be properties"/>
			<Member fullName="Windows.UI.Xaml.DependencyProperty Windows.UI.Xaml.Media.GeneralTransform::TemplatedParentProperty" reason="DP declarations must be properties"/>
			<Member fullName="Windows.UI.Xaml.DependencyProperty Windows.UI.Xaml.Media.Geometry::TransformProperty" reason="DP declarations must be properties"/>
			<Member fullName="Windows.UI.Xaml.DependencyProperty Windows.UI.Xaml.Media.Geometry::DataContextProperty" reason="DP declarations must be properties"/>
			<Member fullName="Windows.UI.Xaml.DependencyProperty Windows.UI.Xaml.Media.Geometry::TemplatedParentProperty" reason="DP declarations must be properties"/>
			<Member fullName="Windows.UI.Xaml.DependencyProperty Windows.UI.Xaml.Media.GradientBrush::FallbackColorProperty" reason="DP declarations must be properties"/>
			<Member fullName="Windows.UI.Xaml.DependencyProperty Windows.UI.Xaml.Media.GradientBrush::GradientStopsProperty" reason="DP declarations must be properties"/>
			<Member fullName="Windows.UI.Xaml.DependencyProperty Windows.UI.Xaml.Media.GradientBrush::MappingModeProperty" reason="DP declarations must be properties"/>
			<Member fullName="Windows.UI.Xaml.DependencyProperty Windows.UI.Xaml.Media.GradientStop::ColorProperty" reason="DP declarations must be properties"/>
			<Member fullName="Windows.UI.Xaml.DependencyProperty Windows.UI.Xaml.Media.GradientStop::OffsetProperty" reason="DP declarations must be properties"/>
			<Member fullName="Windows.UI.Xaml.DependencyProperty Windows.UI.Xaml.Media.GradientStop::DataContextProperty" reason="DP declarations must be properties"/>
			<Member fullName="Windows.UI.Xaml.DependencyProperty Windows.UI.Xaml.Media.GradientStop::TemplatedParentProperty" reason="DP declarations must be properties"/>
			<Member fullName="Windows.UI.Xaml.DependencyProperty Windows.UI.Xaml.Media.ImageBrush::AlignmentXProperty" reason="DP declarations must be properties"/>
			<Member fullName="Windows.UI.Xaml.DependencyProperty Windows.UI.Xaml.Media.ImageBrush::AlignmentYProperty" reason="DP declarations must be properties"/>
			<Member fullName="Windows.UI.Xaml.DependencyProperty Windows.UI.Xaml.Media.ImageBrush::StretchProperty" reason="DP declarations must be properties"/>
			<Member fullName="Windows.UI.Xaml.DependencyProperty Windows.UI.Xaml.Media.ImageSource::DataContextProperty" reason="DP declarations must be properties"/>
			<Member fullName="Windows.UI.Xaml.DependencyProperty Windows.UI.Xaml.Media.ImageSource::TemplatedParentProperty" reason="DP declarations must be properties"/>
			<Member fullName="Windows.UI.Xaml.DependencyProperty Windows.UI.Xaml.Media.LinearGradientBrush::StartPointProperty" reason="DP declarations must be properties"/>
			<Member fullName="Windows.UI.Xaml.DependencyProperty Windows.UI.Xaml.Media.LinearGradientBrush::EndPointProperty" reason="DP declarations must be properties"/>
			<Member fullName="Windows.UI.Xaml.DependencyProperty Windows.UI.Xaml.Media.PathFigure::DataContextProperty" reason="DP declarations must be properties"/>
			<Member fullName="Windows.UI.Xaml.DependencyProperty Windows.UI.Xaml.Media.PathFigure::TemplatedParentProperty" reason="DP declarations must be properties"/>
			<Member fullName="Windows.UI.Xaml.DependencyProperty Windows.UI.Xaml.Media.PathSegment::DataContextProperty" reason="DP declarations must be properties"/>
			<Member fullName="Windows.UI.Xaml.DependencyProperty Windows.UI.Xaml.Media.PathSegment::TemplatedParentProperty" reason="DP declarations must be properties"/>
			<Member fullName="Windows.UI.Xaml.DependencyProperty Windows.UI.Xaml.Media.Projection::DataContextProperty" reason="DP declarations must be properties"/>
			<Member fullName="Windows.UI.Xaml.DependencyProperty Windows.UI.Xaml.Media.Projection::TemplatedParentProperty" reason="DP declarations must be properties"/>
			<Member fullName="Windows.UI.Xaml.DependencyProperty Windows.UI.Xaml.Media.RectangleGeometry::RectProperty" reason="DP declarations must be properties"/>
			<Member fullName="Windows.UI.Xaml.DependencyProperty Windows.UI.Xaml.Media.RotateTransform::CenterYProperty" reason="DP declarations must be properties"/>
			<Member fullName="Windows.UI.Xaml.DependencyProperty Windows.UI.Xaml.Media.RotateTransform::CenterXProperty" reason="DP declarations must be properties"/>
			<Member fullName="Windows.UI.Xaml.DependencyProperty Windows.UI.Xaml.Media.RotateTransform::AngleProperty" reason="DP declarations must be properties"/>
			<Member fullName="Windows.UI.Xaml.DependencyProperty Windows.UI.Xaml.Media.ScaleTransform::CenterYProperty" reason="DP declarations must be properties"/>
			<Member fullName="Windows.UI.Xaml.DependencyProperty Windows.UI.Xaml.Media.ScaleTransform::CenterXProperty" reason="DP declarations must be properties"/>
			<Member fullName="Windows.UI.Xaml.DependencyProperty Windows.UI.Xaml.Media.ScaleTransform::ScaleXProperty" reason="DP declarations must be properties"/>
			<Member fullName="Windows.UI.Xaml.DependencyProperty Windows.UI.Xaml.Media.ScaleTransform::ScaleYProperty" reason="DP declarations must be properties"/>
			<Member fullName="Windows.UI.Xaml.DependencyProperty Windows.UI.Xaml.Media.SkewTransform::CenterYProperty" reason="DP declarations must be properties"/>
			<Member fullName="Windows.UI.Xaml.DependencyProperty Windows.UI.Xaml.Media.SkewTransform::CenterXProperty" reason="DP declarations must be properties"/>
			<Member fullName="Windows.UI.Xaml.DependencyProperty Windows.UI.Xaml.Media.SkewTransform::AngleXProperty" reason="DP declarations must be properties"/>
			<Member fullName="Windows.UI.Xaml.DependencyProperty Windows.UI.Xaml.Media.SkewTransform::AngleYProperty" reason="DP declarations must be properties"/>
			<Member fullName="Windows.UI.Xaml.DependencyProperty Windows.UI.Xaml.Media.SolidColorBrush::ColorProperty" reason="DP declarations must be properties"/>
			<Member fullName="Windows.UI.Xaml.DependencyProperty Windows.UI.Xaml.Media.TimelineMarker::DataContextProperty" reason="DP declarations must be properties"/>
			<Member fullName="Windows.UI.Xaml.DependencyProperty Windows.UI.Xaml.Media.TimelineMarker::TemplatedParentProperty" reason="DP declarations must be properties"/>
			<Member fullName="Windows.UI.Xaml.DependencyProperty Windows.UI.Xaml.Media.TransformGroup::ChildrenProperty" reason="DP declarations must be properties"/>
			<Member fullName="Windows.UI.Xaml.DependencyProperty Windows.UI.Xaml.Media.TranslateTransform::XProperty" reason="DP declarations must be properties"/>
			<Member fullName="Windows.UI.Xaml.DependencyProperty Windows.UI.Xaml.Media.TranslateTransform::YProperty" reason="DP declarations must be properties"/>
			<Member fullName="Windows.UI.Xaml.DependencyProperty Windows.UI.Xaml.Media.XamlLight::DataContextProperty" reason="DP declarations must be properties"/>
			<Member fullName="Windows.UI.Xaml.DependencyProperty Windows.UI.Xaml.Media.XamlLight::TemplatedParentProperty" reason="DP declarations must be properties"/>
			<Member fullName="Windows.UI.Xaml.DependencyProperty Windows.UI.Xaml.Media.Media3D.Transform3D::DataContextProperty" reason="DP declarations must be properties"/>
			<Member fullName="Windows.UI.Xaml.DependencyProperty Windows.UI.Xaml.Media.Media3D.Transform3D::TemplatedParentProperty" reason="DP declarations must be properties"/>
			<Member fullName="Windows.UI.Xaml.DependencyProperty Windows.UI.Xaml.Media.Imaging.BitmapImage::UriSourceProperty" reason="DP declarations must be properties"/>
			<Member fullName="Windows.UI.Xaml.DependencyProperty Windows.UI.Xaml.Media.Imaging.BitmapImage::DecodePixelTypeProperty" reason="DP declarations must be properties"/>
			<Member fullName="Windows.UI.Xaml.DependencyProperty Windows.UI.Xaml.Media.Imaging.BitmapImage::DecodePixelWidthProperty" reason="DP declarations must be properties"/>
			<Member fullName="Windows.UI.Xaml.DependencyProperty Windows.UI.Xaml.Media.Imaging.BitmapImage::DecodePixelHeightProperty" reason="DP declarations must be properties"/>
			<Member fullName="Windows.UI.Xaml.DependencyProperty Windows.UI.Xaml.Media.Imaging.BitmapImage::CreateOptionsProperty" reason="DP declarations must be properties"/>
			<Member fullName="Windows.UI.Xaml.DependencyProperty Windows.UI.Xaml.Media.Imaging.BitmapSource::PixelHeightProperty" reason="DP declarations must be properties"/>
			<Member fullName="Windows.UI.Xaml.DependencyProperty Windows.UI.Xaml.Media.Imaging.BitmapSource::PixelWidthProperty" reason="DP declarations must be properties"/>
			<Member fullName="Windows.UI.Xaml.DependencyProperty Windows.UI.Xaml.Media.Animation.BackEase::AmplitudeProperty" reason="DP declarations must be properties"/>
			<Member fullName="Windows.UI.Xaml.DependencyProperty Windows.UI.Xaml.Media.Animation.ColorKeyFrame::DataContextProperty" reason="DP declarations must be properties"/>
			<Member fullName="Windows.UI.Xaml.DependencyProperty Windows.UI.Xaml.Media.Animation.ColorKeyFrame::TemplatedParentProperty" reason="DP declarations must be properties"/>
			<Member fullName="Windows.UI.Xaml.DependencyProperty Windows.UI.Xaml.Media.Animation.DoubleAnimation::ByProperty" reason="DP declarations must be properties"/>
			<Member fullName="Windows.UI.Xaml.DependencyProperty Windows.UI.Xaml.Media.Animation.DoubleAnimation::FromProperty" reason="DP declarations must be properties"/>
			<Member fullName="Windows.UI.Xaml.DependencyProperty Windows.UI.Xaml.Media.Animation.DoubleAnimation::ToProperty" reason="DP declarations must be properties"/>
			<Member fullName="Windows.UI.Xaml.DependencyProperty Windows.UI.Xaml.Media.Animation.DoubleAnimation::EnableDependentAnimationProperty" reason="DP declarations must be properties"/>
			<Member fullName="Windows.UI.Xaml.DependencyProperty Windows.UI.Xaml.Media.Animation.DoubleAnimation::EasingFunctionProperty" reason="DP declarations must be properties"/>
			<Member fullName="Windows.UI.Xaml.DependencyProperty Windows.UI.Xaml.Media.Animation.DoubleAnimationUsingKeyFrames::EnableDependentAnimationProperty" reason="DP declarations must be properties"/>
			<Member fullName="Windows.UI.Xaml.DependencyProperty Windows.UI.Xaml.Media.Animation.DoubleKeyFrame::ValueProperty" reason="DP declarations must be properties"/>
			<Member fullName="Windows.UI.Xaml.DependencyProperty Windows.UI.Xaml.Media.Animation.DoubleKeyFrame::KeyTimeProperty" reason="DP declarations must be properties"/>
			<Member fullName="Windows.UI.Xaml.DependencyProperty Windows.UI.Xaml.Media.Animation.DoubleKeyFrame::DataContextProperty" reason="DP declarations must be properties"/>
			<Member fullName="Windows.UI.Xaml.DependencyProperty Windows.UI.Xaml.Media.Animation.DoubleKeyFrame::TemplatedParentProperty" reason="DP declarations must be properties"/>
			<Member fullName="Windows.UI.Xaml.DependencyProperty Windows.UI.Xaml.Media.Animation.EasingDoubleKeyFrame::EasingFunctionProperty" reason="DP declarations must be properties"/>
			<Member fullName="Windows.UI.Xaml.DependencyProperty Windows.UI.Xaml.Media.Animation.EasingFunctionBase::EasingModeProperty" reason="DP declarations must be properties"/>
			<Member fullName="Windows.UI.Xaml.DependencyProperty Windows.UI.Xaml.Media.Animation.EasingFunctionBase::DataContextProperty" reason="DP declarations must be properties"/>
			<Member fullName="Windows.UI.Xaml.DependencyProperty Windows.UI.Xaml.Media.Animation.EasingFunctionBase::TemplatedParentProperty" reason="DP declarations must be properties"/>
			<Member fullName="Windows.UI.Xaml.DependencyProperty Windows.UI.Xaml.Media.Animation.EntranceThemeTransition::FromHorizontalOffsetProperty" reason="DP declarations must be properties"/>
			<Member fullName="Windows.UI.Xaml.DependencyProperty Windows.UI.Xaml.Media.Animation.EntranceThemeTransition::FromVerticalOffsetProperty" reason="DP declarations must be properties"/>
			<Member fullName="Windows.UI.Xaml.DependencyProperty Windows.UI.Xaml.Media.Animation.EntranceThemeTransition::IsStaggeringEnabledProperty" reason="DP declarations must be properties"/>
			<Member fullName="Windows.UI.Xaml.DependencyProperty Windows.UI.Xaml.Media.Animation.KeySpline::DataContextProperty" reason="DP declarations must be properties"/>
			<Member fullName="Windows.UI.Xaml.DependencyProperty Windows.UI.Xaml.Media.Animation.KeySpline::TemplatedParentProperty" reason="DP declarations must be properties"/>
			<Member fullName="Windows.UI.Xaml.DependencyProperty Windows.UI.Xaml.Media.Animation.NavigationTransitionInfo::DataContextProperty" reason="DP declarations must be properties"/>
			<Member fullName="Windows.UI.Xaml.DependencyProperty Windows.UI.Xaml.Media.Animation.NavigationTransitionInfo::TemplatedParentProperty" reason="DP declarations must be properties"/>
			<Member fullName="Windows.UI.Xaml.DependencyProperty Windows.UI.Xaml.Media.Animation.ObjectKeyFrame::KeyTimeProperty" reason="DP declarations must be properties"/>
			<Member fullName="Windows.UI.Xaml.DependencyProperty Windows.UI.Xaml.Media.Animation.ObjectKeyFrame::ValueProperty" reason="DP declarations must be properties"/>
			<Member fullName="Windows.UI.Xaml.DependencyProperty Windows.UI.Xaml.Media.Animation.ObjectKeyFrame::DataContextProperty" reason="DP declarations must be properties"/>
			<Member fullName="Windows.UI.Xaml.DependencyProperty Windows.UI.Xaml.Media.Animation.ObjectKeyFrame::TemplatedParentProperty" reason="DP declarations must be properties"/>
			<Member fullName="Windows.UI.Xaml.DependencyProperty Windows.UI.Xaml.Media.Animation.PointKeyFrame::DataContextProperty" reason="DP declarations must be properties"/>
			<Member fullName="Windows.UI.Xaml.DependencyProperty Windows.UI.Xaml.Media.Animation.PointKeyFrame::TemplatedParentProperty" reason="DP declarations must be properties"/>
			<Member fullName="Windows.UI.Xaml.DependencyProperty Windows.UI.Xaml.Media.Animation.PowerEase::PowerProperty" reason="DP declarations must be properties"/>
			<Member fullName="Windows.UI.Xaml.DependencyProperty Windows.UI.Xaml.Media.Animation.SplineDoubleKeyFrame::KeySplineProperty" reason="DP declarations must be properties"/>
			<Member fullName="Windows.UI.Xaml.DependencyProperty Windows.UI.Xaml.Media.Animation.Storyboard::TargetNameProperty" reason="DP declarations must be properties"/>
			<Member fullName="Windows.UI.Xaml.DependencyProperty Windows.UI.Xaml.Media.Animation.Storyboard::TargetPropertyProperty" reason="DP declarations must be properties"/>
			<Member fullName="Windows.UI.Xaml.DependencyProperty Windows.UI.Xaml.Media.Animation.Timeline::BeginTimeProperty" reason="DP declarations must be properties"/>
			<Member fullName="Windows.UI.Xaml.DependencyProperty Windows.UI.Xaml.Media.Animation.Timeline::DurationProperty" reason="DP declarations must be properties"/>
			<Member fullName="Windows.UI.Xaml.DependencyProperty Windows.UI.Xaml.Media.Animation.Timeline::FillBehaviorProperty" reason="DP declarations must be properties"/>
			<Member fullName="Windows.UI.Xaml.DependencyProperty Windows.UI.Xaml.Media.Animation.Timeline::RepeatBehaviorProperty" reason="DP declarations must be properties"/>
			<Member fullName="Windows.UI.Xaml.DependencyProperty Windows.UI.Xaml.Media.Animation.Timeline::DataContextProperty" reason="DP declarations must be properties"/>
			<Member fullName="Windows.UI.Xaml.DependencyProperty Windows.UI.Xaml.Media.Animation.Timeline::TemplatedParentProperty" reason="DP declarations must be properties"/>
			<Member fullName="Windows.UI.Xaml.DependencyProperty Windows.UI.Xaml.Media.Animation.Transition::DataContextProperty" reason="DP declarations must be properties"/>
			<Member fullName="Windows.UI.Xaml.DependencyProperty Windows.UI.Xaml.Media.Animation.Transition::TemplatedParentProperty" reason="DP declarations must be properties"/>
			<Member fullName="Windows.UI.Xaml.DependencyProperty Windows.UI.Xaml.Data.BindingBase::DataContextProperty" reason="DP declarations must be properties"/>
			<Member fullName="Windows.UI.Xaml.DependencyProperty Windows.UI.Xaml.Data.BindingBase::TemplatedParentProperty" reason="DP declarations must be properties"/>
			<Member fullName="Windows.UI.Xaml.DependencyProperty Windows.UI.Xaml.Data.CollectionViewSource::IsSourceGroupedProperty" reason="DP declarations must be properties"/>
			<Member fullName="Windows.UI.Xaml.DependencyProperty Windows.UI.Xaml.Data.CollectionViewSource::SourceProperty" reason="DP declarations must be properties"/>
			<Member fullName="Windows.UI.Xaml.DependencyProperty Windows.UI.Xaml.Data.CollectionViewSource::DataContextProperty" reason="DP declarations must be properties"/>
			<Member fullName="Windows.UI.Xaml.DependencyProperty Windows.UI.Xaml.Data.CollectionViewSource::TemplatedParentProperty" reason="DP declarations must be properties"/>
			<Member fullName="Windows.UI.Xaml.DependencyProperty Uno.UI.BaseActivity::DataContextProperty" reason="DP declarations must be properties"/>
			<Member fullName="Windows.UI.Xaml.DependencyProperty Uno.UI.BaseActivity::TemplatedParentProperty" reason="DP declarations must be properties"/>
			<Member fullName="Windows.UI.Xaml.DependencyProperty Uno.UI.BaseFragment::DataContextProperty" reason="DP declarations must be properties"/>
			<Member fullName="Windows.UI.Xaml.DependencyProperty Uno.UI.BaseFragment::TemplatedParentProperty" reason="DP declarations must be properties"/>
			<Member fullName="Windows.UI.Xaml.DependencyProperty Uno.UI.Xaml.XamlInfo::XamlInfoProperty" reason="DP declarations must be properties"/>
			<Member fullName="Windows.UI.Xaml.DependencyProperty Uno.UI.Xaml.Controls.ComboBox::DropDownPreferredPlacementProperty" reason="DP declarations must be properties"/>
			<Member fullName="Windows.UI.Xaml.DependencyProperty Uno.UI.Xaml.Controls.ScrollViewer::UpdatesModeProperty" reason="DP declarations must be properties"/>
			<Member fullName="Windows.UI.Xaml.DependencyProperty Uno.UI.Controls.ManagedItemsStackPanel::OrientationProperty" reason="DP declarations must be properties"/>
			<Member fullName="Windows.UI.Xaml.DependencyProperty Uno.UI.Controls.ManagedItemsStackPanel::CacheLengthProperty" reason="DP declarations must be properties"/>
			<Member fullName="Windows.UI.Xaml.DependencyProperty Uno.UI.Controls.BindableButton::DataContextProperty" reason="DP declarations must be properties"/>
			<Member fullName="Windows.UI.Xaml.DependencyProperty Uno.UI.Controls.BindableButton::TemplatedParentProperty" reason="DP declarations must be properties"/>
			<Member fullName="Windows.UI.Xaml.DependencyProperty Uno.UI.Controls.BindableCheckBox::DataContextProperty" reason="DP declarations must be properties"/>
			<Member fullName="Windows.UI.Xaml.DependencyProperty Uno.UI.Controls.BindableCheckBox::TemplatedParentProperty" reason="DP declarations must be properties"/>
			<Member fullName="Windows.UI.Xaml.DependencyProperty Uno.UI.Controls.BindableDrawerLayout::IsLeftPaneEnabledProperty" reason="DP declarations must be properties"/>
			<Member fullName="Windows.UI.Xaml.DependencyProperty Uno.UI.Controls.BindableDrawerLayout::IsRightPaneEnabledProperty" reason="DP declarations must be properties"/>
			<Member fullName="Windows.UI.Xaml.DependencyProperty Uno.UI.Controls.BindableDrawerLayout::DataContextProperty" reason="DP declarations must be properties"/>
			<Member fullName="Windows.UI.Xaml.DependencyProperty Uno.UI.Controls.BindableDrawerLayout::TemplatedParentProperty" reason="DP declarations must be properties"/>
			<Member fullName="Windows.UI.Xaml.DependencyProperty Uno.UI.Controls.BindableFragment::DataContextProperty" reason="DP declarations must be properties"/>
			<Member fullName="Windows.UI.Xaml.DependencyProperty Uno.UI.Controls.BindableFragment::TemplatedParentProperty" reason="DP declarations must be properties"/>
			<Member fullName="Windows.UI.Xaml.DependencyProperty Uno.UI.Controls.BindableGridView::ItemsSourceProperty" reason="DP declarations must be properties"/>
			<Member fullName="Windows.UI.Xaml.DependencyProperty Uno.UI.Controls.BindableGridView::ItemTemplateProperty" reason="DP declarations must be properties"/>
			<Member fullName="Windows.UI.Xaml.DependencyProperty Uno.UI.Controls.BindableListView::ItemsSourceProperty" reason="DP declarations must be properties"/>
			<Member fullName="Windows.UI.Xaml.DependencyProperty Uno.UI.Controls.BindableListView::DataContextProperty" reason="DP declarations must be properties"/>
			<Member fullName="Windows.UI.Xaml.DependencyProperty Uno.UI.Controls.BindableListView::TemplatedParentProperty" reason="DP declarations must be properties"/>
			<Member fullName="Windows.UI.Xaml.DependencyProperty Uno.UI.Controls.BindableProgressBar::DataContextProperty" reason="DP declarations must be properties"/>
			<Member fullName="Windows.UI.Xaml.DependencyProperty Uno.UI.Controls.BindableProgressBar::TemplatedParentProperty" reason="DP declarations must be properties"/>
			<Member fullName="Windows.UI.Xaml.DependencyProperty Uno.UI.Controls.BindableRadioButton::DataContextProperty" reason="DP declarations must be properties"/>
			<Member fullName="Windows.UI.Xaml.DependencyProperty Uno.UI.Controls.BindableRadioButton::TemplatedParentProperty" reason="DP declarations must be properties"/>
			<Member fullName="Windows.UI.Xaml.DependencyProperty Uno.UI.Controls.BindableSeekBar::DataContextProperty" reason="DP declarations must be properties"/>
			<Member fullName="Windows.UI.Xaml.DependencyProperty Uno.UI.Controls.BindableSeekBar::TemplatedParentProperty" reason="DP declarations must be properties"/>
			<Member fullName="Windows.UI.Xaml.DependencyProperty Uno.UI.Controls.BindableSwitchCompat::TextColorProperty" reason="DP declarations must be properties"/>
			<Member fullName="Windows.UI.Xaml.DependencyProperty Uno.UI.Controls.BindableSwitchCompat::ThumbTintProperty" reason="DP declarations must be properties"/>
			<Member fullName="Windows.UI.Xaml.DependencyProperty Uno.UI.Controls.BindableSwitchCompat::TrackTintProperty" reason="DP declarations must be properties"/>
			<Member fullName="Windows.UI.Xaml.DependencyProperty Uno.UI.Controls.BindableSwitchCompat::DataContextProperty" reason="DP declarations must be properties"/>
			<Member fullName="Windows.UI.Xaml.DependencyProperty Uno.UI.Controls.BindableSwitchCompat::TemplatedParentProperty" reason="DP declarations must be properties"/>
			<Member fullName="Windows.UI.Xaml.DependencyProperty Uno.UI.Controls.BindableToggleButton::DataContextProperty" reason="DP declarations must be properties"/>
			<Member fullName="Windows.UI.Xaml.DependencyProperty Uno.UI.Controls.BindableToggleButton::TemplatedParentProperty" reason="DP declarations must be properties"/>
			<Member fullName="Windows.UI.Xaml.DependencyProperty Uno.UI.Controls.BindableView::DataContextProperty" reason="DP declarations must be properties"/>
			<Member fullName="Windows.UI.Xaml.DependencyProperty Uno.UI.Controls.BindableView::TemplatedParentProperty" reason="DP declarations must be properties"/>
			<Member fullName="Windows.UI.Xaml.DependencyProperty Uno.UI.Controls.Legacy.GridView::SelectionModeProperty" reason="DP declarations must be properties"/>
			<Member fullName="Windows.UI.Xaml.DependencyProperty Uno.UI.Controls.Legacy.GridView::SelectedItemsProperty" reason="DP declarations must be properties"/>
			<Member fullName="Windows.UI.Xaml.DependencyProperty Uno.UI.Controls.Legacy.GridView::SelectedItemProperty" reason="DP declarations must be properties"/>
			<Member fullName="Windows.UI.Xaml.DependencyProperty Uno.UI.Controls.Legacy.GridView::UnselectOnClickProperty" reason="DP declarations must be properties"/>
			<Member fullName="Windows.UI.Xaml.DependencyProperty Uno.UI.Controls.Legacy.GridView::BackgroundProperty" reason="DP declarations must be properties"/>
			<Member fullName="Windows.UI.Xaml.DependencyProperty Uno.UI.Controls.Legacy.GridView::OpacityProperty" reason="DP declarations must be properties"/>
			<Member fullName="Windows.UI.Xaml.DependencyProperty Uno.UI.Controls.Legacy.GridView::StyleProperty" reason="DP declarations must be properties"/>
			<Member fullName="Windows.UI.Xaml.DependencyProperty Uno.UI.Controls.Legacy.GridView::IsEnabledProperty" reason="DP declarations must be properties"/>
			<Member fullName="Windows.UI.Xaml.DependencyProperty Uno.UI.Controls.Legacy.GridView::IsHitTestVisibleProperty" reason="DP declarations must be properties"/>
			<Member fullName="Windows.UI.Xaml.DependencyProperty Uno.UI.Controls.Legacy.GridView::VisibilityProperty" reason="DP declarations must be properties"/>
			<Member fullName="Windows.UI.Xaml.DependencyProperty Uno.UI.Controls.Legacy.GridView::NameProperty" reason="DP declarations must be properties"/>
			<Member fullName="Windows.UI.Xaml.DependencyProperty Uno.UI.Controls.Legacy.GridView::MarginProperty" reason="DP declarations must be properties"/>
			<Member fullName="Windows.UI.Xaml.DependencyProperty Uno.UI.Controls.Legacy.GridView::HorizontalAlignmentProperty" reason="DP declarations must be properties"/>
			<Member fullName="Windows.UI.Xaml.DependencyProperty Uno.UI.Controls.Legacy.GridView::VerticalAlignmentProperty" reason="DP declarations must be properties"/>
			<Member fullName="Windows.UI.Xaml.DependencyProperty Uno.UI.Controls.Legacy.GridView::WidthProperty" reason="DP declarations must be properties"/>
			<Member fullName="Windows.UI.Xaml.DependencyProperty Uno.UI.Controls.Legacy.GridView::HeightProperty" reason="DP declarations must be properties"/>
			<Member fullName="Windows.UI.Xaml.DependencyProperty Uno.UI.Controls.Legacy.GridView::MinWidthProperty" reason="DP declarations must be properties"/>
			<Member fullName="Windows.UI.Xaml.DependencyProperty Uno.UI.Controls.Legacy.GridView::MinHeightProperty" reason="DP declarations must be properties"/>
			<Member fullName="Windows.UI.Xaml.DependencyProperty Uno.UI.Controls.Legacy.GridView::MaxWidthProperty" reason="DP declarations must be properties"/>
			<Member fullName="Windows.UI.Xaml.DependencyProperty Uno.UI.Controls.Legacy.GridView::MaxHeightProperty" reason="DP declarations must be properties"/>
			<Member fullName="Windows.UI.Xaml.DependencyProperty Uno.UI.Controls.Legacy.GridView::TransitionsProperty" reason="DP declarations must be properties"/>
			<Member fullName="Windows.UI.Xaml.DependencyProperty Uno.UI.Controls.Legacy.GridView::TagProperty" reason="DP declarations must be properties"/>
			<Member fullName="Windows.UI.Xaml.DependencyProperty Uno.UI.Controls.Legacy.GridView::RenderTransformProperty" reason="DP declarations must be properties"/>
			<Member fullName="Windows.UI.Xaml.DependencyProperty Uno.UI.Controls.Legacy.GridView::RenderTransformOriginProperty" reason="DP declarations must be properties"/>
			<Member fullName="Windows.UI.Xaml.DependencyProperty Uno.UI.Controls.Legacy.GridView::DisplayMemberPathProperty" reason="DP declarations must be properties"/>
			<Member fullName="Windows.UI.Xaml.DependencyProperty Uno.UI.Controls.Legacy.GridView::DataContextProperty" reason="DP declarations must be properties"/>
			<Member fullName="Windows.UI.Xaml.DependencyProperty Uno.UI.Controls.Legacy.GridView::TemplatedParentProperty" reason="DP declarations must be properties"/>
			<Member fullName="Windows.UI.Xaml.DependencyProperty Uno.UI.Controls.Legacy.HorizontalGridView::BackgroundProperty" reason="DP declarations must be properties"/>
			<Member fullName="Windows.UI.Xaml.DependencyProperty Uno.UI.Controls.Legacy.HorizontalGridView::OpacityProperty" reason="DP declarations must be properties"/>
			<Member fullName="Windows.UI.Xaml.DependencyProperty Uno.UI.Controls.Legacy.HorizontalGridView::StyleProperty" reason="DP declarations must be properties"/>
			<Member fullName="Windows.UI.Xaml.DependencyProperty Uno.UI.Controls.Legacy.HorizontalGridView::IsEnabledProperty" reason="DP declarations must be properties"/>
			<Member fullName="Windows.UI.Xaml.DependencyProperty Uno.UI.Controls.Legacy.HorizontalGridView::IsHitTestVisibleProperty" reason="DP declarations must be properties"/>
			<Member fullName="Windows.UI.Xaml.DependencyProperty Uno.UI.Controls.Legacy.HorizontalGridView::VisibilityProperty" reason="DP declarations must be properties"/>
			<Member fullName="Windows.UI.Xaml.DependencyProperty Uno.UI.Controls.Legacy.HorizontalGridView::NameProperty" reason="DP declarations must be properties"/>
			<Member fullName="Windows.UI.Xaml.DependencyProperty Uno.UI.Controls.Legacy.HorizontalGridView::MarginProperty" reason="DP declarations must be properties"/>
			<Member fullName="Windows.UI.Xaml.DependencyProperty Uno.UI.Controls.Legacy.HorizontalGridView::HorizontalAlignmentProperty" reason="DP declarations must be properties"/>
			<Member fullName="Windows.UI.Xaml.DependencyProperty Uno.UI.Controls.Legacy.HorizontalGridView::VerticalAlignmentProperty" reason="DP declarations must be properties"/>
			<Member fullName="Windows.UI.Xaml.DependencyProperty Uno.UI.Controls.Legacy.HorizontalGridView::WidthProperty" reason="DP declarations must be properties"/>
			<Member fullName="Windows.UI.Xaml.DependencyProperty Uno.UI.Controls.Legacy.HorizontalGridView::HeightProperty" reason="DP declarations must be properties"/>
			<Member fullName="Windows.UI.Xaml.DependencyProperty Uno.UI.Controls.Legacy.HorizontalGridView::MinWidthProperty" reason="DP declarations must be properties"/>
			<Member fullName="Windows.UI.Xaml.DependencyProperty Uno.UI.Controls.Legacy.HorizontalGridView::MinHeightProperty" reason="DP declarations must be properties"/>
			<Member fullName="Windows.UI.Xaml.DependencyProperty Uno.UI.Controls.Legacy.HorizontalGridView::MaxWidthProperty" reason="DP declarations must be properties"/>
			<Member fullName="Windows.UI.Xaml.DependencyProperty Uno.UI.Controls.Legacy.HorizontalGridView::MaxHeightProperty" reason="DP declarations must be properties"/>
			<Member fullName="Windows.UI.Xaml.DependencyProperty Uno.UI.Controls.Legacy.HorizontalGridView::TransitionsProperty" reason="DP declarations must be properties"/>
			<Member fullName="Windows.UI.Xaml.DependencyProperty Uno.UI.Controls.Legacy.HorizontalGridView::TagProperty" reason="DP declarations must be properties"/>
			<Member fullName="Windows.UI.Xaml.DependencyProperty Uno.UI.Controls.Legacy.HorizontalGridView::RenderTransformProperty" reason="DP declarations must be properties"/>
			<Member fullName="Windows.UI.Xaml.DependencyProperty Uno.UI.Controls.Legacy.HorizontalGridView::RenderTransformOriginProperty" reason="DP declarations must be properties"/>
			<Member fullName="Windows.UI.Xaml.DependencyProperty Uno.UI.Controls.Legacy.HorizontalGridView::DisplayMemberPathProperty" reason="DP declarations must be properties"/>
			<Member fullName="Windows.UI.Xaml.DependencyProperty Uno.UI.Controls.Legacy.HorizontalGridView::DataContextProperty" reason="DP declarations must be properties"/>
			<Member fullName="Windows.UI.Xaml.DependencyProperty Uno.UI.Controls.Legacy.HorizontalGridView::TemplatedParentProperty" reason="DP declarations must be properties"/>
			<Member fullName="Windows.UI.Xaml.DependencyProperty Uno.UI.Controls.Legacy.HorizontalListView::SelectionModeProperty" reason="DP declarations must be properties"/>
			<Member fullName="Windows.UI.Xaml.DependencyProperty Uno.UI.Controls.Legacy.HorizontalListView::SelectedItemsProperty" reason="DP declarations must be properties"/>
			<Member fullName="Windows.UI.Xaml.DependencyProperty Uno.UI.Controls.Legacy.HorizontalListView::SelectedItemProperty" reason="DP declarations must be properties"/>
			<Member fullName="Windows.UI.Xaml.DependencyProperty Uno.UI.Controls.Legacy.HorizontalListView::ItemContainerStyleProperty" reason="DP declarations must be properties"/>
			<Member fullName="Windows.UI.Xaml.DependencyProperty Uno.UI.Controls.Legacy.HorizontalListView::IsItemClickEnabledProperty" reason="DP declarations must be properties"/>
			<Member fullName="Windows.UI.Xaml.DependencyProperty Uno.UI.Controls.Legacy.HorizontalListView::BackgroundProperty" reason="DP declarations must be properties"/>
			<Member fullName="Windows.UI.Xaml.DependencyProperty Uno.UI.Controls.Legacy.HorizontalListView::OpacityProperty" reason="DP declarations must be properties"/>
			<Member fullName="Windows.UI.Xaml.DependencyProperty Uno.UI.Controls.Legacy.HorizontalListView::StyleProperty" reason="DP declarations must be properties"/>
			<Member fullName="Windows.UI.Xaml.DependencyProperty Uno.UI.Controls.Legacy.HorizontalListView::IsEnabledProperty" reason="DP declarations must be properties"/>
			<Member fullName="Windows.UI.Xaml.DependencyProperty Uno.UI.Controls.Legacy.HorizontalListView::IsHitTestVisibleProperty" reason="DP declarations must be properties"/>
			<Member fullName="Windows.UI.Xaml.DependencyProperty Uno.UI.Controls.Legacy.HorizontalListView::VisibilityProperty" reason="DP declarations must be properties"/>
			<Member fullName="Windows.UI.Xaml.DependencyProperty Uno.UI.Controls.Legacy.HorizontalListView::NameProperty" reason="DP declarations must be properties"/>
			<Member fullName="Windows.UI.Xaml.DependencyProperty Uno.UI.Controls.Legacy.HorizontalListView::MarginProperty" reason="DP declarations must be properties"/>
			<Member fullName="Windows.UI.Xaml.DependencyProperty Uno.UI.Controls.Legacy.HorizontalListView::HorizontalAlignmentProperty" reason="DP declarations must be properties"/>
			<Member fullName="Windows.UI.Xaml.DependencyProperty Uno.UI.Controls.Legacy.HorizontalListView::VerticalAlignmentProperty" reason="DP declarations must be properties"/>
			<Member fullName="Windows.UI.Xaml.DependencyProperty Uno.UI.Controls.Legacy.HorizontalListView::WidthProperty" reason="DP declarations must be properties"/>
			<Member fullName="Windows.UI.Xaml.DependencyProperty Uno.UI.Controls.Legacy.HorizontalListView::HeightProperty" reason="DP declarations must be properties"/>
			<Member fullName="Windows.UI.Xaml.DependencyProperty Uno.UI.Controls.Legacy.HorizontalListView::MinWidthProperty" reason="DP declarations must be properties"/>
			<Member fullName="Windows.UI.Xaml.DependencyProperty Uno.UI.Controls.Legacy.HorizontalListView::MinHeightProperty" reason="DP declarations must be properties"/>
			<Member fullName="Windows.UI.Xaml.DependencyProperty Uno.UI.Controls.Legacy.HorizontalListView::MaxWidthProperty" reason="DP declarations must be properties"/>
			<Member fullName="Windows.UI.Xaml.DependencyProperty Uno.UI.Controls.Legacy.HorizontalListView::MaxHeightProperty" reason="DP declarations must be properties"/>
			<Member fullName="Windows.UI.Xaml.DependencyProperty Uno.UI.Controls.Legacy.HorizontalListView::TransitionsProperty" reason="DP declarations must be properties"/>
			<Member fullName="Windows.UI.Xaml.DependencyProperty Uno.UI.Controls.Legacy.HorizontalListView::TagProperty" reason="DP declarations must be properties"/>
			<Member fullName="Windows.UI.Xaml.DependencyProperty Uno.UI.Controls.Legacy.HorizontalListView::RenderTransformProperty" reason="DP declarations must be properties"/>
			<Member fullName="Windows.UI.Xaml.DependencyProperty Uno.UI.Controls.Legacy.HorizontalListView::RenderTransformOriginProperty" reason="DP declarations must be properties"/>
			<Member fullName="Windows.UI.Xaml.DependencyProperty Uno.UI.Controls.Legacy.HorizontalListView::DisplayMemberPathProperty" reason="DP declarations must be properties"/>
			<Member fullName="Windows.UI.Xaml.DependencyProperty Uno.UI.Controls.Legacy.HorizontalListView::DataContextProperty" reason="DP declarations must be properties"/>
			<Member fullName="Windows.UI.Xaml.DependencyProperty Uno.UI.Controls.Legacy.HorizontalListView::TemplatedParentProperty" reason="DP declarations must be properties"/>
			<Member fullName="Windows.UI.Xaml.DependencyProperty Uno.UI.Controls.Legacy.ListView::ItemTemplateProperty" reason="DP declarations must be properties"/>
			<Member fullName="Windows.UI.Xaml.DependencyProperty Uno.UI.Controls.Legacy.ListView::HeaderTemplateProperty" reason="DP declarations must be properties"/>
			<Member fullName="Windows.UI.Xaml.DependencyProperty Uno.UI.Controls.Legacy.ListView::FooterTemplateProperty" reason="DP declarations must be properties"/>
			<Member fullName="Windows.UI.Xaml.DependencyProperty Uno.UI.Controls.Legacy.ListView::ItemTemplateSelectorProperty" reason="DP declarations must be properties"/>
			<Member fullName="Windows.UI.Xaml.DependencyProperty Uno.UI.Controls.Legacy.ListView::HeaderProperty" reason="DP declarations must be properties"/>
			<Member fullName="Windows.UI.Xaml.DependencyProperty Uno.UI.Controls.Legacy.ListView::FooterProperty" reason="DP declarations must be properties"/>
			<Member fullName="Windows.UI.Xaml.DependencyProperty Uno.UI.Controls.Legacy.ListView::ItemsSourceProperty" reason="DP declarations must be properties"/>
			<Member fullName="Windows.UI.Xaml.DependencyProperty Uno.UI.Controls.Legacy.ListView::SelectionModeProperty" reason="DP declarations must be properties"/>
			<Member fullName="Windows.UI.Xaml.DependencyProperty Uno.UI.Controls.Legacy.ListView::SelectedItemsProperty" reason="DP declarations must be properties"/>
			<Member fullName="Windows.UI.Xaml.DependencyProperty Uno.UI.Controls.Legacy.ListView::SelectedItemProperty" reason="DP declarations must be properties"/>
			<Member fullName="Windows.UI.Xaml.DependencyProperty Uno.UI.Controls.Legacy.ListView::ItemContainerStyleProperty" reason="DP declarations must be properties"/>
			<Member fullName="Windows.UI.Xaml.DependencyProperty Uno.UI.Controls.Legacy.ListView::GroupStyleProperty" reason="DP declarations must be properties"/>
			<Member fullName="Windows.UI.Xaml.DependencyProperty Uno.UI.Controls.Legacy.ListView::IsItemClickEnabledProperty" reason="DP declarations must be properties"/>
			<Member fullName="Windows.UI.Xaml.DependencyProperty Uno.UI.Controls.Legacy.ListView::UnselectOnClickProperty" reason="DP declarations must be properties"/>
			<Member fullName="Windows.UI.Xaml.DependencyProperty Uno.UI.Controls.Legacy.ListView::BackgroundProperty" reason="DP declarations must be properties"/>
			<Member fullName="Windows.UI.Xaml.DependencyProperty Uno.UI.Controls.Legacy.ListView::OpacityProperty" reason="DP declarations must be properties"/>
			<Member fullName="Windows.UI.Xaml.DependencyProperty Uno.UI.Controls.Legacy.ListView::StyleProperty" reason="DP declarations must be properties"/>
			<Member fullName="Windows.UI.Xaml.DependencyProperty Uno.UI.Controls.Legacy.ListView::IsEnabledProperty" reason="DP declarations must be properties"/>
			<Member fullName="Windows.UI.Xaml.DependencyProperty Uno.UI.Controls.Legacy.ListView::IsHitTestVisibleProperty" reason="DP declarations must be properties"/>
			<Member fullName="Windows.UI.Xaml.DependencyProperty Uno.UI.Controls.Legacy.ListView::VisibilityProperty" reason="DP declarations must be properties"/>
			<Member fullName="Windows.UI.Xaml.DependencyProperty Uno.UI.Controls.Legacy.ListView::NameProperty" reason="DP declarations must be properties"/>
			<Member fullName="Windows.UI.Xaml.DependencyProperty Uno.UI.Controls.Legacy.ListView::MarginProperty" reason="DP declarations must be properties"/>
			<Member fullName="Windows.UI.Xaml.DependencyProperty Uno.UI.Controls.Legacy.ListView::HorizontalAlignmentProperty" reason="DP declarations must be properties"/>
			<Member fullName="Windows.UI.Xaml.DependencyProperty Uno.UI.Controls.Legacy.ListView::VerticalAlignmentProperty" reason="DP declarations must be properties"/>
			<Member fullName="Windows.UI.Xaml.DependencyProperty Uno.UI.Controls.Legacy.ListView::WidthProperty" reason="DP declarations must be properties"/>
			<Member fullName="Windows.UI.Xaml.DependencyProperty Uno.UI.Controls.Legacy.ListView::HeightProperty" reason="DP declarations must be properties"/>
			<Member fullName="Windows.UI.Xaml.DependencyProperty Uno.UI.Controls.Legacy.ListView::MinWidthProperty" reason="DP declarations must be properties"/>
			<Member fullName="Windows.UI.Xaml.DependencyProperty Uno.UI.Controls.Legacy.ListView::MinHeightProperty" reason="DP declarations must be properties"/>
			<Member fullName="Windows.UI.Xaml.DependencyProperty Uno.UI.Controls.Legacy.ListView::MaxWidthProperty" reason="DP declarations must be properties"/>
			<Member fullName="Windows.UI.Xaml.DependencyProperty Uno.UI.Controls.Legacy.ListView::MaxHeightProperty" reason="DP declarations must be properties"/>
			<Member fullName="Windows.UI.Xaml.DependencyProperty Uno.UI.Controls.Legacy.ListView::TransitionsProperty" reason="DP declarations must be properties"/>
			<Member fullName="Windows.UI.Xaml.DependencyProperty Uno.UI.Controls.Legacy.ListView::TagProperty" reason="DP declarations must be properties"/>
			<Member fullName="Windows.UI.Xaml.DependencyProperty Uno.UI.Controls.Legacy.ListView::RenderTransformProperty" reason="DP declarations must be properties"/>
			<Member fullName="Windows.UI.Xaml.DependencyProperty Uno.UI.Controls.Legacy.ListView::RenderTransformOriginProperty" reason="DP declarations must be properties"/>
			<Member fullName="Windows.UI.Xaml.DependencyProperty Uno.UI.Controls.Legacy.ListView::DisplayMemberPathProperty" reason="DP declarations must be properties"/>
			<Member fullName="Windows.UI.Xaml.DependencyProperty Uno.UI.Controls.Legacy.ListView::DataContextProperty" reason="DP declarations must be properties"/>
			<Member fullName="Windows.UI.Xaml.DependencyProperty Uno.UI.Controls.Legacy.ListView::TemplatedParentProperty" reason="DP declarations must be properties"/>
			<Member fullName="Windows.UI.Xaml.DependencyProperty Uno.UI.Behaviors.TextBoxBehavior::NextControlProperty" reason="DP declarations must be properties"/>
			<Member fullName="Windows.UI.Xaml.DependencyProperty Uno.UI.Behaviors.TextBoxBehavior::TextProperty" reason="DP declarations must be properties"/>
			<Member fullName="Windows.UI.Xaml.DependencyProperty Uno.UI.Toolkit.ElevatedView::ElevationProperty" reason="DP declarations must be properties"/>
			<Member fullName="Windows.UI.Xaml.DependencyProperty Uno.UI.Toolkit.ElevatedView::ShadowColorProperty" reason="DP declarations must be properties"/>
			<Member fullName="Windows.UI.Xaml.DependencyProperty Uno.UI.Toolkit.ElevatedView::ElevatedContentProperty" reason="DP declarations must be properties"/>
			<Member fullName="Windows.UI.Xaml.DependencyProperty Uno.UI.Toolkit.ElevatedView::BackgroundProperty" reason="DP declarations must be properties"/>
			<Member fullName="Windows.UI.Xaml.DependencyProperty Uno.UI.Toolkit.ElevatedView::CornerRadiusProperty" reason="DP declarations must be properties"/>
			<Member fullName="Windows.UI.Xaml.DependencyProperty Uno.UI.Toolkit.VisibleBoundsPadding::PaddingMaskProperty" reason="DP declarations must be properties"/>
			<Member fullName="Windows.UI.Xaml.DependencyProperty Windows.UI.Xaml.UIElement::DataContextProperty" reason="DP declarations must be properties"/>
			<Member fullName="Windows.UI.Xaml.DependencyProperty Windows.UI.Xaml.UIElement::TemplatedParentProperty" reason="DP declarations must be properties"/>
			<Member fullName="Windows.UI.Xaml.DependencyProperty Windows.UI.Xaml.Documents.Hyperlink::NavigationTargetProperty" reason="DP declarations must be properties"/>
			<Member fullName="Windows.UI.Xaml.DependencyProperty Windows.UI.Xaml.Controls.PivotItem::ImageProperty" reason="DP declarations must be properties"/>
			<Member fullName="Windows.UI.Xaml.DependencyProperty Windows.UI.Xaml.Controls.TextBox::ReturnKeyTypeProperty" reason="DP declarations must be properties"/>
			<Member fullName="Windows.UI.Xaml.DependencyProperty Windows.UI.Xaml.Controls.TextBox::KeyboardAppearanceProperty" reason="DP declarations must be properties"/>
			<Member fullName="Windows.UI.Xaml.DependencyProperty Windows.UI.Xaml.Controls.Picker::ItemsSourceProperty" reason="DP declarations must be properties"/>
			<Member fullName="Windows.UI.Xaml.DependencyProperty Windows.UI.Xaml.Controls.Picker::SelectedItemProperty" reason="DP declarations must be properties"/>
			<Member fullName="Windows.UI.Xaml.DependencyProperty Windows.UI.Xaml.Controls.Picker::SelectedIndexProperty" reason="DP declarations must be properties"/>
			<Member fullName="Windows.UI.Xaml.DependencyProperty Windows.UI.Xaml.Controls.Picker::ItemTemplateProperty" reason="DP declarations must be properties"/>
			<Member fullName="Windows.UI.Xaml.DependencyProperty Windows.UI.Xaml.Controls.Picker::ItemContainerStyleProperty" reason="DP declarations must be properties"/>
			<Member fullName="Windows.UI.Xaml.DependencyProperty Windows.UI.Xaml.Controls.Picker::ItemTemplateSelectorProperty" reason="DP declarations must be properties"/>
			<Member fullName="Windows.UI.Xaml.DependencyProperty Windows.UI.Xaml.Controls.Picker::DisplayMemberPathProperty" reason="DP declarations must be properties"/>
			<Member fullName="Windows.UI.Xaml.DependencyProperty Windows.UI.Xaml.Controls.Picker::PlaceholderProperty" reason="DP declarations must be properties"/>
			<Member fullName="Windows.UI.Xaml.DependencyProperty Windows.UI.Xaml.Controls.Picker::NameProperty" reason="DP declarations must be properties"/>
			<Member fullName="Windows.UI.Xaml.DependencyProperty Windows.UI.Xaml.Controls.Picker::MarginProperty" reason="DP declarations must be properties"/>
			<Member fullName="Windows.UI.Xaml.DependencyProperty Windows.UI.Xaml.Controls.Picker::HorizontalAlignmentProperty" reason="DP declarations must be properties"/>
			<Member fullName="Windows.UI.Xaml.DependencyProperty Windows.UI.Xaml.Controls.Picker::VerticalAlignmentProperty" reason="DP declarations must be properties"/>
			<Member fullName="Windows.UI.Xaml.DependencyProperty Windows.UI.Xaml.Controls.Picker::WidthProperty" reason="DP declarations must be properties"/>
			<Member fullName="Windows.UI.Xaml.DependencyProperty Windows.UI.Xaml.Controls.Picker::HeightProperty" reason="DP declarations must be properties"/>
			<Member fullName="Windows.UI.Xaml.DependencyProperty Windows.UI.Xaml.Controls.Picker::MinWidthProperty" reason="DP declarations must be properties"/>
			<Member fullName="Windows.UI.Xaml.DependencyProperty Windows.UI.Xaml.Controls.Picker::MinHeightProperty" reason="DP declarations must be properties"/>
			<Member fullName="Windows.UI.Xaml.DependencyProperty Windows.UI.Xaml.Controls.Picker::MaxWidthProperty" reason="DP declarations must be properties"/>
			<Member fullName="Windows.UI.Xaml.DependencyProperty Windows.UI.Xaml.Controls.Picker::MaxHeightProperty" reason="DP declarations must be properties"/>
			<Member fullName="Windows.UI.Xaml.DependencyProperty Windows.UI.Xaml.Controls.Picker::StyleProperty" reason="DP declarations must be properties"/>
			<Member fullName="Windows.UI.Xaml.DependencyProperty Windows.UI.Xaml.Controls.Picker::IsEnabledProperty" reason="DP declarations must be properties"/>
			<Member fullName="Windows.UI.Xaml.DependencyProperty Windows.UI.Xaml.Controls.Picker::OpacityProperty" reason="DP declarations must be properties"/>
			<Member fullName="Windows.UI.Xaml.DependencyProperty Windows.UI.Xaml.Controls.Picker::VisibilityProperty" reason="DP declarations must be properties"/>
			<Member fullName="Windows.UI.Xaml.DependencyProperty Windows.UI.Xaml.Controls.Picker::IsHitTestVisibleProperty" reason="DP declarations must be properties"/>
			<Member fullName="Windows.UI.Xaml.DependencyProperty Windows.UI.Xaml.Controls.Picker::TagProperty" reason="DP declarations must be properties"/>
			<Member fullName="Windows.UI.Xaml.DependencyProperty Windows.UI.Xaml.Controls.Picker::TransitionsProperty" reason="DP declarations must be properties"/>
			<Member fullName="Windows.UI.Xaml.DependencyProperty Windows.UI.Xaml.Controls.Picker::RenderTransformProperty" reason="DP declarations must be properties"/>
			<Member fullName="Windows.UI.Xaml.DependencyProperty Windows.UI.Xaml.Controls.Picker::RenderTransformOriginProperty" reason="DP declarations must be properties"/>
			<Member fullName="Windows.UI.Xaml.DependencyProperty Windows.UI.Xaml.Controls.Picker::BackgroundProperty" reason="DP declarations must be properties"/>
			<Member fullName="Windows.UI.Xaml.DependencyProperty Windows.UI.Xaml.Controls.Picker::DataContextProperty" reason="DP declarations must be properties"/>
			<Member fullName="Windows.UI.Xaml.DependencyProperty Windows.UI.Xaml.Controls.Picker::TemplatedParentProperty" reason="DP declarations must be properties"/>
			<Member fullName="Windows.UI.Xaml.DependencyProperty Windows.UI.Xaml.Controls.Popover::AnchorProperty" reason="DP declarations must be properties"/>
			<Member fullName="Windows.UI.Xaml.DependencyProperty Windows.UI.Xaml.Controls.MultilineTextBoxView::ForegroundProperty" reason="DP declarations must be properties"/>
			<Member fullName="Windows.UI.Xaml.DependencyProperty Windows.UI.Xaml.Controls.MultilineTextBoxView::NameProperty" reason="DP declarations must be properties"/>
			<Member fullName="Windows.UI.Xaml.DependencyProperty Windows.UI.Xaml.Controls.MultilineTextBoxView::MarginProperty" reason="DP declarations must be properties"/>
			<Member fullName="Windows.UI.Xaml.DependencyProperty Windows.UI.Xaml.Controls.MultilineTextBoxView::HorizontalAlignmentProperty" reason="DP declarations must be properties"/>
			<Member fullName="Windows.UI.Xaml.DependencyProperty Windows.UI.Xaml.Controls.MultilineTextBoxView::VerticalAlignmentProperty" reason="DP declarations must be properties"/>
			<Member fullName="Windows.UI.Xaml.DependencyProperty Windows.UI.Xaml.Controls.MultilineTextBoxView::WidthProperty" reason="DP declarations must be properties"/>
			<Member fullName="Windows.UI.Xaml.DependencyProperty Windows.UI.Xaml.Controls.MultilineTextBoxView::HeightProperty" reason="DP declarations must be properties"/>
			<Member fullName="Windows.UI.Xaml.DependencyProperty Windows.UI.Xaml.Controls.MultilineTextBoxView::MinWidthProperty" reason="DP declarations must be properties"/>
			<Member fullName="Windows.UI.Xaml.DependencyProperty Windows.UI.Xaml.Controls.MultilineTextBoxView::MinHeightProperty" reason="DP declarations must be properties"/>
			<Member fullName="Windows.UI.Xaml.DependencyProperty Windows.UI.Xaml.Controls.MultilineTextBoxView::MaxWidthProperty" reason="DP declarations must be properties"/>
			<Member fullName="Windows.UI.Xaml.DependencyProperty Windows.UI.Xaml.Controls.MultilineTextBoxView::MaxHeightProperty" reason="DP declarations must be properties"/>
			<Member fullName="Windows.UI.Xaml.DependencyProperty Windows.UI.Xaml.Controls.MultilineTextBoxView::StyleProperty" reason="DP declarations must be properties"/>
			<Member fullName="Windows.UI.Xaml.DependencyProperty Windows.UI.Xaml.Controls.MultilineTextBoxView::IsEnabledProperty" reason="DP declarations must be properties"/>
			<Member fullName="Windows.UI.Xaml.DependencyProperty Windows.UI.Xaml.Controls.MultilineTextBoxView::OpacityProperty" reason="DP declarations must be properties"/>
			<Member fullName="Windows.UI.Xaml.DependencyProperty Windows.UI.Xaml.Controls.MultilineTextBoxView::VisibilityProperty" reason="DP declarations must be properties"/>
			<Member fullName="Windows.UI.Xaml.DependencyProperty Windows.UI.Xaml.Controls.MultilineTextBoxView::IsHitTestVisibleProperty" reason="DP declarations must be properties"/>
			<Member fullName="Windows.UI.Xaml.DependencyProperty Windows.UI.Xaml.Controls.MultilineTextBoxView::TagProperty" reason="DP declarations must be properties"/>
			<Member fullName="Windows.UI.Xaml.DependencyProperty Windows.UI.Xaml.Controls.MultilineTextBoxView::TransitionsProperty" reason="DP declarations must be properties"/>
			<Member fullName="Windows.UI.Xaml.DependencyProperty Windows.UI.Xaml.Controls.MultilineTextBoxView::RenderTransformProperty" reason="DP declarations must be properties"/>
			<Member fullName="Windows.UI.Xaml.DependencyProperty Windows.UI.Xaml.Controls.MultilineTextBoxView::RenderTransformOriginProperty" reason="DP declarations must be properties"/>
			<Member fullName="Windows.UI.Xaml.DependencyProperty Windows.UI.Xaml.Controls.MultilineTextBoxView::BackgroundProperty" reason="DP declarations must be properties"/>
			<Member fullName="Windows.UI.Xaml.DependencyProperty Windows.UI.Xaml.Controls.MultilineTextBoxView::DataContextProperty" reason="DP declarations must be properties"/>
			<Member fullName="Windows.UI.Xaml.DependencyProperty Windows.UI.Xaml.Controls.MultilineTextBoxView::TemplatedParentProperty" reason="DP declarations must be properties"/>
			<Member fullName="Windows.UI.Xaml.DependencyProperty Windows.UI.Xaml.Controls.SinglelineTextBoxView::ForegroundProperty" reason="DP declarations must be properties"/>
			<Member fullName="Windows.UI.Xaml.DependencyProperty Windows.UI.Xaml.Controls.SinglelineTextBoxView::NameProperty" reason="DP declarations must be properties"/>
			<Member fullName="Windows.UI.Xaml.DependencyProperty Windows.UI.Xaml.Controls.SinglelineTextBoxView::MarginProperty" reason="DP declarations must be properties"/>
			<Member fullName="Windows.UI.Xaml.DependencyProperty Windows.UI.Xaml.Controls.SinglelineTextBoxView::HorizontalAlignmentProperty" reason="DP declarations must be properties"/>
			<Member fullName="Windows.UI.Xaml.DependencyProperty Windows.UI.Xaml.Controls.SinglelineTextBoxView::VerticalAlignmentProperty" reason="DP declarations must be properties"/>
			<Member fullName="Windows.UI.Xaml.DependencyProperty Windows.UI.Xaml.Controls.SinglelineTextBoxView::WidthProperty" reason="DP declarations must be properties"/>
			<Member fullName="Windows.UI.Xaml.DependencyProperty Windows.UI.Xaml.Controls.SinglelineTextBoxView::HeightProperty" reason="DP declarations must be properties"/>
			<Member fullName="Windows.UI.Xaml.DependencyProperty Windows.UI.Xaml.Controls.SinglelineTextBoxView::MinWidthProperty" reason="DP declarations must be properties"/>
			<Member fullName="Windows.UI.Xaml.DependencyProperty Windows.UI.Xaml.Controls.SinglelineTextBoxView::MinHeightProperty" reason="DP declarations must be properties"/>
			<Member fullName="Windows.UI.Xaml.DependencyProperty Windows.UI.Xaml.Controls.SinglelineTextBoxView::MaxWidthProperty" reason="DP declarations must be properties"/>
			<Member fullName="Windows.UI.Xaml.DependencyProperty Windows.UI.Xaml.Controls.SinglelineTextBoxView::MaxHeightProperty" reason="DP declarations must be properties"/>
			<Member fullName="Windows.UI.Xaml.DependencyProperty Windows.UI.Xaml.Controls.SinglelineTextBoxView::StyleProperty" reason="DP declarations must be properties"/>
			<Member fullName="Windows.UI.Xaml.DependencyProperty Windows.UI.Xaml.Controls.SinglelineTextBoxView::IsEnabledProperty" reason="DP declarations must be properties"/>
			<Member fullName="Windows.UI.Xaml.DependencyProperty Windows.UI.Xaml.Controls.SinglelineTextBoxView::OpacityProperty" reason="DP declarations must be properties"/>
			<Member fullName="Windows.UI.Xaml.DependencyProperty Windows.UI.Xaml.Controls.SinglelineTextBoxView::VisibilityProperty" reason="DP declarations must be properties"/>
			<Member fullName="Windows.UI.Xaml.DependencyProperty Windows.UI.Xaml.Controls.SinglelineTextBoxView::IsHitTestVisibleProperty" reason="DP declarations must be properties"/>
			<Member fullName="Windows.UI.Xaml.DependencyProperty Windows.UI.Xaml.Controls.SinglelineTextBoxView::TagProperty" reason="DP declarations must be properties"/>
			<Member fullName="Windows.UI.Xaml.DependencyProperty Windows.UI.Xaml.Controls.SinglelineTextBoxView::TransitionsProperty" reason="DP declarations must be properties"/>
			<Member fullName="Windows.UI.Xaml.DependencyProperty Windows.UI.Xaml.Controls.SinglelineTextBoxView::RenderTransformProperty" reason="DP declarations must be properties"/>
			<Member fullName="Windows.UI.Xaml.DependencyProperty Windows.UI.Xaml.Controls.SinglelineTextBoxView::RenderTransformOriginProperty" reason="DP declarations must be properties"/>
			<Member fullName="Windows.UI.Xaml.DependencyProperty Windows.UI.Xaml.Controls.SinglelineTextBoxView::BackgroundProperty" reason="DP declarations must be properties"/>
			<Member fullName="Windows.UI.Xaml.DependencyProperty Windows.UI.Xaml.Controls.SinglelineTextBoxView::DataContextProperty" reason="DP declarations must be properties"/>
			<Member fullName="Windows.UI.Xaml.DependencyProperty Windows.UI.Xaml.Controls.SinglelineTextBoxView::TemplatedParentProperty" reason="DP declarations must be properties"/>
			<Member fullName="Windows.UI.Xaml.DependencyProperty Uno.UI.Views.Controls.BindableUIActivityIndicatorView::DataContextProperty" reason="DP declarations must be properties"/>
			<Member fullName="Windows.UI.Xaml.DependencyProperty Uno.UI.Views.Controls.BindableUIActivityIndicatorView::TemplatedParentProperty" reason="DP declarations must be properties"/>
			<Member fullName="Windows.UI.Xaml.DependencyProperty Uno.UI.Views.Controls.BindableUIAlertView::DataContextProperty" reason="DP declarations must be properties"/>
			<Member fullName="Windows.UI.Xaml.DependencyProperty Uno.UI.Views.Controls.BindableUIAlertView::TemplatedParentProperty" reason="DP declarations must be properties"/>
			<Member fullName="Windows.UI.Xaml.DependencyProperty Uno.UI.Views.Controls.BindableUIButton::DataContextProperty" reason="DP declarations must be properties"/>
			<Member fullName="Windows.UI.Xaml.DependencyProperty Uno.UI.Views.Controls.BindableUIButton::TemplatedParentProperty" reason="DP declarations must be properties"/>
			<Member fullName="Windows.UI.Xaml.DependencyProperty Uno.UI.Views.Controls.BindableUIProgressView::DataContextProperty" reason="DP declarations must be properties"/>
			<Member fullName="Windows.UI.Xaml.DependencyProperty Uno.UI.Views.Controls.BindableUIProgressView::TemplatedParentProperty" reason="DP declarations must be properties"/>
			<Member fullName="Windows.UI.Xaml.DependencyProperty Uno.UI.Views.Controls.BindableUIScrollView::DataContextProperty" reason="DP declarations must be properties"/>
			<Member fullName="Windows.UI.Xaml.DependencyProperty Uno.UI.Views.Controls.BindableUIScrollView::TemplatedParentProperty" reason="DP declarations must be properties"/>
			<Member fullName="Windows.UI.Xaml.DependencyProperty Uno.UI.Views.Controls.BindableUISwitch::ThumbTintColorBrushProperty" reason="DP declarations must be properties"/>
			<Member fullName="Windows.UI.Xaml.DependencyProperty Uno.UI.Views.Controls.BindableUISwitch::OnTintColorBrushProperty" reason="DP declarations must be properties"/>
			<Member fullName="Windows.UI.Xaml.DependencyProperty Uno.UI.Views.Controls.BindableUISwitch::TintColorBrushProperty" reason="DP declarations must be properties"/>
			<Member fullName="Windows.UI.Xaml.DependencyProperty Uno.UI.Views.Controls.BindableUISwitch::IsOnProperty" reason="DP declarations must be properties"/>
			<Member fullName="Windows.UI.Xaml.DependencyProperty Uno.UI.Views.Controls.BindableUISwitch::DataContextProperty" reason="DP declarations must be properties"/>
			<Member fullName="Windows.UI.Xaml.DependencyProperty Uno.UI.Views.Controls.BindableUISwitch::TemplatedParentProperty" reason="DP declarations must be properties"/>
			<Member fullName="Windows.UI.Xaml.DependencyProperty Uno.UI.Views.Controls.StyleSelector2::DataContextProperty" reason="DP declarations must be properties"/>
			<Member fullName="Windows.UI.Xaml.DependencyProperty Uno.UI.Views.Controls.StyleSelector2::TemplatedParentProperty" reason="DP declarations must be properties"/>
			<Member fullName="Windows.UI.Xaml.DependencyProperty Uno.UI.Views.Controls.BindableUICollectionView::DataContextProperty" reason="DP declarations must be properties"/>
			<Member fullName="Windows.UI.Xaml.DependencyProperty Uno.UI.Views.Controls.BindableUICollectionView::TemplatedParentProperty" reason="DP declarations must be properties"/>
			<Member fullName="Windows.UI.Xaml.DependencyProperty Uno.UI.Controls.BindableSearchBar::DataContextProperty" reason="DP declarations must be properties"/>
			<Member fullName="Windows.UI.Xaml.DependencyProperty Uno.UI.Controls.BindableSearchBar::TemplatedParentProperty" reason="DP declarations must be properties"/>
			<Member fullName="Windows.UI.Xaml.DependencyProperty Uno.UI.Controls.BindableUISlider::DataContextProperty" reason="DP declarations must be properties"/>
			<Member fullName="Windows.UI.Xaml.DependencyProperty Uno.UI.Controls.BindableUISlider::TemplatedParentProperty" reason="DP declarations must be properties"/>
			<Member fullName="Windows.UI.Xaml.DependencyProperty Uno.UI.Controls.BindableUIView::DataContextProperty" reason="DP declarations must be properties"/>
			<Member fullName="Windows.UI.Xaml.DependencyProperty Uno.UI.Controls.BindableUIView::TemplatedParentProperty" reason="DP declarations must be properties"/>
			<Member fullName="Windows.UI.Xaml.DependencyProperty Uno.UI.Controls.NativeFramePresenter::IsNavigationBarHiddenProperty" reason="DP declarations must be properties"/>
			<Member fullName="Windows.UI.Xaml.DependencyProperty Uno.UI.Controls.StatePresenter::DataContextProperty" reason="DP declarations must be properties"/>
			<Member fullName="Windows.UI.Xaml.DependencyProperty Uno.UI.Controls.StatePresenter::TemplatedParentProperty" reason="DP declarations must be properties"/>
			<Member fullName="Windows.UI.Xaml.DependencyProperty Uno.UI.Controls.UnoNavigationBar::DataContextProperty" reason="DP declarations must be properties"/>
			<Member fullName="Windows.UI.Xaml.DependencyProperty Uno.UI.Controls.UnoNavigationBar::TemplatedParentProperty" reason="DP declarations must be properties"/>
			<Member fullName="Windows.UI.Xaml.DependencyProperty Uno.UI.Controls.Legacy.GridViewWrapGridLayout::ItemMaxWidthProperty" reason="DP declarations must be properties"/>
			<Member fullName="Windows.UI.Xaml.DependencyProperty Uno.UI.Controls.Legacy.GridViewWrapGridLayout::MaximumRowsOrColumnsProperty" reason="DP declarations must be properties"/>
			<Member fullName="Windows.UI.Xaml.DependencyProperty Uno.UI.Controls.Legacy.ListViewBase::ItemsSourceProperty" reason="DP declarations must be properties"/>
			<Member fullName="Windows.UI.Xaml.DependencyProperty Uno.UI.Controls.Legacy.ListViewBase::SelectedItemProperty" reason="DP declarations must be properties"/>
			<Member fullName="Windows.UI.Xaml.DependencyProperty Uno.UI.Controls.Legacy.ListViewBase::SelectedItemsProperty" reason="DP declarations must be properties"/>
			<Member fullName="Windows.UI.Xaml.DependencyProperty Uno.UI.Controls.Legacy.ListViewBase::SelectionModeProperty" reason="DP declarations must be properties"/>
			<Member fullName="Windows.UI.Xaml.DependencyProperty Uno.UI.Controls.Legacy.ListViewBase::HeaderProperty" reason="DP declarations must be properties"/>
			<Member fullName="Windows.UI.Xaml.DependencyProperty Uno.UI.Controls.Legacy.ListViewBase::FooterProperty" reason="DP declarations must be properties"/>
			<Member fullName="Windows.UI.Xaml.DependencyProperty Uno.UI.Controls.Legacy.ListViewBase::UnselectOnClickProperty" reason="DP declarations must be properties"/>
			<Member fullName="Windows.UI.Xaml.DependencyProperty Uno.UI.Controls.Legacy.ListViewBase::DisplayMemberPathProperty" reason="DP declarations must be properties"/>
			<Member fullName="Windows.UI.Xaml.DependencyProperty Uno.UI.Controls.Legacy.ListViewBase::NameProperty" reason="DP declarations must be properties"/>
			<Member fullName="Windows.UI.Xaml.DependencyProperty Uno.UI.Controls.Legacy.ListViewBase::MarginProperty" reason="DP declarations must be properties"/>
			<Member fullName="Windows.UI.Xaml.DependencyProperty Uno.UI.Controls.Legacy.ListViewBase::HorizontalAlignmentProperty" reason="DP declarations must be properties"/>
			<Member fullName="Windows.UI.Xaml.DependencyProperty Uno.UI.Controls.Legacy.ListViewBase::VerticalAlignmentProperty" reason="DP declarations must be properties"/>
			<Member fullName="Windows.UI.Xaml.DependencyProperty Uno.UI.Controls.Legacy.ListViewBase::WidthProperty" reason="DP declarations must be properties"/>
			<Member fullName="Windows.UI.Xaml.DependencyProperty Uno.UI.Controls.Legacy.ListViewBase::HeightProperty" reason="DP declarations must be properties"/>
			<Member fullName="Windows.UI.Xaml.DependencyProperty Uno.UI.Controls.Legacy.ListViewBase::MinWidthProperty" reason="DP declarations must be properties"/>
			<Member fullName="Windows.UI.Xaml.DependencyProperty Uno.UI.Controls.Legacy.ListViewBase::MinHeightProperty" reason="DP declarations must be properties"/>
			<Member fullName="Windows.UI.Xaml.DependencyProperty Uno.UI.Controls.Legacy.ListViewBase::MaxWidthProperty" reason="DP declarations must be properties"/>
			<Member fullName="Windows.UI.Xaml.DependencyProperty Uno.UI.Controls.Legacy.ListViewBase::MaxHeightProperty" reason="DP declarations must be properties"/>
			<Member fullName="Windows.UI.Xaml.DependencyProperty Uno.UI.Controls.Legacy.ListViewBase::StyleProperty" reason="DP declarations must be properties"/>
			<Member fullName="Windows.UI.Xaml.DependencyProperty Uno.UI.Controls.Legacy.ListViewBase::IsEnabledProperty" reason="DP declarations must be properties"/>
			<Member fullName="Windows.UI.Xaml.DependencyProperty Uno.UI.Controls.Legacy.ListViewBase::OpacityProperty" reason="DP declarations must be properties"/>
			<Member fullName="Windows.UI.Xaml.DependencyProperty Uno.UI.Controls.Legacy.ListViewBase::VisibilityProperty" reason="DP declarations must be properties"/>
			<Member fullName="Windows.UI.Xaml.DependencyProperty Uno.UI.Controls.Legacy.ListViewBase::IsHitTestVisibleProperty" reason="DP declarations must be properties"/>
			<Member fullName="Windows.UI.Xaml.DependencyProperty Uno.UI.Controls.Legacy.ListViewBase::TagProperty" reason="DP declarations must be properties"/>
			<Member fullName="Windows.UI.Xaml.DependencyProperty Uno.UI.Controls.Legacy.ListViewBase::TransitionsProperty" reason="DP declarations must be properties"/>
			<Member fullName="Windows.UI.Xaml.DependencyProperty Uno.UI.Controls.Legacy.ListViewBase::RenderTransformProperty" reason="DP declarations must be properties"/>
			<Member fullName="Windows.UI.Xaml.DependencyProperty Uno.UI.Controls.Legacy.ListViewBase::RenderTransformOriginProperty" reason="DP declarations must be properties"/>
			<Member fullName="Windows.UI.Xaml.DependencyProperty Uno.UI.Controls.Legacy.ListViewBase::BackgroundProperty" reason="DP declarations must be properties"/>
			<Member fullName="Windows.UI.Xaml.DependencyProperty Uno.UI.Controls.Legacy.ListViewBaseLayout::AreStickyGroupHeadersEnabledProperty" reason="DP declarations must be properties"/>
			<Member fullName="Windows.UI.Xaml.DependencyProperty Uno.UI.Controls.Legacy.ListViewBaseLayout::DataContextProperty" reason="DP declarations must be properties"/>
			<Member fullName="Windows.UI.Xaml.DependencyProperty Uno.UI.Controls.Legacy.ListViewBaseLayout::TemplatedParentProperty" reason="DP declarations must be properties"/>
			<Member fullName="Windows.UI.Xaml.DependencyProperty Windows.UI.Xaml.Controls.SecureTextBoxView::ForegroundProperty" reason="DP declarations must be properties"/>
			<Member fullName="Windows.UI.Xaml.DependencyProperty Windows.UI.Xaml.Controls.SecureTextBoxView::NameProperty" reason="DP declarations must be properties"/>
			<Member fullName="Windows.UI.Xaml.DependencyProperty Windows.UI.Xaml.Controls.SecureTextBoxView::MarginProperty" reason="DP declarations must be properties"/>
			<Member fullName="Windows.UI.Xaml.DependencyProperty Windows.UI.Xaml.Controls.SecureTextBoxView::HorizontalAlignmentProperty" reason="DP declarations must be properties"/>
			<Member fullName="Windows.UI.Xaml.DependencyProperty Windows.UI.Xaml.Controls.SecureTextBoxView::VerticalAlignmentProperty" reason="DP declarations must be properties"/>
			<Member fullName="Windows.UI.Xaml.DependencyProperty Windows.UI.Xaml.Controls.SecureTextBoxView::WidthProperty" reason="DP declarations must be properties"/>
			<Member fullName="Windows.UI.Xaml.DependencyProperty Windows.UI.Xaml.Controls.SecureTextBoxView::HeightProperty" reason="DP declarations must be properties"/>
			<Member fullName="Windows.UI.Xaml.DependencyProperty Windows.UI.Xaml.Controls.SecureTextBoxView::MinWidthProperty" reason="DP declarations must be properties"/>
			<Member fullName="Windows.UI.Xaml.DependencyProperty Windows.UI.Xaml.Controls.SecureTextBoxView::MinHeightProperty" reason="DP declarations must be properties"/>
			<Member fullName="Windows.UI.Xaml.DependencyProperty Windows.UI.Xaml.Controls.SecureTextBoxView::MaxWidthProperty" reason="DP declarations must be properties"/>
			<Member fullName="Windows.UI.Xaml.DependencyProperty Windows.UI.Xaml.Controls.SecureTextBoxView::MaxHeightProperty" reason="DP declarations must be properties"/>
			<Member fullName="Windows.UI.Xaml.DependencyProperty Windows.UI.Xaml.Controls.SecureTextBoxView::StyleProperty" reason="DP declarations must be properties"/>
			<Member fullName="Windows.UI.Xaml.DependencyProperty Windows.UI.Xaml.Controls.SecureTextBoxView::IsEnabledProperty" reason="DP declarations must be properties"/>
			<Member fullName="Windows.UI.Xaml.DependencyProperty Windows.UI.Xaml.Controls.SecureTextBoxView::OpacityProperty" reason="DP declarations must be properties"/>
			<Member fullName="Windows.UI.Xaml.DependencyProperty Windows.UI.Xaml.Controls.SecureTextBoxView::VisibilityProperty" reason="DP declarations must be properties"/>
			<Member fullName="Windows.UI.Xaml.DependencyProperty Windows.UI.Xaml.Controls.SecureTextBoxView::IsHitTestVisibleProperty" reason="DP declarations must be properties"/>
			<Member fullName="Windows.UI.Xaml.DependencyProperty Windows.UI.Xaml.Controls.SecureTextBoxView::TagProperty" reason="DP declarations must be properties"/>
			<Member fullName="Windows.UI.Xaml.DependencyProperty Windows.UI.Xaml.Controls.SecureTextBoxView::TransitionsProperty" reason="DP declarations must be properties"/>
			<Member fullName="Windows.UI.Xaml.DependencyProperty Windows.UI.Xaml.Controls.SecureTextBoxView::RenderTransformProperty" reason="DP declarations must be properties"/>
			<Member fullName="Windows.UI.Xaml.DependencyProperty Windows.UI.Xaml.Controls.SecureTextBoxView::RenderTransformOriginProperty" reason="DP declarations must be properties"/>
			<Member fullName="Windows.UI.Xaml.DependencyProperty Windows.UI.Xaml.Controls.SecureTextBoxView::BackgroundProperty" reason="DP declarations must be properties"/>
			<Member fullName="Windows.UI.Xaml.DependencyProperty Windows.UI.Xaml.Controls.SecureTextBoxView::DataContextProperty" reason="DP declarations must be properties"/>
			<Member fullName="Windows.UI.Xaml.DependencyProperty Windows.UI.Xaml.Controls.SecureTextBoxView::TemplatedParentProperty" reason="DP declarations must be properties"/>
			<Member fullName="Windows.UI.Xaml.DependencyProperty Uno.UI.Controls.BindableNSView::DataContextProperty" reason="DP declarations must be properties"/>
			<Member fullName="Windows.UI.Xaml.DependencyProperty Uno.UI.Controls.BindableNSView::TemplatedParentProperty" reason="DP declarations must be properties"/>
			<!-- ^^ DP Fields to properties -->
			<!-- Begin Skia Import -->
			<Member fullName="Windows.UI.Xaml.DependencyProperty Windows.UI.Xaml.FrameworkElement::WidthProperty" reason="Reference API does not contain this" />
			<Member fullName="Windows.UI.Xaml.DependencyProperty Windows.UI.Xaml.FrameworkElement::VerticalAlignmentProperty" reason="Reference API does not contain this" />
			<Member fullName="Windows.UI.Xaml.DependencyProperty Windows.UI.Xaml.FrameworkElement::TransitionsProperty" reason="Reference API does not contain this" />
			<Member fullName="Windows.UI.Xaml.DependencyProperty Windows.UI.Xaml.FrameworkElement::MinWidthProperty" reason="Reference API does not contain this" />
			<Member fullName="Windows.UI.Xaml.DependencyProperty Windows.UI.Xaml.FrameworkElement::MinHeightProperty" reason="Reference API does not contain this" />
			<Member fullName="Windows.UI.Xaml.DependencyProperty Windows.UI.Xaml.FrameworkElement::MaxWidthProperty" reason="Reference API does not contain this" />
			<Member fullName="Windows.UI.Xaml.DependencyProperty Windows.UI.Xaml.FrameworkElement::MaxHeightProperty" reason="Reference API does not contain this" />
			<Member fullName="Windows.UI.Xaml.DependencyProperty Windows.UI.Xaml.FrameworkElement::MarginProperty" reason="Reference API does not contain this" />
			<Member fullName="Windows.UI.Xaml.DependencyProperty Windows.UI.Xaml.FrameworkElement::HorizontalAlignmentProperty" reason="Reference API does not contain this" />
			<Member fullName="Windows.UI.Xaml.DependencyProperty Windows.UI.Xaml.FrameworkElement::HeightProperty" reason="Reference API does not contain this" />
			<Member fullName="Windows.UI.Xaml.DependencyProperty Windows.UI.Xaml.Documents.Hyperlink::NavigationTargetProperty" reason="Reference API does not contain this" />
			<Member fullName="Windows.UI.Xaml.DependencyProperty Windows.UI.Xaml.Controls.WebView::SourceProperty" reason="Reference API does not contain this" />
			<Member fullName="Windows.UI.Xaml.DependencyProperty Windows.UI.Xaml.Controls.WebView::IsScrollEnabledProperty" reason="Reference API does not contain this" />
			<Member fullName="Windows.UI.Xaml.DependencyProperty Windows.UI.Xaml.Controls.WebView::CanGoForwardProperty" reason="Reference API does not contain this" />
			<Member fullName="Windows.UI.Xaml.DependencyProperty Windows.UI.Xaml.Controls.WebView::CanGoBackProperty" reason="Reference API does not contain this" />
			<Member fullName="Windows.UI.Xaml.DependencyProperty Windows.UI.Xaml.Controls.Image::StretchProperty" reason="Reference API does not contain this" />
			<Member fullName="Windows.UI.Xaml.DependencyProperty Windows.UI.Xaml.Controls.Image::SourceProperty" reason="Reference API does not contain this" />
			<Member fullName="System.Action`1&lt;System.Action&gt; Windows.UI.Core.CoreDispatcher::DispatchOverride" reason="Reference API does not contain this" />
			<!-- End Skia Import -->
		</Fields>
	</IgnoreSet>
	<IgnoreSet baseVersion="3.1.6">
		<Types>
			<Member 
				fullName="Windows.Storage.StorageItem"
				reason="Not part of the UWP API"/>
		  </Types>
		<Methods>
			<Member 
				fullName="System.Void Windows.System.UserProfile.UserProfilePersonalizationSettings..ctor()"
				reason="Parameter-less ctor does not exist in UWP"/>
			<Member
				fullName="System.Void Windows.UI.Xaml.Controls.CalendarDatePickerDateChangedEventArgs..ctor()"
				reason="Parameter-less ctor does not exist in UWP"/>
			<Member
				fullName="System.Void Windows.UI.Notifications.BadgeUpdateManager..ctor()"
				reason="Parameter-less ctor does not exist in UWP"/>
			<Member
				fullName="System.Void Windows.ApplicationModel.Activation.ToastNotificationActivatedEventArgs..ctor()"
				reason="Parameter-less ctor does not exist in UWP"/>
			<Member
				fullName="System.Void Windows.Devices.Haptics.VibrationDevice..ctor()"
				reason="Parameter-less ctor does not exist in UWP"/>
			<Member
				fullName="System.Void Windows.Devices.Haptics.SimpleHapticsController..ctor()"
				reason="Parameter-less ctor does not exist in UWP"/>
			<Member
				fullName="System.Void Windows.Devices.Haptics.KnownSimpleHapticsControllerWaveforms..ctor()"
				reason="Parameter-less ctor does not exist in UWP"/>
			<Member
				fullName="System.Void Windows.Devices.Haptics.SimpleHapticsControllerFeedback..ctor()"
				reason="Parameter-less ctor does not exist in UWP"/>
			<Member
				fullName="System.Void Windows.Media.Capture.CapturedFrame.set_Size(System.UInt64 value)"
				reason="Not part of the UWP API"/>
			<Member
				fullName="System.Void Windows.Graphics.Imaging.ImageStream.set_Size(System.UInt64 value)"
				reason="Not part of the UWP API"/>
			<Member
				fullName="System.Void Windows.Devices.Enumeration.DeviceThumbnail.set_Size(System.UInt64 value)"
				reason="Not part of the UWP API"/>
			<Member
				fullName="System.Threading.Tasks.Task`1&lt;Windows.Storage.StorageFile&gt; Windows.Storage.StorageFile.GetFileFromPathAsync(System.String path)"
				reason="Not part of the UWP API"/>
			<Member
				fullName="System.Threading.Tasks.Task Windows.Storage.StorageFile.DeleteAsync(System.Threading.CancellationToken ct)"
				reason="Not part of the UWP API"/>
			<Member
				fullName="System.Threading.Tasks.Task`1&lt;System.IO.Stream&gt; Windows.Storage.StorageFile.OpenStreamForReadAsync(System.Threading.CancellationToken ct)"
				reason="Not part of the UWP API"/>
			<Member
				fullName="System.Threading.Tasks.Task`1&lt;Windows.Storage.StorageStreamTransaction&gt; Windows.Storage.StorageFile.OpenTransactedWriteAsync(System.Threading.CancellationToken ct)"
				reason="Not part of the UWP API"/>
			<Member
				fullName="System.Threading.Tasks.Task Windows.Storage.StorageFile.CopyAndReplaceAsync(System.Threading.CancellationToken ct, Windows.Storage.StorageFile destination)"
				reason="Not part of the UWP API"/>
			<Member
				fullName="System.Threading.Tasks.Task Windows.Storage.StorageFile.MoveAsync(System.Threading.CancellationToken ct, Windows.Storage.StorageFolder targetFolder)"
				reason="Not part of the UWP API"/>
			<Member
				fullName="System.Threading.Tasks.Task Windows.Storage.StorageFile.MoveAsync(System.Threading.CancellationToken ct, Windows.Storage.StorageFolder targetFolder, System.String desiredNewName)"
				reason="Not part of the UWP API"/>
			<Member
				fullName="System.Threading.Tasks.Task Windows.Storage.StorageFile.MoveAsync(System.Threading.CancellationToken ct, Windows.Storage.StorageFolder targetFolder, System.String desiredNewName, Windows.Storage.NameCollisionOption option)"
				reason="Not part of the UWP API"/>
			<Member
				fullName="System.Threading.Tasks.Task`1&lt;Windows.Storage.FileProperties.BasicProperties&gt; Windows.Storage.StorageFile.GetBasicPropertiesAsync(System.Threading.CancellationToken ct)"
				reason="Not part of the UWP API"/>
			<Member
				fullName="System.Void Windows.Storage.StorageStreamTransaction..ctor(Windows.Storage.StorageFile file)"
				reason="Not part of the UWP API"/>
			<Member
				fullName="System.IO.Stream Windows.Storage.StorageStreamTransaction.GetStream()"
				reason="Not part of the UWP API"/>
			<Member
				fullName="System.Threading.Tasks.Task Windows.Storage.StorageStreamTransaction.CommitAsync(System.Threading.CancellationToken ct)"
				reason="Not part of the UWP API"/>
			<Member
				fullName="System.Void Windows.Storage.StreamedFileDataRequest..ctor()"
				reason="Not part of the UWP API"/>
			<Member
				fullName="System.Void Windows.Storage.Streams.FileInputStream..ctor()"
				reason="Not part of the UWP API"/>
			<Member
				fullName="System.Void Windows.Storage.Streams.FileOutputStream..ctor()"
				reason="Not part of the UWP API"/>
			<Member
				fullName="System.Void Windows.Storage.Streams.FileRandomAccessStream.set_Size(System.UInt64 value)"
				reason="Not part of the UWP API"/>
			<Member
				fullName="System.Void Windows.Storage.Streams.FileRandomAccessStream..ctor()"
				reason="Not part of the UWP API"/>
			<Member
				fullName="System.Void Windows.Storage.Streams.InMemoryRandomAccessStream.set_Size(System.UInt64 value)"
				reason="Not part of the UWP API"/>
			<Member
				fullName="System.Void Windows.Storage.Streams.InputStreamOverStream..ctor()"
				reason="Not part of the UWP API"/>
			<Member
				fullName="System.Void Windows.Storage.Streams.IRandomAccessStream.set_Size(System.UInt64 value)"
				reason="Not part of the UWP API"/>
			<Member
				fullName="System.Void Windows.Storage.Streams.OutputStreamOverStream..ctor()"
				reason="Not part of the UWP API"/>
			<Member
				fullName="System.Void Windows.Storage.Streams.RandomAccessStreamOverStream.set_Size(System.UInt64 value)"
				reason="Not part of the UWP API"/>
			<Member
				fullName="System.Void Windows.Storage.Streams.RandomAccessStreamOverStream..ctor()"
				reason="Not part of the UWP API"/>
			<Member
				fullName="System.Void Windows.Storage.Streams.RandomAccessStreamReference..ctor()"
				reason="Not part of the UWP API"/>
			<Member
				fullName="System.Void Windows.Storage.StorageItem..ctor()"
				reason="Not part of the UWP API"/>
			<Member
				fullName="System.Void Windows.Storage.FileProperties.StorageItemThumbnail.set_Size(System.UInt64 value)"
				reason="Not part of the UWP API"/>
			<Member
				fullName="System.Void Windows.Media.SpeechSynthesis.SpeechSynthesisStream.set_Size(System.UInt64 value)"
				reason="Not part of the UWP API"/>
			<Member
				fullName="System.Void Windows.Media.Capture.CapturedFrame.set_Size(System.UInt64 value)"
				reason="Not part of the UWP API"/>
			<Member
				fullName="System.Void Windows.Graphics.Imaging.ImageStream.set_Size(System.UInt64 value)"
				reason="Not part of the UWP API"/>
			<Member
				fullName="System.Void Windows.Devices.Enumeration.DeviceThumbnail.set_Size(System.UInt64 value)"
				reason="Not part of the UWP API"/>
			<Member
				fullName="System.Void Windows.Storage.FileIO..ctor()"
				reason="Not part of the UWP API"/>
			<Member
				fullName="System.Void Windows.Storage.PathIO..ctor()"
				reason="Not part of the UWP API"/>
			<Member
				fullName="System.Boolean Windows.UI.Xaml.DragEventArgs.get_Handled()"
				reason="Not part of the UWP API"/>
			<Member
				fullName="System.Void Windows.ApplicationModel.DataTransfer.DataPackageView..ctor()"
				reason="Not part of the UWP API"/>
			<Member
				fullName="System.Void Windows.ApplicationModel.DataTransfer.DataProviderDeferral..ctor()"
				reason="Not part of the UWP API"/>
			<Member
				fullName="System.Void Windows.ApplicationModel.DataTransfer.DataProviderRequest..ctor()"
				reason="Not part of the UWP API"/>
			<Member
				fullName="System.Void Windows.ApplicationModel.DataTransfer.DragDrop.Core.CoreDragDropManager..ctor()"
				reason="Not part of the UWP API"/>
			<Member
				fullName="System.Void Windows.ApplicationModel.DataTransfer.DragDrop.Core.CoreDragInfo..ctor()"
				reason="Not part of the UWP API"/>
			<Member
				fullName="System.Void Windows.ApplicationModel.DataTransfer.OperationCompletedEventArgs..ctor()"
				reason="Not part of the UWP API"/>
			<Member
				fullName="System.Void Windows.UI.Input.DraggingEventArgs..ctor()"
				reason="Not part of the UWP API"/>
			<Member
				fullName="System.Void Windows.UI.Xaml.DragEventArgs..ctor()"
				reason="Not part of the UWP API"/>
			<Member
				fullName="System.Void Windows.UI.Xaml.DragEventArgs.set_Handled(System.Boolean value)"
				reason="Not part of the UWP API"/>
			<Member
				fullName="System.Void Windows.UI.Xaml.DragOperationDeferral..ctor()"
				reason="Not part of the UWP API"/>
			<Member
				fullName="System.Void Windows.UI.Xaml.DragStartingEventArgs..ctor()"
				reason="Not part of the UWP API"/>
			<Member
				fullName="System.Void Windows.UI.Xaml.DragUIOverride..ctor()"
				reason="Not part of the UWP API"/>
			<Member
				fullName="System.Void Windows.UI.Xaml.DropCompletedEventArgs..ctor()"
				reason="Not part of the UWP API"/>
			<Member
<<<<<<< HEAD
				fullName="System.Void Windows.ApplicationModel.Package..ctor()"
				reason="Not part of the UWP API"/>
			<Member
				fullName="System.Void Windows.ApplicationModel.PackageId..ctor()"
				reason="Not part of the UWP API"/>
=======
				fullName="System.Void Windows.Foundation.GuidHelper..ctor()"
				reason="Not part of the UWP API"/>				
			<Member
				fullName="System.Void Windows.UI.Xaml.XamlRootChangedEventArgs..ctor()"
				reason="Not part of the UWP API"/>
      <Member
			  fullName="System.Void Microsoft.UI.Xaml.Controls.TabView.set_TabItems(System.Collections.Generic.IList`1&lt;System.Object&gt; value)"
			  reason="Not part of the UWP API"/>
>>>>>>> 8e3d2a27
		</Methods>
		<Fields>
			<Member
				fullName="System.Int32 Windows.ApplicationModel.Contacts.ContactQuerySearchFields::value__"
				reason="The enum is backed by uint" />
			<Member
				fullName="System.Int32 Windows.Storage.Streams.InputStreamOptions::value__"
				reason="The enum is backed by uint"/>
			<Member
				fullName="System.Int32 Windows.Storage.Streams.InputStreamOptions::value__"
				reason="The enum is backed by uint"/>
			<Member
				fullName="System.Int32 Windows.ApplicationModel.DataTransfer.DataPackageOperation::value__"
				reason="The enum is backed by uint"/>
			<Member
				fullName="System.Int32 Windows.ApplicationModel.DataTransfer.DragDrop.DragDropModifiers::value__"
				reason="The enum is backed by uint"/>
		</Fields>
	</IgnoreSet>
  </IgnoreSets>
</DiffIgnore><|MERGE_RESOLUTION|>--- conflicted
+++ resolved
@@ -3245,13 +3245,12 @@
 				fullName="System.Void Windows.UI.Xaml.DropCompletedEventArgs..ctor()"
 				reason="Not part of the UWP API"/>
 			<Member
-<<<<<<< HEAD
 				fullName="System.Void Windows.ApplicationModel.Package..ctor()"
 				reason="Not part of the UWP API"/>
 			<Member
 				fullName="System.Void Windows.ApplicationModel.PackageId..ctor()"
 				reason="Not part of the UWP API"/>
-=======
+			<Member
 				fullName="System.Void Windows.Foundation.GuidHelper..ctor()"
 				reason="Not part of the UWP API"/>				
 			<Member
@@ -3260,7 +3259,6 @@
       <Member
 			  fullName="System.Void Microsoft.UI.Xaml.Controls.TabView.set_TabItems(System.Collections.Generic.IList`1&lt;System.Object&gt; value)"
 			  reason="Not part of the UWP API"/>
->>>>>>> 8e3d2a27
 		</Methods>
 		<Fields>
 			<Member
