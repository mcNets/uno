--- conflicted
+++ resolved
@@ -1816,17 +1816,15 @@
 			<Member fullName="System.Void Windows.ApplicationModel.Activation.SplashScreen..ctor()" reason="The signature differs in MUX" />
 			<Member fullName="System.Void Microsoft.UI.Xaml.Input.PointerRoutedEventArgs..ctor()" reason="Does not exist in WinUI" />
 			<Member fullName="System.Void Windows.UI.Xaml.Input.PointerRoutedEventArgs..ctor()" reason="Does not exist in WinUI" />
-<<<<<<< HEAD
 			
 			<!-- Begin Skia Builder-->
 			<Member fullName="System.Void Uno.UI.Runtime.Skia.Linux.FrameBuffer.FrameBufferHost.Run()" reason="Non-breaking API, moved to SkiaHost" />
 			<!-- End Skia Builder-->
 
-=======
-
+			<!-- Begin Composition target updates -->
 			<Member fullName="System.Void Microsoft.UI.Xaml.Media.CompositionTarget..ctor()" reason="Not in WinUI" />
 			<Member fullName="System.Void Windows.UI.Xaml.Media.CompositionTarget..ctor()" reason="Not in UWP" />
->>>>>>> 13322b11
+			<!-- End Composition target updates -->
 		</Methods>
 	</IgnoreSet>
 
