<?xml version="1.0" encoding="utf-8" ?>
<DiffIgnore>
  <IgnoreSets>
	<IgnoreSet baseVersion="1.43.1">
	  <Methods>
		<Member fullName="System.Void Windows.UI.Xaml.WindowCreatedEventArgs..ctor()"
                reason="Parameter-less ctor does not exist in UWP"/>

		<Member fullName="System.Void Windows.UI.Xaml.RoutedEvent..ctor()"
                reason="Parameter-less ctor does not exist in UWP"/>

		<Member
            fullName="System.Boolean Windows.UI.Xaml.Controls.TextBlock.OnTouchEvent(Android.Views.MotionEvent e)"
            reason="Removed as Routed Events implement it properly"/>
		<Member
            fullName="System.Boolean Windows.UI.Xaml.Controls.Primitives.Thumb.DispatchTouchEvent(Android.Views.MotionEvent e)"
            reason="Removed as Routed Events implement it properly"/>

		<Member fullName="Windows.Foundation.Rect Windows.UI.ViewManagement.InputPane.get_KeyboardRect()"
                reason="Unused Uno specific property"/>
		<Member fullName="Windows.Foundation.Rect Windows.UI.ViewManagement.InputPane.get_NavigationBarRect()"
                reason="Unused Uno specific property"/>

		<Member fullName="System.Void Uno.UI.IFragmentTracker.PushCreated(Android.App.Fragment fragment)"
                reason="Removed unused type"/>
		<Member fullName="System.Void Uno.UI.IFragmentTracker.PushStart(Android.App.Fragment fragment)"
                reason="Removed unused type"/>
		<Member fullName="System.Void Uno.UI.IFragmentTracker.PushPause(Android.App.Fragment fragment)"
                reason="Removed unused type"/>
		<Member fullName="System.Void Uno.UI.IFragmentTracker.PushResume(Android.App.Fragment fragment)"
                reason="Removed unused type"/>
		<Member fullName="System.Void Uno.UI.IFragmentTracker.PushViewCreated(Android.App.Fragment fragment)"
                reason="Removed unused type"/>
		<Member fullName="System.Void Uno.UI.IFragmentTracker.PushStop(Android.App.Fragment fragment)"
                reason="Removed unused type"/>
		<Member fullName="System.Void Uno.UI.IFragmentTracker.PushDestroyed(Android.App.Fragment fragment)"
                reason="Removed unused type"/>
		<Member
            fullName="Uno.UI.BaseFragment Uno.UI.Extensions.FragmentManagerExtensions.GetCurrentFragment(Android.App.FragmentManager fragmentManager)"
            reason="Removed unused type"/>

		<Member
            fullName="System.Void Windows.UI.Xaml.Controls.Canvas.add_PointerPressed(Windows.UI.Xaml.Input.PointerEventHandler value)"
            reason="Removed as Routed Events implement it properly"/>
		<Member
            fullName="System.Void Windows.UI.Xaml.Controls.Canvas.remove_PointerPressed(Windows.UI.Xaml.Input.PointerEventHandler value)"
            reason="Removed as Routed Events implement it properly"/>
		<Member
            fullName="System.Void Windows.UI.Xaml.Controls.Canvas.TouchesBegan(Foundation.NSSet touches, UIKit.UIEvent evt)"
            reason="Removed as Routed Events implement it properly"/>
		<Member
            fullName="System.Void Windows.UI.Xaml.Controls.TextBlock.TouchesBegan(Foundation.NSSet touches, UIKit.UIEvent evt)"
            reason="Removed as Routed Events implement it properly"/>
		<Member
            fullName="System.Void Windows.UI.Xaml.Controls.TextBlock.TouchesEnded(Foundation.NSSet touches, UIKit.UIEvent evt)"
            reason="Removed as Routed Events implement it properly"/>
		<Member
            fullName="System.Void Windows.UI.Xaml.Controls.TextBlock.TouchesCancelled(Foundation.NSSet touches, UIKit.UIEvent evt)"
            reason="Removed as Routed Events implement it properly"/>
		<Member
            fullName="System.Void Windows.UI.Xaml.Controls.TextBox.add_KeyUp(Windows.UI.Xaml.Input.KeyEventHandler value)"
            reason="Removed as Routed Events implement it properly"/>
		<Member
            fullName="System.Void Windows.UI.Xaml.Controls.TextBox.remove_KeyUp(Windows.UI.Xaml.Input.KeyEventHandler value)"
            reason="Removed as Routed Events implement it properly"/>
		<Member
            fullName="System.Void Windows.UI.Xaml.Controls.TextBox.add_KeyDown(Windows.UI.Xaml.Input.KeyEventHandler value)"
            reason="Removed as Routed Events implement it properly"/>
		<Member
            fullName="System.Void Windows.UI.Xaml.Controls.TextBox.remove_KeyDown(Windows.UI.Xaml.Input.KeyEventHandler value)"
            reason="Removed as Routed Events implement it properly"/>
		<Member
            fullName="System.Void Windows.UI.Xaml.Controls.Primitives.Thumb.TouchesEnded(Foundation.NSSet touches, UIKit.UIEvent evt)"
            reason="Removed as Routed Events implement it properly"/>
		<Member
            fullName="System.Void Windows.UI.Xaml.Controls.Primitives.Thumb.TouchesBegan(Foundation.NSSet touches, UIKit.UIEvent evt)"
            reason="Removed as Routed Events implement it properly"/>
		<Member
            fullName="System.Void Windows.UI.Xaml.Controls.Primitives.Thumb.TouchesMoved(Foundation.NSSet touches, UIKit.UIEvent evt)"
            reason="Removed as Routed Events implement it properly"/>

		<Member
            fullName="System.Boolean Uno.Foundation.WebAssemblyRuntime.InvokeJSUnmarshalled(System.String functionIdentifier, System.IntPtr arg0, System.IntPtr arg1, System.IntPtr arg2)"
            reason="Removed to improve the C#/JS call performance"/>

	  </Methods>

	  <Events>
		<Member
            fullName="Windows.UI.Xaml.Input.PointerEventHandler Windows.UI.Xaml.Controls.Canvas::PointerPressed"
            reason="Removed as Routed Events implement it properly"/>
		<Member fullName="Windows.UI.Xaml.Input.KeyEventHandler Windows.UI.Xaml.Controls.TextBox::KeyUp"
                reason="Removed as Routed Events implement it properly"/>
		<Member fullName="Windows.UI.Xaml.Input.KeyEventHandler Windows.UI.Xaml.Controls.TextBox::KeyDown"
                reason="Removed as Routed Events implement it properly"/>
	  </Events>

	  <Fields>
		<Member fullName="Windows.UI.Xaml.RoutedEventArgs Windows.UI.Xaml.RoutedEventArgs::Empty"
                reason="Type was incorrectly changed in 1.43.1"/>
		<Member
            fullName="Windows.UI.Xaml.DependencyProperty Windows.UI.Xaml.Controls.SymbolIcon::SymbolProperty"
            reason="Type was incorrectly changed in 1.43.1"/>
		<Member fullName="Windows.UI.Xaml.DependencyProperty Windows.UI.Xaml.Controls.TimePicker::TimeProperty"
                reason="Type was incorrectly marked as a field in 1.43.1"/>
	  </Fields>

	  <Properties>
		<Member fullName="Windows.Foundation.Rect Windows.UI.ViewManagement.InputPane::KeyboardRect()"
                reason="Unused Uno specific property"/>
		<Member fullName="Windows.Foundation.Rect Windows.UI.ViewManagement.InputPane::NavigationBarRect()"
                reason="Unused Uno specific property"/>
	  </Properties>
	</IgnoreSet>

	<IgnoreSet baseVersion="1.44.0">
	  <Types>
		<Member fullName="Windows.UI.Xaml.UIElementExtensions"
                reason="Moved to Uno.Extensions"/>
	  </Types>

	  <Methods>
		<Member
            fullName="System.Boolean Uno.Foundation.WebAssemblyRuntime.InvokeJSUnmarshalled(System.String functionIdentifier, System.IntPtr arg0, System.IntPtr arg1, System.IntPtr arg2)"
            reason="Removed to improve the C#/JS call performance"/>
	  </Methods>

	</IgnoreSet>

	<IgnoreSet baseVersion="1.44.1">
	  <Types>
		<Member fullName="Windows.UI.Xaml.UIElementExtensions"
                reason="Moved to Uno.Extensions"/>
	  </Types>

	  <Methods>
		<Member
            fullName="System.Boolean Uno.Foundation.WebAssemblyRuntime.InvokeJSUnmarshalled(System.String functionIdentifier, System.IntPtr arg0, System.IntPtr arg1, System.IntPtr arg2)"
            reason="Removed to improve the C#/JS call performance"/>

		<Member fullName="Windows.UI.Color Windows.UI.Xaml.Controls.ScrollViewer.get_BackgroundColor()"
                reason="This was a legacy mock done during initial Wasm POC, never implemented, never used."/>

		<Member
            fullName="System.Void Windows.UI.Xaml.Controls.ScrollViewer.set_BackgroundColor(Windows.UI.Color value)"
            reason="This was a legacy mock done during initial Wasm POC, never implemented, never used."/>

		<Member fullName="System.Void Windows.UI.Xaml.Shapes.Rectangle.LayoutSubviews()"
                reason="Removed to use ArrangeOverride for macOS compatibility"/>

		<Member fullName="System.Void Windows.UI.Xaml.Shapes.Rectangle.LayoutSubviews()"
                reason="Removed to use ArrangeOverride for macOS compatibility"/>

		<Member fullName="System.Void Windows.UI.Xaml.StateTriggerBase.SetActive(System.Boolean isActive)"
                reason="Aligned visibility with UWP"/>
		<Member fullName="System.Void Windows.UI.Xaml.UIElement.set_RenderSize(Windows.Foundation.Size value)"
                reason="Aligned visibility with UWP"/>

		<Member fullName="System.Void Uno.UI.UnoViewGroup.set_IsPointerCaptured(System.Boolean value)"
                reason="Aligned visibility with UWP"/>

		<Member fullName="System.Void Windows.UI.Xaml.FrameworkElement.OnLayoutUpdated()"
                reason="Invalid method visibility"/>
		<Member fullName="System.Void Windows.UI.Xaml.StateTriggerBase.SetActive(System.Boolean isActive)"
                reason="Invalid method visibility"/>
		<Member fullName="System.Void Windows.UI.Xaml.Controls.Image.OnLayoutUpdated()"
                reason="Invalid method visibility"/>
		<Member fullName="System.Void Windows.UI.Xaml.Controls.ProgressRing.OnLayoutUpdated()"
                reason="Invalid method visibility"/>
		<Member fullName="System.Void Windows.UI.Xaml.Controls.ScrollContentPresenter.OnLayoutUpdated()"
                reason="Invalid method visibility"/>
		<Member fullName="System.Void Windows.UI.Xaml.Controls.NativeListViewBase.OnLayoutUpdated()"
                reason="Invalid method visibility"/>
		<Member fullName="System.Void Windows.UI.Xaml.Controls.NativePagedView.OnLayoutUpdated()"
                reason="Invalid method visibility"/>
		<Member fullName="System.Void Windows.UI.Xaml.Controls.TextBoxView.OnLayoutUpdated()"
                reason="Invalid method visibility"/>
		<Member fullName="System.Void Uno.UI.Controls.Legacy.GridView.OnLayoutUpdated()"
                reason="Invalid method visibility"/>
		<Member fullName="System.Void Uno.UI.Controls.Legacy.HorizontalGridView.OnLayoutUpdated()"
                reason="Invalid method visibility"/>
		<Member fullName="System.Void Uno.UI.Controls.Legacy.HorizontalListView.OnLayoutUpdated()"
                reason="Invalid method visibility"/>
		<Member fullName="System.Void Uno.UI.Controls.Legacy.ListView.OnLayoutUpdated()"
                reason="Invalid method visibility"/>
		<Member fullName="System.Void Windows.UI.Xaml.Shapes.ArbitraryShapeBase.OnLayoutUpdated()"
                reason="Invalid method visibility"/>
		<Member fullName="System.Void Windows.UI.Xaml.Controls.Picker.OnLayoutUpdated()"
                reason="Invalid method visibility"/>
		<Member fullName="System.Void Windows.UI.Xaml.Controls.MultilineTextBoxView.OnLayoutUpdated()"
                reason="Invalid method visibility"/>
		<Member fullName="System.Void Windows.UI.Xaml.Controls.SinglelineTextBoxView.OnLayoutUpdated()"
                reason="Invalid method visibility"/>
		<Member fullName="System.Void Uno.UI.Controls.Legacy.ListViewBase.OnLayoutUpdated()"
                reason="Invalid method visibility"/>
	  </Methods>

	  <Fields>
		<Member
            fullName="Windows.UI.Xaml.TextWrapping Windows.UI.Xaml.TextWrapping::WordEllipsis"
            reason="Invalid enum value"/>
	  </Fields>

	  <Properties>
		<Member fullName="Windows.UI.Color Windows.UI.Xaml.Controls.ScrollViewer::BackgroundColor()"
                reason="This was a legacy mock done during initial Wasm POC, never implemented, never used."/>

		<Member
            fullName="System.Collections.Generic.IList`1&lt;Windows.UI.Xaml.Controls.MenuFlyoutItem&gt; Windows.UI.Xaml.Controls.MenuFlyout::Items()"
            reason="Changed because of invalid property type"/>
	  </Properties>

	</IgnoreSet>

	<IgnoreSet baseVersion="1.45.0">
	  <Types>
		<Member
              fullName="Uno.UI.IUnoViewParent"
              reason="Removed internal stuff."/>
		<Member
            fullName="Uno.UI.UnoGestureDetector"
            reason="Removed internal stuff."/>
		<Member
            fullName="Windows.UI.Xaml.Controls.UnoUIWebView"
            reason="UIWebView support has been removed by Apple"/>
	  </Types>

	  <Methods>
		<Member fullName="System.Void Windows.Phone.Devices.Notification.VibrationDevice..ctor()"
                reason="Parameter-less ctor does not exist in UWP"/>
		<Member fullName="System.Void Windows.Devices.Sensors.AccelerometerReadingChangedEventArgs..ctor()"
                reason="Parameter-less ctor does not exist in UWP"/>
		<Member fullName="System.Void Windows.Devices.Sensors.Accelerometer..ctor()"
                reason="Parameter-less ctor does not exist in UWP"/>
		<Member fullName="System.Void Windows.Devices.Sensors.AccelerometerShakenEventArgs..ctor()"
                reason="Parameter-less ctor does not exist in UWP"/>
		<Member fullName="System.Void Windows.Devices.Sensors.AccelerometerReading..ctor()"
                reason="Parameter-less ctor does not exist in UWP"/>
		<Member fullName="System.Void Windows.Devices.Sensors.MagnetometerReadingChangedEventArgs..ctor()"
                reason="Parameter-less ctor does not exist in UWP"/>
		<Member fullName="System.Void Windows.Devices.Sensors.Magnetometer..ctor()"
                reason="Parameter-less ctor does not exist in UWP"/>
		<Member fullName="System.Void Windows.Devices.Sensors.MagnetometerReading..ctor()"
                reason="Parameter-less ctor does not exist in UWP"/>
		<Member fullName="System.Void Windows.Devices.Sensors.Barometer..ctor()"
                reason="Parameter-less ctor does not exist in UWP"/>
		<Member fullName="System.Void Windows.Devices.Sensors.BarometerReading..ctor()"
                reason="Parameter-less ctor does not exist in UWP"/>
		<Member fullName="System.Void Windows.Devices.Sensors.BarometerReadingChangedEventArgs..ctor()"
                reason="Parameter-less ctor does not exist in UWP"/>
		<Member fullName="System.Void Windows.UI.Xaml.Controls.ComboBoxItem.OnLoaded()"
                reason="Removed no-longer-needed override. Uno-only protected method that shouldn't be called by user code."/>
		<Member fullName="System.Void Windows.UI.Xaml.Controls.ComboBoxItem.OnUnloaded()"
                reason="Removed no-longer-needed override. Uno-only protected method that shouldn't be called by user code."/>
		<Member fullName="System.Void Windows.UI.Xaml.Controls.ContentDialogButtonClickDeferral..ctor()"
                reason="ctor is internal in UWP"/>
		<Member fullName="System.Void Windows.UI.Xaml.Controls.ContentDialogButtonClickEventArgs..ctor()"
                reason="ctor is internal in UWP"/>
		<Member fullName="System.Void Windows.UI.Xaml.Controls.ContentDialogClosedEventArgs..ctor()"
                reason="ctor is internal in UWP"/>
		<Member fullName="System.Void Windows.UI.Xaml.Controls.ContentDialogClosingDeferral..ctor()"
                reason="ctor is internal in UWP"/>
		<Member fullName="System.Void Windows.UI.Xaml.Controls.ContentDialogClosingEventArgs..ctor()"
                reason="ctor is internal in UWP"/>
		<Member fullName="System.Void Windows.UI.Xaml.Controls.TextBoxView..ctor()"
                reason="Added required parameter to Android constructor. TextBoxView is internal on UWP, shouldn't normally be created or manipulated by user code."/>
		<Member fullName="System.Void Windows.UI.Xaml.Controls.TextBoxBeforeTextChangingEventArgs..ctor()"
                reason="Constructor is internal on UWP"/>
		<Member fullName="System.Void Windows.UI.Xaml.Controls.TextBoxTextChangingEventArgs..ctor()"
                reason="Constructor is internal on UWP"/>
		<Member fullName="System.Void Windows.UI.Xaml.Controls.TextChangedEventArgs..ctor()"
                reason="Constructor is internal on UWP"/>
		<Member fullName="System.String Windows.UI.Xaml.Controls.TextBoxView.get_BindableText()"
                reason="Removed obsolete property. TextBoxView is internal on UWP, shouldn't normally be created or manipulated by user code."/>
		<Member fullName="System.Void Windows.UI.Xaml.Controls.TextBoxView.set_BindableText(System.String value)"
                reason="Removed obsolete property. TextBoxView is internal on UWP, shouldn't normally be created or manipulated by user code."/>
		<Member fullName="System.Void Windows.UI.Xaml.Controls.TextBoxView.NotifyTextChanged()"
                reason="Removed obsolete method. TextBoxView is internal on UWP, shouldn't normally be created or manipulated by user code."/>
		<Member fullName="Android.Views.View Windows.UI.Xaml.Controls.Popup.get_Anchor()"
                reason="Invalid method visibility"/>
		<Member fullName="System.Void Windows.UI.Xaml.Controls.Popup.set_Anchor(Android.Views.View value)"
                reason="Invalid method visibility"/>
		<Member fullName="Windows.UI.Xaml.Controls.Popup Windows.UI.Xaml.Controls.ComboBoxItem.GetPopupControl()"
                reason="Removed no-longer-needed method. Implementation detail."/>
		<Member fullName="System.Void Windows.Media.Playback.MediaPlayer.ObserveValue(Foundation.NSString keyPath, Foundation.NSObject ofObject, Foundation.NSDictionary change, System.IntPtr context)"
                reason="Invalid method visibility"/>
		<Member fullName="System.Void Windows.Media.Playback.MediaPlayer.Dispose(System.Boolean disposing)"
                reason="Invalid method visibility"/>
		<Member fullName="System.Void Windows.UI.Xaml.Controls.VirtualizingPanelLayout.UpdateLayoutAttributesForItem(UIKit.UICollectionViewLayoutAttributes layoutAttributes)"
                reason="Implementation detail, made internal"/>
		<Member fullName="System.Void Windows.UI.StartScreen.JumpList..ctor()"
                reason="Constructor is internal on UWP" />
		<Member fullName="System.Void Windows.UI.StartScreen.JumpListItem..ctor()"
                reason="Constructor is internal on UWP" />
		<Member fullName="System.Boolean Uno.UI.UnoViewGroup.get_HasNonIdentityStaticTransformation()"
                reason="Removed unneeded pseudo-internal property" />
		<Member fullName="System.Boolean Uno.UI.UnoViewGroup.get_IsAnimationInProgress()"
                reason="Removed unneeded pseudo-internal property" />
		<Member fullName="System.Void Uno.UI.UnoViewGroup.set_IsAnimationInProgress(System.Boolean value)"
                reason="Removed unneeded pseudo-internal property" />
		<Member fullName="System.Boolean Uno.UI.UnoViewGroup.InvalidateTransformedHierarchy()"
                reason="Removed unneeded pseudo-internal method" />
		<Member
            fullName="System.Void Windows.UI.Xaml.Media.Imaging.BitmapSource.set_PixelHeight(System.Int32 value)"
            reason="Removed API not available in WinUI" />
		<Member
            fullName="System.Void Windows.UI.Xaml.Media.Imaging.BitmapSource.set_PixelWidth(System.Int32 value)"
            reason="Removed API not available in WinUI" />
		<Member
            fullName="System.Void Windows.Devices.Sensors.GyrometerReadingChangedEventArgs..ctor()"
            reason="Parameter-less ctor does not exist in UWP"/>
		<Member
            fullName="System.Void Windows.Devices.Sensors.Gyrometer..ctor()"
            reason="Parameter-less ctor does not exist in UWP"/>
		<Member
            fullName="System.Void Windows.Devices.Sensors.GyrometerReading..ctor()"
            reason="Parameter-less ctor does not exist in UWP"/>
		<Member
            fullName="System.Void Windows.UI.Xaml.Media.RenderingEventArgs..ctor()"
            reason="Constructor is internal on UWP" />
		<Member
            fullName="Windows.UI.Xaml.Style Uno.UI.GlobalStaticResources.get_EllipsisButton()"
            reason="Invalid global style renamed to align with CommandBar" />
		<Member
            fullName="Windows.UI.Xaml.Style Uno.UI.GlobalStaticResources.get___ImplicitStyle_Windows_UI_Xaml_Controls_AppBarToggleButton()"
            reason="Implicit style moved to GenericStyles.cs" />
		<Member
            fullName="Windows.UI.Xaml.Style Uno.UI.GlobalStaticResources.get___ImplicitStyle_Windows_UI_Xaml_Controls_AppBarSeparator()"
            reason="Implicit style moved to GenericStyles.cs" />
		<Member
            fullName="System.Void Windows.UI.Input.PointerPointProperties..ctor()"
            reason="Invalid visibility."/>
		<Member
            fullName="System.Void Windows.Devices.Input.PointerDevice..ctor()"
            reason="Invalid visibility."/>
		<Member
            fullName="Windows.Foundation.Point Windows.UI.Xaml.Input.PointerRoutedEventArgs.GetCurrentPoint()"
            reason="Method was missing a required parameter"/>
		<Member
            fullName="Windows.Foundation.Point[] Windows.UI.Xaml.Input.PointerRoutedEventArgs.GetIntermediatePoints()"
            reason="Method was missing a required parameter"/>
		<Member
            fullName="System.Void Windows.UI.Xaml.Controls.Primitives.ButtonBase.OnPointerMoved(Windows.UI.Xaml.Input.PointerRoutedEventArgs args)"
            reason="Binary issue, but not an API changed. Ignore it since we already have some other bin conflict."/>
		<Member
            fullName="System.Void Windows.UI.Xaml.Controls.Primitives.ButtonBase.OnPointerCanceled(Windows.UI.Xaml.Input.PointerRoutedEventArgs args)"
            reason="Binary issue, but not an API changed. Ignore it since we already have some other bin conflict."/>
		<Member
            fullName="System.Void Windows.UI.Xaml.Controls.Primitives.ButtonBase.OnPointerExited(Windows.UI.Xaml.Input.PointerRoutedEventArgs args)"
            reason="Binary issue, but not an API changed. Ignore it since we already have some other bin conflict."/>
		<Member
            fullName="System.Void Windows.UI.Xaml.Controls.Primitives.ButtonBase.OnTapped(Windows.UI.Xaml.Input.TappedRoutedEventArgs e)"
            reason="Binary issue, but not an API changed. Ignore it since we already have some other bin conflict."/>
		<Member
            fullName="System.Void Windows.UI.Xaml.Controls.Primitives.SelectorItem.OnPointerCanceled(Windows.UI.Xaml.Input.PointerRoutedEventArgs args)"
            reason="Binary issue, but not an API changed. Ignore it since we already have some other bin conflict."/>
		<Member
            fullName="System.Void Uno.UI.UnoViewGroup.set_IsAnimationInProgress(System.Boolean value)"
            reason="Removed internal stuff."/>
		<Member
            fullName="System.Boolean Uno.UI.UnoViewGroup.get_IsPointerCaptured()"
            reason="Removed internal stuff."/>
		<Member
            fullName="System.Single Uno.UI.UnoViewGroup.get_TransformedTouchX()"
            reason="Removed internal stuff."/>
		<Member
            fullName="System.Single Uno.UI.UnoViewGroup.get_TransformedTouchY()"
            reason="Removed internal stuff."/>
		<Member
            fullName="System.Void Uno.UI.UnoViewGroup.ClearCaptures()"
            reason="Removed internal stuff."/>
		<Member
            fullName="System.Boolean Uno.UI.UnoViewGroup.InvalidateTransformedHierarchy()"
            reason="Removed internal stuff."/>
		<Member
            fullName="System.Boolean Uno.UI.UnoViewGroup.IsCurrentPointer(Android.Views.MotionEvent e, System.Boolean isPointInView)"
            reason="Removed internal stuff."/>
		<Member
            fullName="System.Boolean Uno.UI.UnoViewGroup.IsLocalTouchPointInView(System.Single x, System.Single y)"
            reason="Removed internal stuff."/>
		<Member
            fullName="System.Void Uno.UI.UnoViewGroup.SetChildBlockedTouchEvent(System.Boolean childBlockedTouchEvent)"
            reason="Removed internal stuff."/>
		<Member
            fullName="System.Void Uno.UI.UnoViewGroup.SetChildHandledTouchEvent(System.Boolean childHandledTouchEvent)"
            reason="Removed internal stuff."/>
		<Member
            fullName="System.Void Uno.UI.UnoViewGroup.SetChildIsUnoViewGroup(System.Boolean childIsUnoViewGroup)"
            reason="Removed internal stuff."/>
		<Member
            fullName="System.Void Uno.UI.UnoRecyclerView.SetChildBlockedTouchEvent(System.Boolean childBlockedTouchEvent)"
            reason="Removed internal stuff."/>
		<Member
            fullName="System.Void Uno.UI.UnoRecyclerView.SetChildHandledTouchEvent(System.Boolean childHandledTouchEvent)"
            reason="Removed internal stuff."/>
		<Member
            fullName="System.Void Uno.UI.UnoRecyclerView.SetChildIsUnoViewGroup(System.Boolean childIsUnoViewGroup)"
            reason="Removed internal stuff."/>
		<Member
            fullName="System.Void Uno.UI.UnoViewGroup.SetNativeHitTestVisible(System.Boolean hitTestVisible)"
            reason="Removed internal stuff."/>
		<Member
            fullName="System.Void Uno.UI.UnoViewGroup.SetChildRenderTransform(Android.Views.View child, Android.Graphics.Matrix transform)"
            reason="Changed visibility of internal method."/>
		<Member
            fullName="System.Void Uno.UI.UnoViewGroup.RemoveChildRenderTransform(Android.Views.View child)"
            reason="Changed visibility of internal method."/>
		<Member
            fullName="System.Boolean Windows.UI.Xaml.Controls.NativeListViewBase.HitCheck()"
            reason="Not part of the UWP API."/>
		<Member
            fullName="System.Void Windows.UI.Core.CoreWindow..ctor()"
            reason="Invalid visibility."/>
		<Member
            fullName="System.Void Windows.UI.Xaml.Controls.Primitives.SelectorItem.UpdateCommonStates()"
            reason="Not part of the UWP API."/>
		<Member
            fullName="System.String Windows.UI.Xaml.RoutedEvent.get_Name()"
            reason="Not part of the UWP API."/>
		<Member
            fullName="System.Void Windows.UI.Xaml.Documents.Hyperlink.OnNavigateUriChanged()"
            reason="Not part of the UWP API."/>
		<Member
            fullName="System.Void Windows.UI.Xaml.ExceptionRoutedEventArgs..ctor(System.String errorMessage)"
            reason="Not part of the UWP API."/>
		<Member
            fullName="System.Void Windows.UI.Xaml.MediaFailedRoutedEventArgs..ctor()"
            reason="Not part of the UWP API."/>
		<Member
            fullName="Windows.UI.Xaml.RoutedEventArgs Windows.UI.Xaml.RoutedEventArgs.get_Empty()"
            reason="Not part of the UWP API."/>
		<Member
            fullName="System.Void Windows.UI.Xaml.RoutedEventArgs..ctor(System.Object originalSource)"
            reason="Not part of the UWP API."/>
		<Member
            fullName="System.Void Windows.UI.Xaml.SizeChangedEventArgs..ctor(Windows.Foundation.Size previousSize, Windows.Foundation.Size newSize)"
            reason="Not part of the UWP API."/>
		<Member
            fullName="System.Void Windows.UI.Xaml.Input.KeyRoutedEventArgs..ctor()"
            reason="Not part of the UWP API."/>
		<Member
            fullName="System.Void Windows.UI.Xaml.Controls.Primitives.RangeBaseValueChangedEventArgs..ctor()"
            reason="Not part of the UWP API."/>
		<Member
            fullName="System.Void Windows.Devices.Geolocation.StatusChangedEventArgs..ctor()"
            readson="Constructor is not public in UWP" />
		<Member
            fullName="System.Void Windows.UI.Input.ManipulationStartedEventArgs..ctor()"
            reason="Not part of the UWP API." />
		<Member
            fullName="System.Void Windows.UI.Input.ManipulationUpdatedEventArgs..ctor()"
            reason="Not part of the UWP API." />
		<Member
            fullName="System.Void Windows.UI.Input.ManipulationInertiaStartingEventArgs..ctor()"
            reason="Not part of the UWP API." />
		<Member
            fullName="System.Void Windows.UI.Input.ManipulationCompletedEventArgs..ctor()"
            reason="Not part of the UWP API." />
		<Member
            fullName="System.Boolean Windows.UI.Xaml.Input.ManipulationStartingRoutedEventArgs.get_Handled()"
            reason="Get/set methods removed as not part of the UWP API but property still present" />
		<Member
            fullName="System.Void Windows.UI.Xaml.Input.ManipulationStartingRoutedEventArgs.set_Handled(System.Boolean value)"
            reason="Get/set methods removed as not part of the UWP API but property still present" />
		<Member
            fullName="System.Boolean Windows.UI.Xaml.Input.ManipulationStartedRoutedEventArgs.get_Handled()"
            reason="Get/set methods removed as not part of the UWP API but property still present" />
		<Member
            fullName="System.Void Windows.UI.Xaml.Input.ManipulationStartedRoutedEventArgs.set_Handled(System.Boolean value)"
            reason="Get/set methods removed as not part of the UWP API but property still present" />
		<Member
            fullName="System.Boolean Windows.UI.Xaml.Input.ManipulationDeltaRoutedEventArgs.get_Handled()"
            reason="Get/set methods removed as not part of the UWP API but property still present" />
		<Member
            fullName="System.Void Windows.UI.Xaml.Input.ManipulationDeltaRoutedEventArgs.set_Handled(System.Boolean value)"
            reason="Get/set methods removed as not part of the UWP API but property still present" />
		<Member
            fullName="System.Boolean Windows.UI.Xaml.Input.ManipulationInertiaStartingRoutedEventArgs.get_Handled()"
            reason="Get/set methods removed as not part of the UWP API but property still present" />
		<Member
            fullName="System.Void Windows.UI.Xaml.Input.ManipulationInertiaStartingRoutedEventArgs.set_Handled(System.Boolean value)"
            reason="Get/set methods removed as not part of the UWP API but property still present" />
		<Member
            fullName="System.Boolean Windows.UI.Xaml.Input.ManipulationCompletedRoutedEventArgs.get_Handled()"
            reason="Get/set methods removed as not part of the UWP API but property still present" />
		<Member
            fullName="System.Void Windows.UI.Xaml.Input.ManipulationCompletedRoutedEventArgs.set_Handled(System.Boolean value)"
            reason="Get/set methods removed as not part of the UWP API but property still present" />
		<Member
            fullName="System.Void Windows.System.Profile.AnalyticsInfo..ctor()"
            reason="Not part of the UWP API." />
		<Member
            fullName="System.Void Windows.System.Profile.AnalyticsVersionInfo..ctor()"
            reason="Not part of the UWP API." />
		<Member
            fullName="System.Void Windows.Devices.Lights.Lamp..ctor()"
            reason="Parameter-less ctor does not exist in UWP" />
		<Member
            fullName="Windows.UI.Xaml.ResourceDictionary[] Windows.UI.Xaml.ResourceDictionary.get_MergedDictionaries()"
            reason="Aligned API" />
		<Member
            fullName="Windows.Foundation.IAsyncOperation`1&lt;Windows.Devices.Geolocation.Geoposition&gt; Windows.Devices.Geolocation.Geolocator.GetGeopositionAsync()"
            reason="Aligned API" />
		<Member
            fullName="Windows.Foundation.IAsyncOperation`1&lt;Windows.Devices.Geolocation.Geoposition&gt; Windows.Devices.Geolocation.Geolocator.GetGeopositionAsync(System.TimeSpan maximumAge, System.TimeSpan timeout)"
            reason="Aligned API" />
		<Member
            fullName="Windows.Foundation.IAsyncOperation`1&lt;Windows.Devices.Geolocation.GeolocationAccessStatus&gt; Windows.Devices.Geolocation.Geolocator.RequestAccessAsync()"
            reason="Aligned API" />
		<Member
            fullName="System.Void Windows.UI.Xaml.RoutedEvent..ctor(System.String name)"
            reason="Not part of the UWP API." />
		<Member
            fullName="Windows.Foundation.Point Windows.UI.Xaml.Input.DoubleTappedRoutedEventArgs.GetPosition()"
            reason="Not part of the UWP API." />
		<Member
            fullName="Windows.Foundation.Point Windows.UI.Xaml.Input.TappedRoutedEventArgs.GetPosition()"
            reason="Not part of the UWP API." />
	  </Methods>

	  <Fields>
		<Member
            fullName="System.Int32 Windows.UI.Input.GestureSettings::value__"
            reason="Enum was a int instead of uint like UWP"/>
		<Member
            fullName="System.Int32 Windows.System.VirtualKeyModifiers::value__"
            reason="Enum was a int instead of uint like UWP"/>
		<Member
            fullName="System.Int32 Windows.UI.Xaml.Input.ManipulationModes::value__"
            reason="Enum was a int instead of uint like UWP"/>
	  </Fields>

	  <Properties>
		<Member
            fullName="Android.Views.View Windows.UI.Xaml.Controls.Popup::Anchor()"
            reason="Invalid property visibility"/>
		<Member
            fullName="System.String Windows.UI.Xaml.Controls.TextBoxView::BindableText()"
            reason="Removed obsolete method. TextBoxView is internal on UWP, shouldn't normally be created or manipulated by user code."/>
		<Member
            fullName="System.Boolean Uno.UI.UnoViewGroup::HasNonIdentityStaticTransformation()"
            reason="Removed unneeded pseudo-internal property" />
		<Member
            fullName="System.Boolean Uno.UI.UnoViewGroup::IsAnimationInProgress()"
            reason="Removed unneeded pseudo-internal property" />
		<Member
            fullName="Windows.UI.Xaml.ResourceDictionary[] Windows.UI.Xaml.ResourceDictionary::MergedDictionaries()"
            reason="Property type fixed to match UWP" />
		<Member
            fullName="Windows.UI.Xaml.Style Uno.UI.GlobalStaticResources::EllipsisButton()"
            reason="Invalid global style renamed to align with CommandBar" />
		<Member
            fullName="Windows.UI.Xaml.Style Uno.UI.GlobalStaticResources::__ImplicitStyle_Windows_UI_Xaml_Controls_AppBarToggleButton()"
            reason="Implicit style moved to GenericStyles.cs" />
		<Member
            fullName="Windows.UI.Xaml.Style Uno.UI.GlobalStaticResources::__ImplicitStyle_Windows_UI_Xaml_Controls_AppBarSeparator()"
            reason="Implicit style moved to GenericStyles.cs" />
		<Member
            fullName="System.Boolean Uno.UI.UnoViewGroup::IsPointerCaptured()"
            reason="Removed internal stuff."/>
		<Member
            fullName="System.Single Uno.UI.UnoViewGroup::TransformedTouchX()"
            reason="Removed internal stuff."/>
		<Member
            fullName="System.Single Uno.UI.UnoViewGroup::TransformedTouchY()"
            reason="Removed internal stuff."/>
		<Member
            fullName="System.Boolean Windows.UI.Xaml.UIElement::IsPointerCaptured()"
            reason="Not part of the UWP API."/>
		<Member
            fullName="System.String Windows.UI.Xaml.RoutedEvent::Name()"
            reason="Not part of the UWP API."/>
		<Member
            fullName="Windows.UI.Xaml.RoutedEventArgs Windows.UI.Xaml.RoutedEventArgs::Empty()"
            reason="Not part of the UWP API."/>
	  </Properties>
	</IgnoreSet>

	<IgnoreSet baseVersion="2.0.532">
	  <Methods>
		<Member
            fullName="System.Void Windows.UI.Xaml.RoutedEvent..ctor(System.String name)"
            reason="Not part of the WinUI API." />
		<Member
            fullName="Android.Graphics.Path Windows.UI.Xaml.Shapes.ArbitraryShapeBase.GetPath()"
            reason="Not part of the WinUI API, breaking change should not have repercussion outside Uno.UI" />
		<Member
            fullName="CoreGraphics.CGPath Windows.UI.Xaml.Shapes.ArbitraryShapeBase.GetPath()"
            reason="Not part of the WinUI API, breaking change should not have repercussion outside Uno.UI" />
		<Member
            fullName="Windows.Foundation.Point Windows.UI.Xaml.Input.DoubleTappedRoutedEventArgs.GetPosition()"
            reason="Not part of the WinUI API." />
		<Member
            fullName="Windows.Foundation.Point Windows.UI.Xaml.Input.TappedRoutedEventArgs.GetPosition()"
            reason="Not part of the WinUI API." />
		<Member
            fullName="System.Void Windows.UI.ViewManagement.ApplicationViewTitleBar..ctor()"
            reason="Parameter-less ctor does not exist in WinUI" />

		<Member
            fullName="CoreGraphics.CGSize Windows.UI.Xaml.Controls.VirtualizingPanelLayout.GetItemSizeForIndexPath(Foundation.NSIndexPath indexPath)"
            reason="Made internal, shouldn't normally be called by consumer code"/>
		<Member
            fullName="CoreGraphics.CGSize Windows.UI.Xaml.Controls.ListViewBaseSource.GetItemSize(UIKit.UICollectionView collectionView, Foundation.NSIndexPath indexPath)"
            reason="Made internal, shouldn't normally be called by consumer code"/>

		<Member
			fullName="System.Boolean Windows.UI.Xaml.Input.RightTappedRoutedEventArgs.get_Handled()"
			reason="Auto property"/>
		<Member
			fullName="System.Void Windows.UI.Xaml.Input.RightTappedRoutedEventArgs.set_Handled(System.Boolean value)"
			reason="Auto property"/>
		<Member
			fullName="System.Void Windows.UI.Input.RightTappedEventArgs..ctor()"
			reason="Not part of the WinUI API."/>
		<Member
			fullName="System.Boolean Windows.UI.Xaml.Input.HoldingRoutedEventArgs.get_Handled()"
			reason="Auto property"/>
		<Member
			fullName="System.Void Windows.UI.Xaml.Input.HoldingRoutedEventArgs.set_Handled(System.Boolean value)"
			reason="Auto property"/>
		<Member
			fullName="System.Void Windows.UI.Input.HoldingEventArgs..ctor()"
			reason="Not part of the WinUI API."/>
		<Member
			fullName="System.Void Windows.System.DispatcherQueue..ctor()"
			reason="Not part of the WinUI API."/>
		<Member
			fullName="System.Void Windows.System.DispatcherQueueTimer..ctor()"
			reason="Not part of the WinUI API."/>
		<Member
			fullName="System.Void Windows.ApplicationModel.DataTransfer.Clipboard..ctor()"
			reason="Not part of the WinUI API."/>
		<Member
			fullName="System.Void Windows.Storage.KnownFolders..ctor()"
			reason="Not part of the WinUI API."/>
		<Member
			fullName="System.Void Windows.UI.Xaml.Controls.ListViewBase..ctor()"
			reason="Ctor is protected in WinUI."/>
		<Member
			fullName="System.Void Windows.Devices.Sensors.HingeAngleSensorReadingChangedEventArgs..ctor()"
			reason="Parameter-less ctor does not exist in UWP"/>
		<Member
			fullName="System.Void Windows.Devices.Sensors.HingeAngleSensor..ctor()"
			reason="Parameter-less ctor does not exist in UWP"/>
		<Member
			fullName="System.Void Windows.Devices.Sensors.HingeAngleReading..ctor()"
			reason="Parameter-less ctor does not exist in UWP"/>
		<Member
			fullName="System.Void Windows.System.Profile.AnalyticsInfo..ctor()"
			reason="Not part of the WinUI API." />
		<Member
			fullName="System.Void Windows.System.Profile.AnalyticsVersionInfo..ctor()"
			reason="Not part of the WinUI API." />
		<Member
			fullName="System.Void Windows.ApplicationModel.DataTransfer.DataPackage.SetText(System.String text)"
			reason="UWP uses 'value' as the parameter name" />
		<Member
			fullName="System.Void Windows.UI.Xaml.Controls.IconElement.AddIconElementView(Windows.UI.Xaml.UIElement child)"
			reason="macOS requires NSView as AddIconElementView parameter" />
		<Member
			fullName="System.Void Windows.UI.Xaml.Controls.IconElement.AddIconElementView(Android.Views.View child)"
			reason="Not part of UWP API" />
		<Member
			fullName="System.Void Windows.UI.Xaml.Controls.IconElement.AddIconElementView(UIKit.UIView child)"
			reason="Not part of UWP API" />
		<Member
			fullName="System.Void Windows.ApplicationModel.Calls.PhoneCallManager..ctor()"
			reason="Class is static in UWP" />
		<Member
			fullName="System.Void Windows.UI.Xaml.Controls.DatePickerSelectedValueChangedEventArgs..ctor()"
			reason="Not part of the WinUI API." />
		<Member
			fullName="System.Void Windows.UI.Xaml.Controls.DatePickerValueChangedEventArgs..ctor(System.DateTimeOffset newDate, System.DateTimeOffset oldDate)"
			reason="Not part of the WinUI API." />
		<Member
			fullName="Windows.UI.Xaml.Style Uno.UI.GlobalStaticResources.get___ImplicitStyle_Windows_UI_Xaml_Controls_DatePickerSelector()"
			reason="Style removed from monoandroid (xamarin:Style with only ios:Setter)" />
		<Member
			fullName="Windows.UI.Color Windows.UI.Xaml.Media.Brush.GetColorWithOpacity(Windows.UI.Color referenceColor)"
			reason="Not part of the WinUI API." />
		<Member
			fullName="System.Void Uno.UI.Toolkit.UIElementExtensions.SetElevation(Windows.UI.Xaml.UIElement element, System.Double Elevation)"
			reason="Naming uniformization, not a binary breaking change." />
		<Member
			fullName="System.Void Windows.UI.Xaml.Controls.Control.OnFocusStateChanged(Windows.UI.Xaml.FocusState oldValue, Windows.UI.Xaml.FocusState newValue)"
			reason="Not part of the WinUI API, Uno-specific implementation detail." />
		<Member
			fullName="System.Boolean Windows.UI.Xaml.Controls.TextBox.FocusTextView()"
			reason="Not part of the WinUI API, Uno-specific implementation detail." />
		<Member
			fullName="System.Void Windows.Devices.Sensors.PedometerReadingChangedEventArgs..ctor()"
			reason="Parameter-less ctor does not exist in UWP"/>
		<Member
			fullName="System.Void Windows.Devices.Sensors.Pedometer..ctor()"
			reason="Parameter-less ctor does not exist in UWP"/>
		<Member
			fullName="System.Void Windows.Devices.Sensors.PedometerReading..ctor()"
			reason="Parameter-less ctor does not exist in UWP"/>

		<Member
			fullName="CoreGraphics.CGSize Windows.UI.Xaml.IFrameworkElementHelper.Measure(AppKit.NSView element, Windows.Foundation.Size availableSize)"
			reason="macOS only unused extension method"/>

		<Member
			fullName="System.Void Windows.UI.Xaml.Controls.ScrollViewer.Add(Windows.UI.Xaml.UIElement view)"
			reason="macOS only breaking change"/>

		<Member
			fullName="System.Void Windows.UI.Xaml.Controls.ScrollViewer.Add(Windows.UI.Xaml.UIElement view)"
			reason="macOS only breaking change"/>
	  </Methods>
	  <Properties>
		<Member
			fullName="Windows.UI.Xaml.Style Uno.UI.GlobalStaticResources::__ImplicitStyle_Windows_UI_Xaml_Controls_DatePickerSelector()"
			reason="Style removed from monoandroid (xamarin:Style with only ios:Setter)" />
	  </Properties>
	</IgnoreSet>

	<IgnoreSet baseVersion="2.1.37">
	  <Types>
	  </Types>

	  <Methods>
		<Member
			fullName="System.Void Windows.UI.Xaml.Controls.DatePickerSelectedValueChangedEventArgs..ctor()"
			reason="Not part of the WinUI API." />
		<Member
			fullName="System.Void Windows.UI.Xaml.Controls.DatePickerValueChangedEventArgs..ctor(System.DateTimeOffset newDate, System.DateTimeOffset oldDate)"
			reason="Not part of the WinUI API." />
		<Member
			fullName="System.Boolean Windows.UI.Xaml.Controls.TextBox.FocusTextView()"
			reason="Not part of the WinUI API, Uno-specific implementation detail." />
		<Member
			fullName="System.Void Windows.UI.Xaml.Controls.Control.OnFocusStateChanged(Windows.UI.Xaml.FocusState oldValue, Windows.UI.Xaml.FocusState newValue)"
			reason="Not part of the WinUI API, Uno-specific implementation detail." />
		<Member
			fullName="Windows.UI.Xaml.Style Uno.UI.GlobalStaticResources.get___ImplicitStyle_Windows_UI_Xaml_Controls_DatePickerSelector()"
			reason="Style removed from monoandroid (xamarin:Style with only ios:Setter)" />

		<Member
			fullName="System.Void Windows.UI.Xaml.Controls.Primitives.DragCompletedEventArgs..ctor(System.Object originalSource, System.Double horizontalChange, System.Double verticalChange, System.Boolean canceled)"
			reason="Updated internal signature"/>

		<Member
			fullName="System.Void Windows.Devices.Sensors.PedometerReadingChangedEventArgs..ctor()"
			reason="Parameter-less ctor does not exist in UWP"/>
		<Member
			fullName="System.Void Windows.Devices.Sensors.Pedometer..ctor()"
			reason="Parameter-less ctor does not exist in UWP"/>
		<Member
			fullName="System.Void Windows.Devices.Sensors.PedometerReading..ctor()"
			reason="Parameter-less ctor does not exist in UWP"/>

		<Member
			fullName="CoreGraphics.CGSize Windows.UI.Xaml.IFrameworkElementHelper.Measure(AppKit.NSView element, Windows.Foundation.Size availableSize)"
			reason="macOS only unused extension method"/>

		<Member
			fullName="System.Void Windows.UI.Xaml.Controls.ScrollViewer.Add(Windows.UI.Xaml.UIElement view)"
			reason="macOS only breaking change"/>

		<Member
			fullName="System.Void Windows.UI.Xaml.Controls.ScrollViewer.Add(Windows.UI.Xaml.UIElement view)"
			reason="macOS only breaking change"/>

		<Member
			fullName="System.Void Windows.UI.Xaml.Controls.TextBox.SetIsPassword(System.Boolean isPassword)"
			reason="macOS only breaking change, internal API"/>

		<Member
			fullName="System.Object Windows.UI.Xaml.Controls.ScrollContentPresenter.get_DataContext()"
			reason="macOS ScrollContentPresenter implements IDataContextProvider"/>
		<Member
			fullName="System.Void Windows.UI.Xaml.Controls.ScrollContentPresenter.set_DataContext(System.Object value)"
			reason="macOS ScrollContentPresenter implements IDataContextProvider"/>
		<Member
			fullName="Windows.UI.Xaml.DependencyObject Windows.UI.Xaml.Controls.ScrollContentPresenter.get_TemplatedParent()"
			reason="macOS ScrollContentPresenter implements IDataContextProvider"/>
		<Member
			fullName="System.Void Windows.UI.Xaml.Controls.ScrollContentPresenter.set_TemplatedParent(Windows.UI.Xaml.DependencyObject value)"
			reason="macOS ScrollContentPresenter implements IDataContextProvider"/>
		<Member
			fullName="System.Void Windows.UI.Xaml.Controls.Control.OnPointerPressed(Windows.UI.Xaml.Input.PointerRoutedEventArgs args)"
			reason="Wrong parameter name, restored the WinUI one"/>
		<Member
			fullName="System.Void Windows.UI.Xaml.Controls.Control.OnPointerReleased(Windows.UI.Xaml.Input.PointerRoutedEventArgs args)"
			reason="Wrong parameter name, restored the WinUI one"/>
		<Member
			fullName="System.Void Windows.UI.Xaml.Controls.Control.OnPointerEntered(Windows.UI.Xaml.Input.PointerRoutedEventArgs args)"
			reason="Wrong parameter name, restored the WinUI one"/>
		<Member
			fullName="System.Void Windows.UI.Xaml.Controls.Control.OnPointerExited(Windows.UI.Xaml.Input.PointerRoutedEventArgs args)"
			reason="Wrong parameter name, restored the WinUI one"/>
		<Member
			fullName="System.Void Windows.UI.Xaml.Controls.Control.OnPointerMoved(Windows.UI.Xaml.Input.PointerRoutedEventArgs args)"
			reason="Wrong parameter name, restored the WinUI one"/>
		<Member
			fullName="System.Void Windows.UI.Xaml.Controls.Control.OnPointerCanceled(Windows.UI.Xaml.Input.PointerRoutedEventArgs args)"
			reason="Wrong parameter name, restored the WinUI one"/>
		<Member
			fullName="System.Void Windows.UI.Xaml.Controls.Control.OnPointerCaptureLost(Windows.UI.Xaml.Input.PointerRoutedEventArgs args)"
			reason="Wrong parameter name, restored the WinUI one"/>

	  </Methods>
	  <Properties>
		<Member
			fullName="Windows.UI.Xaml.Style Uno.UI.GlobalStaticResources::__ImplicitStyle_Windows_UI_Xaml_Controls_DatePickerSelector()"
			reason="Style removed from monoandroid (xamarin:Style with only ios:Setter)" />

	  </Properties>
	  <Fields>
	  </Fields>
	</IgnoreSet>
	<IgnoreSet baseVersion="2.2.0">
	  <Methods>
		<Member
			fullName="System.Void Windows.Data.Xml.Dom.DtdEntity..ctor()"
			reason="Not part of UWP"/>
		<Member
			fullName="System.Void Windows.Data.Xml.Dom.DtdNotation..ctor()"
			reason="Not part of UWP"/>
		<Member
			fullName="System.Void Windows.Data.Xml.Dom.XmlAttribute..ctor()"
			reason="Not part of UWP"/>
		<Member
			fullName="System.Void Windows.Data.Xml.Dom.XmlCDataSection..ctor()"
			reason="Not part of UWP"/>
		<Member
			fullName="System.Void Windows.Data.Xml.Dom.XmlComment..ctor()"
			reason="Not part of UWP"/>
		<Member
			fullName="System.Void Windows.Data.Xml.Dom.XmlDocumentFragment..ctor()"
			reason="Not part of UWP"/>
		<Member
			fullName="System.Void Windows.Data.Xml.Dom.XmlDocumentType..ctor()"
			reason="Not part of UWP"/>
		<Member
			fullName="System.Void Windows.Data.Xml.Dom.XmlDomImplementation..ctor()"
			reason="Not part of UWP"/>
		<Member
			fullName="System.Void Windows.Data.Xml.Dom.XmlElement..ctor()"
			reason="Not part of UWP"/>
		<Member
			fullName="System.Void Windows.Data.Xml.Dom.XmlEntityReference..ctor()"
			reason="Not part of UWP"/>
		<Member
			fullName="System.Void Windows.Data.Xml.Dom.XmlNamedNodeMap..ctor()"
			reason="Not part of UWP"/>
		<Member
			fullName="System.Void Windows.Data.Xml.Dom.XmlNodeList..ctor()"
			reason="Not part of UWP"/>
		<Member
			fullName="System.Void Windows.Data.Xml.Dom.XmlProcessingInstruction..ctor()"
			reason="Not part of UWP"/>
		<Member
			fullName="System.Void Windows.Data.Xml.Dom.XmlText..ctor()"
			reason="Not part of UWP"/>
		<Member
					fullName="System.Void Windows.UI.Xaml.Controls.AnimatedVisualPlayer.set_IsPlaying(System.Boolean value)"
					reason="Refactoring, not part of WinUI contract anyway." />
		<Member
			fullName="System.Void Windows.UI.Xaml.Controls.IAnimatedVisualSource.Play(System.Boolean looped)"
			reason="Refactoring, not part of WinUI contract anyway." />

		<Member
			fullName="System.Void Windows.UI.Xaml.Controls.TextBox..ctor(System.Boolean isPassword)"
			reason="macOS only breaking change" />

		<Member
			fullName="Windows.UI.Xaml.Media.GradientStopCollection Windows.UI.Xaml.Media.LinearGradientBrush.get_GradientStops()"
			reason="GradientStops/MappingMode moved to base GradientBrush to follow UWP/WinUI hierarchy"/>
		<Member
			fullName="System.Void Windows.UI.Xaml.Media.LinearGradientBrush.set_GradientStops(Windows.UI.Xaml.Media.GradientStopCollection value)"
			reason="GradientStops/MappingMode moved to base GradientBrush to follow UWP/WinUI hierarchy"/>
		<Member
			fullName="Windows.UI.Xaml.DependencyProperty Windows.UI.Xaml.Media.GradientBrush.get_GradientStopsProperty()"
			reason="GradientStops/MappingMode moved to base GradientBrush to follow UWP/WinUI hierarchy"/>
		<Member
			fullName="Windows.UI.Xaml.Media.GradientBrush.get_MappingModeProperty()"
			reason="GradientStops/MappingMode moved to base GradientBrush to follow UWP/WinUI hierarchy"/>
		<Member
			fullName="Windows.UI.Xaml.DependencyProperty Windows.UI.Xaml.Media.GradientBrush.get_MappingModeProperty()"
			reason="GradientStops/MappingMode moved to base GradientBrush to follow UWP/WinUI hierarchy"/>

		<!-- Begin AndroidX updates-->
		<Member
			fullName="Windows.UI.Xaml.Controls.VirtualizingPanelLayout/Line Windows.UI.Xaml.Controls.VirtualizingPanelLayout.CreateLine(Windows.UI.Xaml.Controls.Primitives.GeneratorDirection fillDirection, System.Int32 extentOffset, System.Int32 breadthOffset, System.Int32 availableBreadth, Android.Support.V7.Widget.RecyclerView/Recycler recycler, Android.Support.V7.Widget.RecyclerView/State state, Uno.UI.IndexPath nextVisibleItem, System.Boolean isNewGroup)"
			reason="AndroidX update" />
		<Member
			fullName="System.Void Windows.UI.Xaml.Controls.PivotAdapter..ctor(Android.Support.V4.App.FragmentManager fragmentManager, Windows.UI.Xaml.Controls.NativePivotPresenter pivot)"
			reason="AndroidX update" />
		<Member
			fullName="System.Void Windows.UI.Xaml.Controls.PivotAdapter..ctor(Android.Support.V4.App.FragmentManager fm)"
			reason="AndroidX update" />
		<Member
			fullName="System.IObservable`1&lt;Android.Support.V4.App.Fragment&gt; Uno.UI.IFragmentTracker.ObserveCreated()"
			reason="AndroidX update" />
		<Member
			fullName="System.IObservable`1&lt;Android.Support.V4.App.Fragment&gt; Uno.UI.IFragmentTracker.ObserveStart()"
			reason="AndroidX update" />
		<Member
			fullName="System.IObservable`1&lt;Android.Support.V4.App.Fragment&gt; Uno.UI.IFragmentTracker.ObservePause()"
			reason="AndroidX update" />
		<Member
			fullName="System.IObservable`1&lt;Android.Support.V4.App.Fragment&gt; Uno.UI.IFragmentTracker.ObserveResume()"
			reason="AndroidX update" />
		<Member
			fullName="System.IObservable`1&lt;Android.Support.V4.App.Fragment&gt; Uno.UI.IFragmentTracker.ObserveViewCreated()"
			reason="AndroidX update" />
		<Member
			fullName="System.IObservable`1&lt;Android.Support.V4.App.Fragment&gt; Uno.UI.IFragmentTracker.ObserveStop()"
			reason="AndroidX update" />
		<Member
			fullName="System.IObservable`1&lt;Android.Support.V4.App.Fragment&gt; Uno.UI.IFragmentTracker.ObserveDestroyed()"
			reason="AndroidX update" />
		<Member
			fullName="System.Threading.Tasks.Task`1&lt;Android.Support.V4.App.Fragment&gt; Uno.UI.IFragmentTracker.GetCurrent(System.Threading.CancellationToken ct)"
			reason="AndroidX update" />
		<Member
			fullName="System.Void Uno.UI.IFragmentTracker.PushCreated(Android.Support.V4.App.Fragment fragment)"
			reason="AndroidX update" />
		<Member
			fullName="System.Void Uno.UI.IFragmentTracker.PushStart(Android.Support.V4.App.Fragment fragment)"
			reason="AndroidX update" />
		<Member
			fullName="System.Void Uno.UI.IFragmentTracker.PushPause(Android.Support.V4.App.Fragment fragment)"
			reason="AndroidX update" />
		<Member
			fullName="System.Void Uno.UI.IFragmentTracker.PushResume(Android.Support.V4.App.Fragment fragment)"
			reason="AndroidX update" />
		<Member
			fullName="System.Void Uno.UI.IFragmentTracker.PushViewCreated(Android.Support.V4.App.Fragment fragment)"
			reason="AndroidX update" />
		<Member
			fullName="System.Void Uno.UI.IFragmentTracker.PushStop(Android.Support.V4.App.Fragment fragment)"
			reason="AndroidX update" />
		<Member
			fullName="System.Void Uno.UI.IFragmentTracker.PushDestroyed(Android.Support.V4.App.Fragment fragment)"
			reason="AndroidX update" />
		<Member
			fullName="Uno.UI.BaseFragment Uno.UI.Extensions.FragmentManagerExtensions.GetCurrentFragment(Android.Support.V4.App.FragmentManager fragmentManager)"
			reason="AndroidX update" />
		<Member
			fullName="Android.Views.View Uno.UI.Extensions.RecyclerExtensions.GetViewForPosition(Android.Support.V7.Widget.RecyclerView/Recycler recycler, System.Int32 position, Android.Support.V7.Widget.RecyclerView/State state)"
			reason="AndroidX update" />
		<Member
			fullName="Android.Graphics.Color Uno.UI.Extensions.ToolbarExtensions.GetTitleTextColor(Android.Support.V7.Widget.Toolbar toolbar)"
			reason="AndroidX update" />
		<Member
			fullName="System.Void Uno.UI.Controls.SlidingTabLayout.SetOnPageChangeListener(Android.Support.V4.View.ViewPager/IOnPageChangeListener listener)"
			reason="AndroidX update" />
		<Member
			fullName="System.Void Uno.UI.Controls.SlidingTabLayout.SetViewPager(Android.Support.V4.View.ViewPager viewPager)"
			reason="AndroidX update" />
		<!-- End AndroidX updates-->
	  </Methods>
	  <Events>
	  </Events>
	  <Fields>
		<Member
			fullName="Windows.UI.Xaml.DependencyProperty Windows.UI.Xaml.Media.LinearGradientBrush::GradientStopsProperty"
			reason="GradientStops/MappingMode moved to base GradientBrush to follow UWP/WinUI hierarchy"/>
	  </Fields>
	  <Properties>
		<Member
			fullName="Windows.UI.Xaml.Media.GradientStopCollection Windows.UI.Xaml.Media.LinearGradientBrush::GradientStops()"
			reason="GradientStops/MappingMode moved to base GradientBrush to follow UWP/WinUI hierarchy"/>
		<Member
			fullName="Windows.UI.Xaml.DependencyProperty Windows.UI.Xaml.Media.GradientBrush::GradientStopsProperty()"
			reason="GradientStops/MappingMode moved to base GradientBrush to follow UWP/WinUI hierarchy"/>
		<Member
			fullName="Windows.UI.Xaml.DependencyProperty Windows.UI.Xaml.Media.GradientBrush::MappingModeProperty()"
			reason="GradientStops/MappingMode moved to base GradientBrush to follow UWP/WinUI hierarchy"/>
	  </Properties>
	</IgnoreSet>

	<IgnoreSet baseVersion="2.4.4">
		<Assemblies>
			<Member fullName="Uno.UI.Wasm" reason="Moved to another package" />
		</Assemblies>

		<Types>
			<Member
				fullName="Windows.Gaming.UI.GameMonitor"
				reason="Removed UWP type"/>
			<Member
				fullName="Windows.Gaming.UI.GameMonitoringPermission"
				reason="Removed UWP type"/>
			<Member
				fullName="Microsoft.UI.Xaml.Controls.AnimatedVisualPlayer.ILottieVisualSourceProvider"
				reason="Incorrect namespace"/>
			<Member
				fullName="Windows.UI.Xaml.Shapes.ArbitraryShapeBase"
				reason="iOS only, not part of the WinUI API." />
			<!-- Styles overhaul -->
			<Member
				fullName="Uno.UI.GlobalStaticResources"
				reason="Resources defined in XAML are no longer converted to public properties on GlobalStaticResources. The type itself is still present." />
			<Member
				fullName="Uno.UI.Toolkit.GlobalStaticResources"
				reason="Resources defined in XAML are no longer converted to public properties on GlobalStaticResources. The type itself is still present." />
			<Member
				fullName="Windows.UI.Xaml.GenericStyles"
				reason="Removed obsolete non-standard type (Styles are now all defined in XAML)." />
			<Member
				fullName="Windows.UI.Xaml.Style`1"
				reason="Removed unused non-standard generic version of Style." />
			<Member
				fullName="Uno.UI.Controls.BindableSearchView"
				reason="Removed unused Uno-only legacy control." />
			<!-- ^^ Styles overhaul -->

		  <!-- Begin remove IFrameworkElement -->
		  <Member
				  fullName="Windows.UI.Xaml.IUIElement"
				  reason="Removed non-WinUI type"/>
		  <Member
				  fullName="Windows.UI.Xaml.Controls.BatchCollection`1"
				  reason="Removed non-WinUI type"/>
		  <Member
				  fullName="Windows.UI.Xaml.Controls.IImage"
				  reason="Removed non-WinUI type"/>

		  <Member
				  fullName="Windows.UI.Xaml.Controls.Image"
				  reason="Now inherits correctly from FrameworkElement, all IFrameworkElement members removed"/>
		  <Member
				  fullName="Windows.UI.Xaml.Controls.ScrollContentPresenter"
				  reason="Now inherits correctly from FrameworkElement, all IFrameworkElement members removed"/>
		  <Member
				  fullName="Windows.UI.Xaml.Controls.ProgressRing"
				  reason="Now inherits correctly from FrameworkElement, all IFrameworkElement members removed"/>
		  <Member
			  fullName="Windows.UI.Xaml.IFrameworkElement"
			  reason="Made internal, now it isn't needed by framework types"/>
		  <Member
			  fullName="Windows.UI.Xaml.Controls.IItemsControl"
			  reason="Made non-standard interface internal"/>
		  <Member
			  fullName="Windows.UI.Xaml.Controls.IListView"
			  reason="Made non-standard interface internal"/>
		  <Member
			  fullName="Windows.UI.Xaml.Controls.ISelector"
			  reason="Made non-standard interface internal"/>
		  <Member
			  fullName="Windows.UI.Xaml.Controls.ILayouter"
			  reason="Made internal. Layouter is an implementation detail that may be removed in the future."/>
		  <Member
			  fullName="Windows.UI.Xaml.Controls.Layouter"
			  reason="Made internal. Layouter is an implementation detail that may be removed in the future."/>
		  <Member
			  fullName="Windows.UI.Xaml.FrameworkElementExtensions"
			  reason="Made non-WinUI helper methods internal"/>
		  <Member
			  fullName="Windows.UI.Xaml.IFrameworkElementHelper"
			  reason="Made non-WinUI helper methods internal"/>
		  <Member
			  fullName="Windows.UI.Xaml.Controls.ItemsControlExtensions"
			  reason="Made non-WinUI helper methods internal"/>
		  <Member
			  fullName="Windows.UI.Xaml.Controls.LayouterExtensions"
			  reason="Made non-WinUI helper methods internal"/>
		  <!-- End remove IFrameworkElement -->
		<!-- Begin Skia Import -->
		<Member fullName="Windows.UI.Xaml.Wasm.SvgElement" reason="Removed unused Uno-only legacy control." />
		<Member fullName="Windows.UI.Xaml.RoutedEventHandlerWithHandled" reason="Removed unused Uno-only legacy control." />
		<Member fullName="Windows.UI.Xaml.Media.GeometryData" reason="Removed unused Uno-only legacy control." />
		<Member fullName="Windows.UI.Xaml.Documents.NavigationTarget" reason="Removed unused Uno-only legacy control." />
		<Member fullName="Windows.UI.Xaml.Controls.HtmlImage" reason="Removed unused Uno-only legacy control." />
		<Member fullName="Uno.UI.Services.ResourcesService" reason="Removed unused Uno-only legacy control." />
		<Member fullName="Uno.Foundation.WebAssemblyRuntime" reason="Removed unused Uno-only legacy control." />
		<Member fullName="Uno.Foundation.Interop.TSInteropMessageAttribute" reason="Removed unused Uno-only legacy control." />
		<Member fullName="Uno.Foundation.Interop.TSInteropMarshaller" reason="Removed unused Uno-only legacy control." />
		<Member fullName="Uno.Foundation.Interop.JSObjectHandle" reason="Removed unused Uno-only legacy control." />
		<Member fullName="Uno.Foundation.Interop.JSObject" reason="Removed unused Uno-only legacy control." />
		<Member fullName="Uno.Foundation.Interop.IJSObjectMetadata" reason="Removed unused Uno-only legacy control." />
		<Member fullName="Uno.Foundation.Interop.IJSObject" reason="Removed unused Uno-only legacy control." />
		<Member fullName="Uno.Extensions.UIElementExtensions" reason="Removed unused Uno-only legacy control." />
		<Member fullName="Uno.Diagnostics.Eventing.Tracing" reason="Removed unused Uno-only legacy control." />
		<Member fullName="Uno.Diagnostics.Eventing.NullEventProvider" reason="Removed unused Uno-only legacy control." />
		<Member fullName="Uno.Diagnostics.Eventing.IEventProviderFactory" reason="Removed unused Uno-only legacy control." />
		<Member fullName="Uno.Diagnostics.Eventing.IEventProvider" reason="Removed unused Uno-only legacy control." />
		<Member fullName="Uno.Diagnostics.Eventing.EventProviderExtensions" reason="Removed unused Uno-only legacy control." />
		<Member fullName="Uno.Diagnostics.Eventing.EventOpcode" reason="Removed unused Uno-only legacy control." />
		<Member fullName="Uno.Diagnostics.Eventing.EventDescriptor" reason="Removed unused Uno-only legacy control." />
		<Member fullName="Uno.Diagnostics.Eventing.EventActivity" reason="Removed unused Uno-only legacy control." />

		<Member fullName="Windows.UI.Xaml.Controls.TextBoxView" reason="Type not present in reference API" />
		<Member fullName="Windows.UI.Xaml.Font" reason="Type not present in reference API" />
		<Member fullName="Windows.UI.Xaml.Controls.TextBoxViewDelegate" reason="Type not present in reference API" />

		<!-- End Skia Import -->
		</Types>

	  <Events>
		<!-- Begin Skia Import -->
		<Member fullName="Windows.UI.Xaml.DependencyPropertyChangedEventHandler Windows.UI.Xaml.FrameworkElement::IsEnabledChanged" reason="Removed unused Uno-only legacy control." />
		<!-- End Skia Import -->
	  </Events>

		<Methods>
			<Member
				fullName="System.Void Windows.UI.Xaml.Controls.Maps.MapTileSource..ctor()"
				reason="UWP does not have this ctor"/>
			<Member
				fullName="System.Void Windows.UI.Xaml.Automation.AutomationAnnotation..ctor()"
				reason="UWP does not have this ctor"/>
			<Member
				fullName="System.Void Windows.UI.Xaml.Automation.Peers.AutomationPeerAnnotation..ctor()"
				reason="UWP does not have this ctor"/>
			<Member
 				fullName="System.Void Windows.Networking.Connectivity.ConnectionCost..ctor()"
				reason="Not in UWP" />
			<Member
				fullName="System.Void Windows.Networking.Connectivity.ConnectionProfile..ctor()"
				reason="Not in UWP" />
			<Member
				fullName="System.Void Windows.Networking.Connectivity.NetworkInformation..ctor()"
				reason="Not in UWP" />
			<Member
				fullName="System.Void Windows.ApplicationModel.Activation.ProtocolActivatedEventArgs..ctor()"
				reason="Parameter-less ctor does not exist in UWP"/>
			<Member
				fullName="System.Void Windows.ApplicationModel.SuspendingDeferral..ctor()"
				reason="Parameter-less ctor does not exist in UWP"/>
			<Member
				fullName="System.Void Windows.ApplicationModel.SuspendingOperation..ctor(System.DateTimeOffset offset)"
				reason="Parameter-less ctor does not exist in UWP"/>
			<Member
				fullName="System.Void Windows.UI.Xaml.Shapes.Shape.OnFillChanged(Windows.UI.Xaml.Media.Brush newValue)"
				reason="Not part of the WinUI API." />
			<Member
				fullName="System.Void Windows.UI.Xaml.Shapes.Shape.OnFillUpdated(Windows.UI.Xaml.Media.Brush newValue)"
				reason="Not part of the WinUI API." />
			<Member
				fullName="System.Void Windows.UI.Xaml.Shapes.Shape.OnStrokeUpdated(Windows.UI.Xaml.Media.Brush newValue)"
				reason="Not part of the WinUI API." />
			<Member
				fullName="System.Void Windows.UI.Xaml.Shapes.Shape.OnStretchUpdated(Windows.UI.Xaml.Media.Stretch newValue)"
				reason="Not part of the WinUI API." />
			<Member
				fullName="System.Void Windows.UI.Xaml.Shapes.Shape.OnStrokeThicknessUpdated(System.Double newValue)"
				reason="Not part of the WinUI API." />
			<Member
				fullName="System.Void Windows.UI.Xaml.Shapes.Shape.OnStrokeDashArrayUpdated(Windows.UI.Xaml.Media.DoubleCollection newValue)"
				reason="Not part of the WinUI API." />
			<Member
				fullName="System.Void Windows.UI.Xaml.Shapes.Shape.RefreshShape(System.Boolean forceRefresh)"
				reason="Not part of the WinUI API." />
			<Member
					fullName="Windows.Foundation.IAsyncOperation`1&lt;Windows.Storage.StorageFile&gt; Windows.Storage.StorageFolder.CreateFileAsync(System.String path, Windows.Storage.CreationCollisionOption option)"
					reason="UWP alignment" />
			<!-- Styles overhaul -->
			<Member
				fullName="System.Void Windows.UI.Xaml.FrameworkElement.OnStyleChanged(Windows.UI.Xaml.Style oldStyle, Windows.UI.Xaml.Style newStyle)"
				reason="Removed non-standard protected method"/>
			<Member
				fullName="System.Func`2&lt;System.String,System.Object&gt; Windows.UI.Xaml.ResourceDictionary.get_DefaultResolver()"
				reason="Removed non-standard property that's no longer used by Xaml-generated code with new resources handling"/>
			<Member
				fullName="System.Void Windows.UI.Xaml.ResourceDictionary.set_DefaultResolver(System.Func`2&lt;System.String,System.Object&gt; value)"
				reason="Removed non-standard property that's no longer used by Xaml-generated code with new resources handling"/>
			<Member
				fullName="System.Void Windows.UI.Xaml.Style..ctor(System.Type targetType, Windows.UI.Xaml.Style basedOn)"
				reason="Removed non-standard Style constructor"/>
			<Member
				fullName="System.Void Windows.UI.Xaml.Style.ApplyTo(Windows.UI.Xaml.DependencyObject o)"
				reason="Made non-standard method internal, shouldn't normally be called from consumer code"/>
			<Member
				fullName="System.Void Windows.UI.Xaml.Style.RegisterDefaultStyleForType(System.Type type, Windows.UI.Xaml.Style style)"
				reason="Removed unused overload. This is public to be callable from Xaml-generated code, but should never be called by consumer code."/>
			<Member
				fullName="Windows.UI.Xaml.Style Windows.UI.Xaml.Style.DefaultStyleForType(System.Type type)"
				reason="Made non-standard method internal"/>
			<Member
				fullName="Windows.UI.Xaml.Style Windows.UI.Xaml.Documents.TextElement.get_Style()"
				reason="Removed unused non-standard property"/>
			<Member
				fullName="System.Void Windows.UI.Xaml.Documents.TextElement.set_Style(Windows.UI.Xaml.Style value)"
				reason="Removed unused non-standard property"/>
			<Member
				fullName="System.Void Windows.UI.Xaml.Documents.TextElement.OnStyleChanged()"
				reason="Removed unused non-standard property"/>
			<Member
				fullName="Windows.UI.Xaml.Style Windows.UI.Xaml.Controls.NativePage.get_Style()"
				reason="Removed unused non-standard property"/>
			<Member
				fullName="System.Void Windows.UI.Xaml.Controls.NativePage.set_Style(Windows.UI.Xaml.Style value)"
				reason="Removed unused non-standard property"/>
			<Member
				fullName="System.Void Windows.UI.Xaml.NativeApplication..ctor(Windows.UI.Xaml.Application app, System.IntPtr javaReference, Android.Runtime.JniHandleOwnership transfer)"
				reason="This ctor is superceded by the version that takes a function. It's removed because it causes a crash with the new theme handling."/>
			<Member
				fullName="System.Object Windows.UI.Xaml.ResourceDictionary.Lookup(System.Object key)"
				reason="Not a public WinUI method (in the .NET projection)"/>
			<!-- ^^ Styles overhaul -->
			<Member
				fullName="System.Void Windows.UI.Text.FontWeight..ctor(System.Int32 weight)"
				reason="Changed from int to ushort to replicate uwp definition"/>
			<Member
				fullName="System.Int32 Windows.UI.Text.FontWeight.get_Weight()"
				reason="Changed from int to ushort to replicate uwp definition"/>
			<Member
				fullName="System.Void Windows.Devices.Sensors.HingeAngleSensor..ctor()"
				reason="Constructor not part of UWP API" />
			<Member
				fullName="System.Void Windows.Devices.Sensors.Pedometer..ctor()"
				reason="Constructor not part of UWP API" />
			<Member
				fullName="System.Void Windows.Devices.Sensors.Accelerometer..ctor()"
				reason="Constructor not part of UWP API" />
			<Member
				fullName="System.Void Windows.Devices.Sensors.Barometer..ctor()"
				reason="Constructor not part of UWP API" />
			<Member
				fullName="System.Void Windows.Devices.Sensors.Gyrometer..ctor()"
				reason="Constructor not part of UWP API" />
			<Member
				fullName="System.Void Windows.Devices.Sensors.Magnetometer..ctor()"
				reason="Constructor not part of UWP API" />

			<!-- INPC on base view removal -->
		  <Member
				fullName="System.Void Uno.UI.Controls.BindableView.add_PropertyChanged(System.ComponentModel.PropertyChangedEventHandler value)"
				reason="INPC is not defined in UWP/WinUI"/>
		  <Member
				fullName="System.Void Uno.UI.Controls.BindableView.remove_PropertyChanged(System.ComponentModel.PropertyChangedEventHandler value)"
				reason="INPC is not defined in UWP/WinUI"/>
		  <Member
				fullName="System.Void Uno.UI.Controls.BindableView.RaisePropertyChanged(System.String propertyName)"
				reason="INPC is not defined in UWP/WinUI"/>
		  <Member
				fullName="System.Void Uno.UI.Controls.BindableUIView.add_PropertyChanged(System.ComponentModel.PropertyChangedEventHandler value)"
				reason="INPC is not defined in UWP/WinUI"/>
		  <Member
				fullName="System.Void Uno.UI.Controls.BindableUIView.remove_PropertyChanged(System.ComponentModel.PropertyChangedEventHandler value)"
				reason="INPC is not defined in UWP/WinUI"/>
		  <Member
				fullName="System.Void Uno.UI.Controls.BindableUIView.RaisePropertyChanged(System.String propertyName)"
				reason="INPC is not defined in UWP/WinUI"/>
		  <Member
				fullName="System.Void Uno.UI.Controls.BindableNSView.add_PropertyChanged(System.ComponentModel.PropertyChangedEventHandler value)"
				reason="INPC is not defined in UWP/WinUI"/>
		  <Member
				fullName="System.Void Uno.UI.Controls.BindableNSView.remove_PropertyChanged(System.ComponentModel.PropertyChangedEventHandler value)"
				reason="INPC is not defined in UWP/WinUI"/>
		  <Member
				fullName="System.Void Uno.UI.Controls.BindableNSView.RaisePropertyChanged(System.String propertyName)"
				reason="INPC is not defined in UWP/WinUI"/>

			<Member
				fullName="System.Void Windows.Media.Playback.MediaPlaybackSession..ctor()"
				reason="Constructor not part of UWP API" />
			<Member
				fullName="System.Boolean Windows.UI.Xaml.Controls.MediaTransportControls.get_FastPlayFallbackBehaviour()"
				reason="Changed from boolean to Windows.UI.Xaml.Media.FastPlayFallbackBehaviour to replicate uwp definition" />
			<Member
				fullName="System.Void Windows.UI.Xaml.Controls.MediaTransportControls.set_FastPlayFallbackBehaviour(System.Boolean value)"
				reason="Changed from boolean to Windows.UI.Xaml.Media.FastPlayFallbackBehaviour to replicate uwp definition" />

			<!-- Begin OnLoaded/OnUnloaded removal -->
			<Member fullName="System.Void Windows.UI.Xaml.FrameworkElement.OnLoaded()" reason="Removed OnLoaded/OnUnloaded"/>
			<Member fullName="System.Void Windows.UI.Xaml.FrameworkElement.OnUnloaded()" reason="Removed OnLoaded/OnUnloaded"/>
			<Member fullName="System.Void Windows.UI.Xaml.Controls.Image.OnLoaded()" reason="Removed OnLoaded/OnUnloaded"/>
			<Member fullName="System.Void Windows.UI.Xaml.Controls.Image.OnUnloaded()" reason="Removed OnLoaded/OnUnloaded"/>
			<Member fullName="System.Void Windows.UI.Xaml.Controls.ProgressRing.OnLoaded()" reason="Removed OnLoaded/OnUnloaded"/>
			<Member fullName="System.Void Windows.UI.Xaml.Controls.ProgressRing.OnUnloaded()" reason="Removed OnLoaded/OnUnloaded"/>
			<Member fullName="System.Void Windows.UI.Xaml.Controls.ScrollContentPresenter.OnLoaded()" reason="Removed OnLoaded/OnUnloaded"/>
			<Member fullName="System.Void Windows.UI.Xaml.Controls.ScrollContentPresenter.OnUnloaded()" reason="Removed OnLoaded/OnUnloaded"/>
			<Member fullName="System.Void Windows.UI.Xaml.Controls.NativeListViewBase.OnLoaded()" reason="Removed OnLoaded/OnUnloaded"/>
			<Member fullName="System.Void Windows.UI.Xaml.Controls.NativeListViewBase.OnUnloaded()" reason="Removed OnLoaded/OnUnloaded"/>
			<Member fullName="System.Void Windows.UI.Xaml.Controls.NativePagedView.OnLoaded()" reason="Removed OnLoaded/OnUnloaded"/>
			<Member fullName="System.Void Windows.UI.Xaml.Controls.NativePagedView.OnUnloaded()" reason="Removed OnLoaded/OnUnloaded"/>
			<Member fullName="System.Void Windows.UI.Xaml.Controls.TextBoxView.OnLoaded()" reason="Removed OnLoaded/OnUnloaded"/>
			<Member fullName="System.Void Windows.UI.Xaml.Controls.TextBoxView.OnUnloaded()" reason="Removed OnLoaded/OnUnloaded"/>
			<Member fullName="System.Void Uno.UI.Controls.Legacy.GridView.OnLoaded()" reason="Removed OnLoaded/OnUnloaded"/>
			<Member fullName="System.Void Uno.UI.Controls.Legacy.GridView.OnUnloaded()" reason="Removed OnLoaded/OnUnloaded"/>
			<Member fullName="System.Void Uno.UI.Controls.Legacy.HorizontalGridView.OnLoaded()" reason="Removed OnLoaded/OnUnloaded"/>
			<Member fullName="System.Void Uno.UI.Controls.Legacy.HorizontalGridView.OnUnloaded()" reason="Removed OnLoaded/OnUnloaded"/>
			<Member fullName="System.Void Uno.UI.Controls.Legacy.HorizontalListView.OnLoaded()" reason="Removed OnLoaded/OnUnloaded"/>
			<Member fullName="System.Void Uno.UI.Controls.Legacy.HorizontalListView.OnUnloaded()" reason="Removed OnLoaded/OnUnloaded"/>
			<Member fullName="System.Void Uno.UI.Controls.Legacy.ListView.OnLoaded()" reason="Removed OnLoaded/OnUnloaded"/>
			<Member fullName="System.Void Uno.UI.Controls.Legacy.ListView.OnUnloaded()" reason="Removed OnLoaded/OnUnloaded"/>
			<Member fullName="System.Void Windows.UI.Xaml.FrameworkElement.OnLoaded()" reason="Removed OnLoaded/OnUnloaded"/>
			<Member fullName="System.Void Windows.UI.Xaml.FrameworkElement.OnUnloaded()" reason="Removed OnLoaded/OnUnloaded"/>
			<Member fullName="System.Void Windows.UI.Xaml.Controls.Image.OnLoaded()" reason="Removed OnLoaded/OnUnloaded"/>
			<Member fullName="System.Void Windows.UI.Xaml.Controls.Image.OnUnloaded()" reason="Removed OnLoaded/OnUnloaded"/>
			<Member fullName="System.Void Windows.UI.Xaml.Controls.ProgressRing.OnLoaded()" reason="Removed OnLoaded/OnUnloaded"/>
			<Member fullName="System.Void Windows.UI.Xaml.Controls.ProgressRing.OnUnloaded()" reason="Removed OnLoaded/OnUnloaded"/>
			<Member fullName="System.Void Windows.UI.Xaml.Controls.ScrollContentPresenter.OnLoaded()" reason="Removed OnLoaded/OnUnloaded"/>
			<Member fullName="System.Void Windows.UI.Xaml.Controls.ScrollContentPresenter.OnUnloaded()" reason="Removed OnLoaded/OnUnloaded"/>
			<Member fullName="System.Void Windows.UI.Xaml.Controls.NativeListViewBase.OnLoaded()" reason="Removed OnLoaded/OnUnloaded"/>
			<Member fullName="System.Void Windows.UI.Xaml.Controls.NativeListViewBase.OnUnloaded()" reason="Removed OnLoaded/OnUnloaded"/>
			<Member fullName="System.Void Windows.UI.Xaml.Controls.NativePagedView.OnLoaded()" reason="Removed OnLoaded/OnUnloaded"/>
			<Member fullName="System.Void Windows.UI.Xaml.Controls.NativePagedView.OnUnloaded()" reason="Removed OnLoaded/OnUnloaded"/>
			<Member fullName="System.Void Windows.UI.Xaml.Controls.TextBoxView.OnLoaded()" reason="Removed OnLoaded/OnUnloaded"/>
			<Member fullName="System.Void Windows.UI.Xaml.Controls.TextBoxView.OnUnloaded()" reason="Removed OnLoaded/OnUnloaded"/>
			<Member fullName="System.Void Uno.UI.Controls.Legacy.GridView.OnLoaded()" reason="Removed OnLoaded/OnUnloaded"/>
			<Member fullName="System.Void Uno.UI.Controls.Legacy.GridView.OnUnloaded()" reason="Removed OnLoaded/OnUnloaded"/>
			<Member fullName="System.Void Uno.UI.Controls.Legacy.HorizontalGridView.OnLoaded()" reason="Removed OnLoaded/OnUnloaded"/>
			<Member fullName="System.Void Uno.UI.Controls.Legacy.HorizontalGridView.OnUnloaded()" reason="Removed OnLoaded/OnUnloaded"/>
			<Member fullName="System.Void Uno.UI.Controls.Legacy.HorizontalListView.OnLoaded()" reason="Removed OnLoaded/OnUnloaded"/>
			<Member fullName="System.Void Uno.UI.Controls.Legacy.HorizontalListView.OnUnloaded()" reason="Removed OnLoaded/OnUnloaded"/>
			<Member fullName="System.Void Uno.UI.Controls.Legacy.ListView.OnLoaded()" reason="Removed OnLoaded/OnUnloaded"/>
			<Member fullName="System.Void Uno.UI.Controls.Legacy.ListView.OnUnloaded()" reason="Removed OnLoaded/OnUnloaded"/>
			<Member fullName="System.Void Windows.UI.Xaml.FrameworkElement.OnLoaded()" reason="Removed OnLoaded/OnUnloaded"/>
			<Member fullName="System.Void Windows.UI.Xaml.FrameworkElement.OnUnloaded()" reason="Removed OnLoaded/OnUnloaded"/>
			<Member fullName="System.Void Windows.UI.Xaml.FrameworkElement.OnLoaded()" reason="Removed OnLoaded/OnUnloaded"/>
			<Member fullName="System.Void Windows.UI.Xaml.FrameworkElement.OnUnloaded()" reason="Removed OnLoaded/OnUnloaded"/>
			<Member fullName="System.Void Windows.UI.Xaml.Controls.Image.OnLoaded()" reason="Removed OnLoaded/OnUnloaded"/>
			<Member fullName="System.Void Windows.UI.Xaml.Controls.Image.OnUnloaded()" reason="Removed OnLoaded/OnUnloaded"/>
			<Member fullName="System.Void Windows.UI.Xaml.Controls.ProgressRing.OnLoaded()" reason="Removed OnLoaded/OnUnloaded"/>
			<Member fullName="System.Void Windows.UI.Xaml.Controls.ProgressRing.OnUnloaded()" reason="Removed OnLoaded/OnUnloaded"/>
			<Member fullName="System.Void Windows.UI.Xaml.Controls.ScrollContentPresenter.OnLoaded()" reason="Removed OnLoaded/OnUnloaded"/>
			<Member fullName="System.Void Windows.UI.Xaml.Controls.ScrollContentPresenter.OnUnloaded()" reason="Removed OnLoaded/OnUnloaded"/>
			<Member fullName="System.Void Windows.UI.Xaml.Controls.NativeListViewBase.OnLoaded()" reason="Removed OnLoaded/OnUnloaded"/>
			<Member fullName="System.Void Windows.UI.Xaml.Controls.NativeListViewBase.OnUnloaded()" reason="Removed OnLoaded/OnUnloaded"/>
			<Member fullName="System.Void Windows.UI.Xaml.Controls.Picker.OnLoaded()" reason="Removed OnLoaded/OnUnloaded"/>
			<Member fullName="System.Void Windows.UI.Xaml.Controls.Picker.OnUnloaded()" reason="Removed OnLoaded/OnUnloaded"/>
			<Member fullName="System.Void Windows.UI.Xaml.Controls.MultilineTextBoxView.OnLoaded()" reason="Removed OnLoaded/OnUnloaded"/>
			<Member fullName="System.Void Windows.UI.Xaml.Controls.MultilineTextBoxView.OnUnloaded()" reason="Removed OnLoaded/OnUnloaded"/>
			<Member fullName="System.Void Windows.UI.Xaml.Controls.SinglelineTextBoxView.OnLoaded()" reason="Removed OnLoaded/OnUnloaded"/>
			<Member fullName="System.Void Windows.UI.Xaml.Controls.SinglelineTextBoxView.OnUnloaded()" reason="Removed OnLoaded/OnUnloaded"/>
			<Member fullName="System.Void Uno.UI.Controls.Legacy.ListViewBase.OnLoaded()" reason="Removed OnLoaded/OnUnloaded"/>
			<Member fullName="System.Void Uno.UI.Controls.Legacy.ListViewBase.OnUnloaded()" reason="Removed OnLoaded/OnUnloaded"/>
			<Member fullName="System.Void Windows.UI.Xaml.FrameworkElement.OnLoaded()" reason="Removed OnLoaded/OnUnloaded"/>
			<Member fullName="System.Void Windows.UI.Xaml.FrameworkElement.OnUnloaded()" reason="Removed OnLoaded/OnUnloaded"/>
			<Member fullName="System.Void Windows.UI.Xaml.Controls.Image.OnLoaded()" reason="Removed OnLoaded/OnUnloaded"/>
			<Member fullName="System.Void Windows.UI.Xaml.Controls.Image.OnUnloaded()" reason="Removed OnLoaded/OnUnloaded"/>
			<Member fullName="System.Void Windows.UI.Xaml.Controls.ScrollContentPresenter.OnLoaded()" reason="Removed OnLoaded/OnUnloaded"/>
			<Member fullName="System.Void Windows.UI.Xaml.Controls.ScrollContentPresenter.OnUnloaded()" reason="Removed OnLoaded/OnUnloaded"/>
			<Member fullName="System.Void Windows.UI.Xaml.Controls.SecureTextBoxView.OnLoaded()" reason="Removed OnLoaded/OnUnloaded"/>
			<Member fullName="System.Void Windows.UI.Xaml.Controls.SecureTextBoxView.OnUnloaded()" reason="Removed OnLoaded/OnUnloaded"/>
			<Member fullName="System.Void Windows.UI.Xaml.Controls.TextBoxView.OnLoaded()" reason="Removed OnLoaded/OnUnloaded"/>
			<Member fullName="System.Void Windows.UI.Xaml.Controls.TextBoxView.OnUnloaded()" reason="Removed OnLoaded/OnUnloaded"/>
			<!-- End OnLoaded/OnUnloaded removal -->

		  <!-- Begin remove IFrameworkElement -->
		  <Member
			  fullName="Windows.UI.Xaml.IFrameworkElement Windows.UI.Xaml.FrameworkElement.FindName(System.String name)"
			  reason="Removed public references to IFrameworkElement"/>
		  <Member
			  fullName="System.Collections.Generic.IList`1&lt;Windows.UI.Xaml.VisualStateGroup&gt; Windows.UI.Xaml.VisualStateManager.GetVisualStateGroups(Windows.UI.Xaml.IFrameworkElement obj)"
			  reason="Removed public references to IFrameworkElement"/>
		  <Member
			  fullName="System.Void Windows.UI.Xaml.VisualStateManager.SetVisualStateGroups(Windows.UI.Xaml.IFrameworkElement obj, System.Collections.Generic.IList`1&lt;Windows.UI.Xaml.VisualStateGroup&gt; value)"
			  reason="Removed public references to IFrameworkElement"/>
		  <Member
			  fullName="System.Boolean Windows.UI.Xaml.VisualStateManager.GoToStateCore(Windows.UI.Xaml.Controls.Control control, Windows.UI.Xaml.IFrameworkElement templateRoot, System.String stateName, Windows.UI.Xaml.VisualStateGroup group, Windows.UI.Xaml.VisualState state, System.Boolean useTransitions)"
			  reason="Removed public references to IFrameworkElement"/>
		  <Member
			  fullName="Windows.UI.Xaml.IFrameworkElement Windows.UI.Xaml.Controls.Control.GetTemplateRoot()"
			  reason="Removed public references to IFrameworkElement"/>
		  <Member
			  fullName="System.Void Windows.UI.Xaml.Controls.Panel.OnChildAdded(Windows.UI.Xaml.IFrameworkElement element)"
			  reason="Removed public references to IFrameworkElement"/>
		  <Member
			  fullName="Windows.UI.Xaml.IFrameworkElement Windows.UI.Xaml.Controls.NativeListViewBase.FindName(System.String name)"
			  reason="Removed public references to IFrameworkElement"/>
		  <Member
			  fullName="Windows.UI.Xaml.IFrameworkElement Windows.UI.Xaml.Controls.NativePagedView.FindName(System.String name)"
			  reason="Removed public references to IFrameworkElement"/>
		  <Member
			  fullName="Windows.UI.Xaml.IFrameworkElement Windows.UI.Xaml.Controls.PivotItemFragment.get_TemplatedParent()"
			  reason="Removed public references to IFrameworkElement"/>
		  <Member
			  fullName="System.Void Windows.UI.Xaml.Controls.PivotItemFragment.set_TemplatedParent(Windows.UI.Xaml.IFrameworkElement value)"
			  reason="Removed public references to IFrameworkElement"/>
		  <Member
			  fullName="Windows.UI.Xaml.IFrameworkElement Windows.UI.Xaml.Controls.TextBoxView.FindName(System.String name)"
			  reason="Removed public references to IFrameworkElement"/>
		  <Member
			  fullName="System.Void Windows.UI.Xaml.Automation.Peers.ButtonBaseAutomationPeer..ctor(Windows.UI.Xaml.IFrameworkElement buttonBase)"
			  reason="Removed public references to IFrameworkElement"/>
		  <Member
			  fullName="Windows.UI.Xaml.IFrameworkElement Windows.UI.Xaml.Automation.Peers.FrameworkElementAutomationPeer.get_Owner()"
			  reason="Removed public references to IFrameworkElement"/>
		  <Member
			  fullName="System.Void Windows.UI.Xaml.Automation.Peers.FrameworkElementAutomationPeer..ctor(Windows.UI.Xaml.IFrameworkElement element)"
			  reason="Removed public references to IFrameworkElement"/>
		  <Member
			  fullName="Windows.UI.Xaml.Automation.Peers.AutomationPeer Windows.UI.Xaml.Automation.Peers.FrameworkElementAutomationPeer.CreatePeerForIFrameworkElement(Windows.UI.Xaml.IFrameworkElement element)"
			  reason="Removed public references to IFrameworkElement"/>
		  <Member
			  fullName="Windows.UI.Xaml.Automation.Peers.AutomationPeer Windows.UI.Xaml.Automation.Peers.FrameworkElementAutomationPeer.FromIFrameworkElement(Windows.UI.Xaml.IFrameworkElement element)"
			  reason="Removed public references to IFrameworkElement"/>
		  <Member
			  fullName="System.Void Windows.UI.Xaml.Automation.Peers.ItemsControlAutomationPeer..ctor(Windows.UI.Xaml.IFrameworkElement e)"
			  reason="Removed public references to IFrameworkElement"/>
		  <Member
			  fullName="System.Void Uno.UI.FrameworkElementHelper.SetRenderPhase(Windows.UI.Xaml.IFrameworkElement target, System.Int32 phase)"
			  reason="Removed public references to IFrameworkElement"/>
		  <Member
			  fullName="System.Void Uno.UI.FrameworkElementHelper.SetBaseUri(Windows.UI.Xaml.IFrameworkElement target, System.String uri)"
			  reason="Removed public references to IFrameworkElement"/>
		  <Member
			  fullName="Windows.UI.Xaml.IFrameworkElement Uno.UI.Controls.Legacy.GridView.FindName(System.String name)"
			  reason="Removed public references to IFrameworkElement"/>
		  <Member
			  fullName="Windows.UI.Xaml.IFrameworkElement Uno.UI.Controls.Legacy.HorizontalGridView.FindName(System.String name)"
			  reason="Removed public references to IFrameworkElement"/>
		  <Member
			  fullName="Windows.UI.Xaml.IFrameworkElement Uno.UI.Controls.Legacy.HorizontalListView.FindName(System.String name)"
			  reason="Removed public references to IFrameworkElement"/>
		  <Member
			  fullName="Windows.UI.Xaml.IFrameworkElement Uno.UI.Controls.Legacy.ListView.FindName(System.String name)"
			  reason="Removed public references to IFrameworkElement"/>
		  <Member
			  fullName="Windows.UI.Xaml.IFrameworkElement Windows.UI.Xaml.Controls.Picker.FindName(System.String name)"
			  reason="Removed public references to IFrameworkElement"/>
		  <Member
			  fullName="Windows.UI.Xaml.IFrameworkElement Windows.UI.Xaml.Controls.MultilineTextBoxView.FindName(System.String name)"
			  reason="Removed public references to IFrameworkElement"/>
		  <Member
			  fullName="Windows.UI.Xaml.IFrameworkElement Windows.UI.Xaml.Controls.SinglelineTextBoxView.FindName(System.String name)"
			  reason="Removed public references to IFrameworkElement"/>
		  <Member
			  fullName="Windows.UI.Xaml.IFrameworkElement Uno.UI.Controls.Legacy.ListViewBase.FindName(System.String name)"
			  reason="Removed public references to IFrameworkElement"/>;
		  <Member
			  fullName="Windows.UI.Xaml.IFrameworkElement Windows.UI.Xaml.Controls.SecureTextBoxView.FindName(System.String name)"
			  reason="Removed public references to IFrameworkElement"/>

		  <Member
			  fullName="Windows.UI.Xaml.IUIElement Windows.UI.Xaml.Controls.Flyout.get_Content()"
			  reason="Removed IUIElement"/>
		  <Member
			  fullName="System.Void Windows.UI.Xaml.Controls.Flyout.set_Content(Windows.UI.Xaml.IUIElement value)"
			  reason="Removed IUIElement"/>
		  <Member
			  fullName="Windows.UI.Xaml.IUIElement Windows.UI.Xaml.Automation.AutomationProperties.GetLabeledBy(Windows.UI.Xaml.DependencyObject element)"
			  reason="Removed IUIElement"/>
		  <Member
			  fullName="System.Void Windows.UI.Xaml.Automation.AutomationProperties.SetLabeledBy(Windows.UI.Xaml.DependencyObject element, Windows.UI.Xaml.IUIElement value)"
			  reason="Removed IUIElement"/>

		  <Member
			  fullName="Android.Views.View Windows.UI.Xaml.Controls.Border.get_Child()"
			  reason="Removed references to native view"/>
		  <Member
			  fullName="System.Void Windows.UI.Xaml.Controls.Border.set_Child(Android.Views.View value)"
			  reason="Removed references to native view"/>
		  <Member
			  fullName="System.Void Windows.UI.Xaml.Controls.Border.OnChildChanged(Android.Views.View oldValue, Android.Views.View newValue)"
			  reason="Removed references to native view"/>
		  <Member
			  fullName="System.Void Windows.UI.Xaml.Controls.Panel.Add(Android.Views.View view)"
			  reason="Removed references to native view"/>
		  <Member
			  fullName="Android.Views.View Windows.UI.Xaml.Controls.SplitView.get_Content()"
			  reason="Removed references to native view"/>
		  <Member
			  fullName="System.Void Windows.UI.Xaml.Controls.SplitView.set_Content(Android.Views.View value)"
			  reason="Removed references to native view"/>
		  <Member
			  fullName="Android.Views.View Windows.UI.Xaml.Controls.SplitView.get_Pane()"
			  reason="Removed references to native view"/>
		  <Member
			  fullName="System.Void Windows.UI.Xaml.Controls.SplitView.set_Pane(Android.Views.View value)"
			  reason="Removed references to native view"/>
		  <Member
			  fullName="Android.Views.View Windows.UI.Xaml.Controls.PopupBase.get_Child()"
			  reason="Removed references to native view"/>
		  <Member
			  fullName="System.Void Windows.UI.Xaml.Controls.PopupBase.set_Child(Android.Views.View value)"
			  reason="Removed references to native view"/>
		  <Member
			  fullName="System.Void Windows.UI.Xaml.Controls.PopupBase.OnChildChanged(Android.Views.View oldChild, Android.Views.View newChild)"
			  reason="Removed references to native view"/>
		  <Member
			  fullName="System.Collections.Generic.List`1/Enumerator&lt;Android.Views.View&gt; Windows.UI.Xaml.Controls.UIElementCollection.GetEnumerator()"
			  reason="Removed references to native view"/>
		  <Member
			  fullName="Android.Views.View Uno.UI.Controls.BindableDrawerLayout.get_Content()"
			  reason="Removed references to native view"/>
		  <Member
			  fullName="System.Void Uno.UI.Controls.BindableDrawerLayout.set_Content(Android.Views.View value)"
			  reason="Removed references to native view"/>
		  <Member
			  fullName="System.Void Uno.UI.Controls.BindableDrawerLayout.OnContentChanged(Android.Views.View oldValue, Android.Views.View newValue)"
			  reason="Removed references to native view"/>
		  <Member
			  fullName="Android.Views.View Uno.UI.Controls.BindableDrawerLayout.get_RightPane()"
			  reason="Removed references to native view"/>
		  <Member
			  fullName="System.Void Uno.UI.Controls.BindableDrawerLayout.set_RightPane(Android.Views.View value)"
			  reason="Removed references to native view"/>
		  <Member
			  fullName="System.Void Uno.UI.Controls.BindableDrawerLayout.OnRightPaneChanged(Android.Views.View oldValue, Android.Views.View newValue)"
			  reason="Removed references to native view"/>
		  <Member
			  fullName="Android.Views.View Uno.UI.Controls.BindableDrawerLayout.get_LeftPane()"
			  reason="Removed references to native view"/>
		  <Member
			  fullName="System.Void Uno.UI.Controls.BindableDrawerLayout.set_LeftPane(Android.Views.View value)"
			  reason="Removed references to native view"/>
		  <Member
			  fullName="System.Void Uno.UI.Controls.BindableDrawerLayout.OnLeftPaneChanged(Android.Views.View oldValue, Android.Views.View newValue)"
			  reason="Removed references to native view"/>

		  <Member
			  fullName="UIKit.UIView Windows.UI.Xaml.Controls.Border.get_Child()"
			  reason="Removed references to native view"/>
		  <Member
			  fullName="System.Void Windows.UI.Xaml.Controls.Border.set_Child(UIKit.UIView value)"
			  reason="Removed references to native view"/>
		  <Member
			  fullName="System.Void Windows.UI.Xaml.Controls.Border.OnChildChanged(UIKit.UIView oldValue, UIKit.UIView newValue)"
			  reason="Removed references to native view"/>
		  <Member
			  fullName="UIKit.UIView Windows.UI.Xaml.Controls.SplitView.get_Content()"
			  reason="Removed references to native view"/>
		  <Member
			  fullName="System.Void Windows.UI.Xaml.Controls.SplitView.set_Content(UIKit.UIView value)"
			  reason="Removed references to native view"/>
		  <Member
			  fullName="UIKit.UIView Windows.UI.Xaml.Controls.SplitView.get_Pane()"
			  reason="Removed references to native view"/>
		  <Member
			  fullName="System.Void Windows.UI.Xaml.Controls.SplitView.set_Pane(UIKit.UIView value)"
			  reason="Removed references to native view"/>
		  <Member
			  fullName="UIKit.UIView Windows.UI.Xaml.Controls.UserControl.get_Content()"
			  reason="Removed references to native view"/>
		  <Member
			  fullName="System.Void Windows.UI.Xaml.Controls.UserControl.set_Content(UIKit.UIView value)"
			  reason="Removed references to native view"/>
		  <Member
			  fullName="UIKit.UIView Windows.UI.Xaml.Controls.PopupBase.get_Child()"
			  reason="Removed references to native view"/>
		  <Member
			  fullName="System.Void Windows.UI.Xaml.Controls.PopupBase.set_Child(UIKit.UIView value)"
			  reason="Removed references to native view"/>
		  <Member
			  fullName="System.Void Windows.UI.Xaml.Controls.PopupBase.OnChildChanged(UIKit.UIView oldChild, UIKit.UIView newChild)"
			  reason="Removed references to native view"/>
		  <Member
			  fullName="System.Collections.Generic.List`1/Enumerator&lt;UIKit.UIView&gt; Windows.UI.Xaml.Controls.UIElementCollection.GetEnumerator()"
			  reason="Removed references to native view"/>

		  <Member
			  fullName="AppKit.NSView Windows.UI.Xaml.Controls.Border.get_Child()"
			  reason="Removed references to native view"/>
		  <Member
			  fullName="System.Void Windows.UI.Xaml.Controls.Border.set_Child(AppKit.NSView value)"
			  reason="Removed references to native view"/>
		  <Member
			  fullName="System.Void Windows.UI.Xaml.Controls.Border.OnChildChanged(AppKit.NSView oldValue, AppKit.NSView newValue)"
			  reason="Removed references to native view"/>
		  <Member
			  fullName="AppKit.NSView Windows.UI.Xaml.Controls.UserControl.get_Content()"
			  reason="Removed references to native view"/>
		  <Member
			  fullName="System.Void Windows.UI.Xaml.Controls.UserControl.set_Content(AppKit.NSView value)"
			  reason="Removed references to native view"/>
		  <Member
			  fullName="AppKit.NSView Windows.UI.Xaml.Controls.PopupBase.get_Child()"
			  reason="Removed references to native view"/>
		  <Member
			  fullName="System.Void Windows.UI.Xaml.Controls.PopupBase.set_Child(AppKit.NSView value)"
			  reason="Removed references to native view"/>
		  <Member
			  fullName="System.Void Windows.UI.Xaml.Controls.PopupBase.OnChildChanged(AppKit.NSView oldChild, AppKit.NSView newChild)"
			  reason="Removed references to native view"/>
		  <Member
			  fullName="System.Collections.Generic.List`1/Enumerator&lt;AppKit.NSView&gt; Windows.UI.Xaml.Controls.UIElementCollection.GetEnumerator()"
			  reason="Removed references to native view"/>

		  <Member
			  fullName="Windows.UI.Xaml.FrameworkElement Windows.UI.Xaml.Controls.PopupBase.get_Child()"
			  reason="Property type corrected from FrameworkElement to UIElement as part of native views clean-up"/>
		  <Member
			  fullName="System.Void Windows.UI.Xaml.Controls.PopupBase.set_Child(Windows.UI.Xaml.FrameworkElement value)"
			  reason="Property type corrected from FrameworkElement to UIElement as part of native views clean-up"/>
		  <Member
			  fullName="System.Void Windows.UI.Xaml.Controls.PopupBase.OnChildChanged(Windows.UI.Xaml.FrameworkElement oldChild, Windows.UI.Xaml.FrameworkElement newChild)"
			  reason="Property type corrected from FrameworkElement to UIElement as part of native views clean-up"/>

		  <Member
			  fullName="System.Object Uno.UI.Controls.BindableProgressBar.get_DataContext()"
			  reason="Since ProgressRing no longer inherits from this type, DataContext no longer implements IDataContextProvider.DataContext, and it is therefore no longer flagged as a virtual method, which is picked up as a binary breaking change"/>
		  <Member
			  fullName="System.Void Uno.UI.Controls.BindableProgressBar.set_DataContext(System.Object value)"
			  reason="ProgressRing no longer inherits from this type, so this method is no longer implementing interface"/>
		  <Member
			  fullName="Windows.UI.Xaml.DependencyObject Uno.UI.Controls.BindableProgressBar.get_TemplatedParent()"
			  reason="ProgressRing no longer inherits from this type, so this method is no longer implementing interface"/>
		  <Member
			  fullName="System.Void Uno.UI.Controls.BindableProgressBar.set_TemplatedParent(Windows.UI.Xaml.DependencyObject value)"
			  reason="ProgressRing no longer inherits from this type, so this method is no longer implementing interface"/>

		  <Member
			  fullName="System.Object Uno.UI.Views.Controls.BindableUIActivityIndicatorView.get_DataContext()"
			  reason="ProgressRing no longer inherits from this type, so this method is no longer implementing interface"/>
		  <Member
			  fullName="System.Void Uno.UI.Views.Controls.BindableUIActivityIndicatorView.set_DataContext(System.Object value)"
			  reason="ProgressRing no longer inherits from this type, so this method is no longer implementing interface"/>
		  <Member
			  fullName="Windows.UI.Xaml.DependencyObject Uno.UI.Views.Controls.BindableUIActivityIndicatorView.get_TemplatedParent()"
			  reason="ProgressRing no longer inherits from this type, so this method is no longer implementing interface"/>
		  <Member
			  fullName="System.Void Uno.UI.Views.Controls.BindableUIActivityIndicatorView.set_TemplatedParent(Windows.UI.Xaml.DependencyObject value)"
			  reason="ProgressRing no longer inherits from this type, so this method is no longer implementing interface"/>
		  <!-- End remove IFrameworkElement -->

			<!-- Begin Skia Import -->
			<Member fullName="Windows.UI.Xaml.Wasm.SvgElement Windows.UI.Xaml.Shapes.Shape.GetMainSvgElement()" reason="reference API does not contain this API" />
			<Member fullName="Windows.UI.Xaml.UIElement Windows.UI.Xaml.UIElement.FindFirstChild()" reason="reference API does not contain this API" />
			<Member fullName="Windows.UI.Xaml.Media.Brush Windows.UI.Xaml.Controls.TextBoxView.get_Foreground()" reason="reference API does not contain this API" />
			<Member fullName="Windows.UI.Xaml.FrameworkElement Uno.UI.Extensions.UIElementExtensions.GetTopLevelParent(Windows.UI.Xaml.UIElement view)" reason="reference API does not contain this API" />
			<Member fullName="Windows.UI.Xaml.Documents.NavigationTarget Windows.UI.Xaml.Documents.Hyperlink.get_NavigationTarget()" reason="reference API does not contain this API" />
			<Member fullName="Windows.UI.Xaml.Documents.Inline Windows.UI.Xaml.Documents.InlineCollection.get_Item(System.Int32 index)" reason="reference API does not contain this API" />
			<Member fullName="Windows.UI.Xaml.DependencyProperty Windows.UI.Xaml.Controls.TimePicker.get_TimeProperty()" reason="reference API does not contain this API" />
			<Member fullName="Windows.UI.Xaml.DependencyProperty Windows.UI.Xaml.Controls.TimePicker.get_MinuteIncrementProperty()" reason="reference API does not contain this API" />
			<Member fullName="Windows.UI.Xaml.DependencyProperty Windows.UI.Xaml.Controls.Control.get_IsEnabledProperty()" reason="reference API does not contain this API" />
			<Member fullName="Windows.UI.Xaml.Controls.UIElementCollection Windows.UI.Xaml.Shapes.Shape.get_SvgChildren()" reason="reference API does not contain this API" />
			<Member fullName="Windows.UI.Composition.Compositor Windows.UI.Composition.Compositor.get_Current()" reason="reference API does not contain this API" />
			<Member fullName="Windows.Foundation.Size Windows.UI.Xaml.UIElement.MeasureView(Windows.Foundation.Size availableSize)" reason="reference API does not contain this API" />
			<Member fullName="Windows.Foundation.Size Windows.UI.Xaml.UIElement.get_AvailableMeasureSize()" reason="reference API does not contain this API" />
			<Member fullName="Windows.Foundation.Rect Windows.UI.Xaml.UIElement.get_Arranged()" reason="reference API does not contain this API" />
			<Member fullName="Windows.Foundation.Point Windows.UI.Xaml.UIElement.get_RenderTransformOrigin()" reason="reference API does not contain this API" />
			<Member fullName="Windows.Foundation.Point Windows.UI.Xaml.IFrameworkElement.get_RenderTransformOrigin()" reason="reference API does not contain this API" />
			<Member fullName="System.Void Windows.UI.Xaml.Window.Resize(System.Double width, System.Double height)" reason="reference API does not contain this API" />
			<Member fullName="System.Void Windows.UI.Xaml.UIElement.set_RequestedDesiredSize(System.Nullable`1&lt;Windows.Foundation.Size&gt; value)" reason="reference API does not contain this API" />
			<Member fullName="System.Void Windows.UI.Xaml.UIElement.set_RenderTransformOrigin(Windows.Foundation.Point value)" reason="reference API does not contain this API" />
			<Member fullName="System.Void Windows.UI.Xaml.UIElement.set_MeasureCallCount(System.Int32 value)" reason="reference API does not contain this API" />
			<Member fullName="System.Void Windows.UI.Xaml.UIElement.set_DesiredSizeSelector(System.Func`2&lt;Windows.Foundation.Size,Windows.Foundation.Size&gt; value)" reason="reference API does not contain this API" />
			<Member fullName="System.Void Windows.UI.Xaml.UIElement.set_AvailableMeasureSize(Windows.Foundation.Size value)" reason="reference API does not contain this API" />
			<Member fullName="System.Void Windows.UI.Xaml.UIElement.set_Arranged(Windows.Foundation.Rect value)" reason="reference API does not contain this API" />
			<Member fullName="System.Void Windows.UI.Xaml.UIElement.set_ArrangeCallCount(System.Int32 value)" reason="reference API does not contain this API" />
			<Member fullName="System.Void Windows.UI.Xaml.UIElement.ClearChildren()" reason="reference API does not contain this API" />
			<Member fullName="System.Void Windows.UI.Xaml.UIElement.AddChild(Windows.UI.Xaml.UIElement child, System.Nullable`1&lt;System.Int32&gt; index)" reason="reference API does not contain this API" />
			<Member fullName="System.Void Windows.UI.Xaml.UIElement..ctor(System.String htmlTag, System.Boolean isSvg)" reason="reference API does not contain this API" />
			<Member fullName="System.Void Windows.UI.Xaml.Shapes.Shape.OnChildrenChanged()" reason="reference API does not contain this API" />
			<Member fullName="System.Void Windows.UI.Xaml.Shapes.Shape.InitCommonShapeProperties()" reason="reference API does not contain this API" />
			<Member fullName="System.Void Windows.UI.Xaml.Input.FocusManager.ReceiveFocusNative(System.Int32 handle)" reason="reference API does not contain this API" />
			<Member fullName="System.Void Windows.UI.Xaml.IFrameworkElement.set_RenderTransformOrigin(Windows.Foundation.Point value)" reason="reference API does not contain this API" />
			<Member fullName="System.Void Windows.UI.Xaml.FrameworkElement.SetCornerRadius(Windows.UI.Xaml.CornerRadius cornerRadius)" reason="reference API does not contain this API" />
			<Member fullName="System.Void Windows.UI.Xaml.FrameworkElement.SetBorder(Windows.UI.Xaml.Thickness thickness, Windows.UI.Xaml.Media.Brush brush, Windows.UI.Xaml.CornerRadius cornerRadius)" reason="reference API does not contain this API" />
			<Member fullName="System.Void Windows.UI.Xaml.FrameworkElement.remove_Loading(Windows.UI.Xaml.RoutedEventHandler value)" reason="reference API does not contain this API" />
			<Member fullName="System.Void Windows.UI.Xaml.FrameworkElement.remove_IsEnabledChanged(Windows.UI.Xaml.DependencyPropertyChangedEventHandler value)" reason="reference API does not contain this API" />
			<Member fullName="System.Void Windows.UI.Xaml.FrameworkElement.add_Loading(Windows.UI.Xaml.RoutedEventHandler value)" reason="reference API does not contain this API" />
			<Member fullName="System.Void Windows.UI.Xaml.FrameworkElement.add_IsEnabledChanged(Windows.UI.Xaml.DependencyPropertyChangedEventHandler value)" reason="reference API does not contain this API" />
			<Member fullName="System.Void Windows.UI.Xaml.FrameworkElement..ctor(System.String htmlTag, System.Boolean isSvg)" reason="reference API does not contain this API" />
			<Member fullName="System.Void Windows.UI.Xaml.Documents.TextElement..ctor(System.String htmlTag)" reason="reference API does not contain this API" />
			<Member fullName="System.Void Windows.UI.Xaml.Documents.Span..ctor(System.String htmlTag)" reason="reference API does not contain this API" />
			<Member fullName="System.Void Windows.UI.Xaml.Documents.InlineCollection.set_Item(System.Int32 index, Windows.UI.Xaml.Documents.Inline value)" reason="reference API does not contain this API" />
			<Member fullName="System.Void Windows.UI.Xaml.Documents.InlineCollection.RemoveAt(System.Int32 index)" reason="reference API does not contain this API" />
			<Member fullName="System.Void Windows.UI.Xaml.Documents.InlineCollection.Insert(System.Int32 index, Windows.UI.Xaml.Documents.Inline item)" reason="reference API does not contain this API" />
			<Member fullName="System.Void Windows.UI.Xaml.Documents.InlineCollection.CopyTo(Windows.UI.Xaml.Documents.Inline[] array, System.Int32 arrayIndex)" reason="reference API does not contain this API" />
			<Member fullName="System.Void Windows.UI.Xaml.Documents.InlineCollection.Clear()" reason="reference API does not contain this API" />
			<Member fullName="System.Void Windows.UI.Xaml.Documents.InlineCollection.Add(Windows.UI.Xaml.Documents.Inline item)" reason="reference API does not contain this API" />
			<Member fullName="System.Void Windows.UI.Xaml.Documents.InlineCollection..ctor(Windows.UI.Xaml.UIElement containerElement)" reason="reference API does not contain this API" />
			<Member fullName="System.Void Windows.UI.Xaml.Documents.Inline..ctor(System.String htmlTag)" reason="reference API does not contain this API" />
			<Member fullName="System.Void Windows.UI.Xaml.Documents.Hyperlink.set_NavigationTarget(Windows.UI.Xaml.Documents.NavigationTarget value)" reason="reference API does not contain this API" />
			<Member fullName="System.Void Windows.UI.Xaml.Controls.WebView.set_IsScrollEnabled(System.Boolean value)" reason="reference API does not contain this API" />
			<Member fullName="System.Void Windows.UI.Xaml.Controls.WebView.NavigateWithHttpRequestMessage(System.Net.Http.HttpRequestMessage requestMessage)" reason="reference API does not contain this API" />
			<Member fullName="System.Void Windows.UI.Xaml.Controls.WebView.Navigate(System.Uri uri)" reason="reference API does not contain this API" />
			<Member fullName="System.Void Windows.UI.Xaml.Controls.UIElementCollection..ctor(Windows.UI.Xaml.UIElement view)" reason="reference API does not contain this API" />
			<Member fullName="System.Void Windows.UI.Xaml.Controls.TextBoxView.set_SelectionStart(System.Int32 value)" reason="reference API does not contain this API" />
			<Member fullName="System.Void Windows.UI.Xaml.Controls.TextBoxView.set_SelectionEnd(System.Int32 value)" reason="reference API does not contain this API" />
			<Member fullName="System.Void Windows.UI.Xaml.Controls.TextBoxView.set_Foreground(Windows.UI.Xaml.Media.Brush value)" reason="reference API does not contain this API" />
			<Member fullName="System.Void Windows.UI.Xaml.Controls.TextBoxView..ctor(Windows.UI.Xaml.Controls.TextBox textBox, System.Boolean isMultiline)" reason="reference API does not contain this API" />
			<Member fullName="System.Void Windows.UI.Xaml.Controls.TextBox.SetIsPassword(System.Boolean isPassword)" reason="reference API does not contain this API" />
			<Member fullName="System.Void Windows.UI.Xaml.Controls.ScrollContentPresenter.ScrollTo(System.Nullable`1&lt;System.Double&gt; horizontalOffset, System.Nullable`1&lt;System.Double&gt; verticalOffset, System.Boolean disableAnimation)" reason="reference API does not contain this API" />
			<Member fullName="System.Void Windows.UI.Xaml.Controls.Primitives.ProgressRingTemplateSettings.set_MaxSideLength(System.Double value)" reason="reference API does not contain this API" />
			<Member fullName="System.Void Windows.UI.Xaml.Controls.Primitives.ProgressRingTemplateSettings.set_EllipseOffset(Windows.UI.Xaml.Thickness value)" reason="reference API does not contain this API" />
			<Member fullName="System.Void Windows.UI.Xaml.Controls.Primitives.ProgressRingTemplateSettings.set_EllipseDiameter(System.Double value)" reason="reference API does not contain this API" />
			<Member fullName="System.Void Windows.UI.Xaml.Controls.Panel.UpdateBorder()" reason="reference API does not contain this API" />
			<Member fullName="System.Void Windows.UI.Xaml.Controls.Panel.Add(Windows.UI.Xaml.UIElement view)" reason="reference API does not contain this API" />
			<Member fullName="System.Void Windows.UI.Xaml.Controls.Image.remove_ImageFailed(Windows.UI.Xaml.RoutedEventHandler value)" reason="reference API does not contain this API" />
			<Member fullName="System.Void Windows.UI.Xaml.Controls.Image.add_ImageFailed(Windows.UI.Xaml.RoutedEventHandler value)" reason="reference API does not contain this API" />
			<Member fullName="System.Void Windows.UI.Xaml.Controls.Control..ctor(System.String htmlTag)" reason="reference API does not contain this API" />
			<Member fullName="System.Void Windows.UI.Core.PointerEventArgs..ctor()" reason="reference API does not contain this API" />
			<Member fullName="System.Void Windows.UI.Composition.VisualCollection..ctor(Windows.UI.Composition.Visual owner)" reason="reference API does not contain this API" />
			<Member fullName="System.Void Windows.UI.Composition.Visual..ctor()" reason="reference API does not contain this API" />
			<Member fullName="System.Void Windows.UI.Composition.SpriteVisual..ctor()" reason="reference API does not contain this API" />
			<Member fullName="System.Void Windows.UI.Composition.ShapeVisual..ctor()" reason="reference API does not contain this API" />
			<Member fullName="System.Void Windows.UI.Composition.ScalarKeyFrameAnimation..ctor()" reason="reference API does not contain this API" />
			<Member fullName="System.Void Windows.UI.Composition.KeyFrameAnimation..ctor()" reason="reference API does not contain this API" />
			<Member fullName="System.Void Windows.UI.Composition.CompositionSpriteShape..ctor()" reason="reference API does not contain this API" />
			<Member fullName="System.Void Windows.UI.Composition.CompositionShapeCollection.set_IsReadOnly(System.Boolean value)" reason="reference API does not contain this API" />
			<Member fullName="System.Void Windows.UI.Composition.CompositionShapeCollection.set_Count(System.Int32 value)" reason="reference API does not contain this API" />
			<Member fullName="System.Void Windows.UI.Composition.CompositionShapeCollection..ctor()" reason="reference API does not contain this API" />
			<Member fullName="System.Void Windows.UI.Composition.CompositionScopedBatch..ctor(Windows.UI.Composition.CompositionBatchTypes batchType)" reason="reference API does not contain this API" />
			<Member fullName="System.Void Windows.UI.Composition.CompositionPathGeometry..ctor()" reason="reference API does not contain this API" />
			<Member fullName="System.Void Windows.UI.Composition.CompositionObject..ctor()" reason="reference API does not contain this API" />
			<Member fullName="System.Void Windows.UI.Composition.CompositionGeometry..ctor()" reason="reference API does not contain this API" />
			<Member fullName="System.Void Windows.UI.Composition.CompositionColorBrush..ctor()" reason="reference API does not contain this API" />
			<Member fullName="System.Void Windows.UI.Composition.CompositionBrush..ctor()" reason="reference API does not contain this API" />
			<Member fullName="System.Void Windows.UI.Composition.CompositionAnimation..ctor()" reason="reference API does not contain this API" />
			<Member fullName="System.Void Windows.Security.Credentials.PasswordVault..ctor()" reason="reference API does not contain this API" />
			<Member fullName="System.UInt32 Windows.UI.Xaml.Documents.InlineCollection.get_Size()" reason="reference API does not contain this API" />
			<Member fullName="System.Threading.Tasks.Task`1&lt;Windows.Devices.Geolocation.Geoposition&gt; Windows.Devices.Geolocation.Geolocator.GetGeopositionAsync(System.TimeSpan maximumAge, System.TimeSpan timeout)" reason="reference API does not contain this API" />
			<Member fullName="System.Threading.Tasks.Task`1&lt;Windows.Devices.Geolocation.Geoposition&gt; Windows.Devices.Geolocation.Geolocator.GetGeopositionAsync()" reason="reference API does not contain this API" />
			<Member fullName="System.Threading.Tasks.Task`1&lt;Windows.Devices.Geolocation.GeolocationAccessStatus&gt; Windows.Devices.Geolocation.Geolocator.RequestAccessAsync()" reason="reference API does not contain this API" />
			<Member fullName="System.Threading.Tasks.Task`1&lt;System.String&gt; Windows.UI.Xaml.Controls.WebView.InvokeScriptAsync(System.Threading.CancellationToken ct, System.String script, System.String[] arguments)" reason="reference API does not contain this API" />
			<Member fullName="System.Threading.Tasks.Task`1&lt;System.Boolean&gt; Windows.System.Launcher.LaunchUriPlatformAsync(System.Uri uri)" reason="reference API does not contain this API" />
			<Member fullName="System.String Windows.UI.Xaml.UIElement.get_HtmlTag()" reason="reference API does not contain this API" />
			<Member fullName="System.String Windows.UI.Text.FontWeight.ToCssString()" reason="reference API does not contain this API" />
			<Member fullName="System.String Windows.UI.Color.ToCssString()" reason="reference API does not contain this API" />
			<Member fullName="System.String Uno.UI.Helpers.Automation.SetDependencyPropertyValue(System.Int32 handle, System.String dependencyPropertyNameAndValue)" reason="reference API does not contain this API" />
			<Member fullName="System.String Uno.UI.Helpers.Automation.GetDependencyPropertyValue(System.Int32 handle, System.String propertyName)" reason="reference API does not contain this API" />
			<Member fullName="System.Nullable`1&lt;Windows.Foundation.Size&gt; Windows.UI.Xaml.UIElement.get_RequestedDesiredSize()" reason="reference API does not contain this API" />
			<Member fullName="System.IntPtr Windows.UI.Xaml.UIElement.get_HtmlId()" reason="reference API does not contain this API" />
			<Member fullName="System.Int32 Windows.UI.Xaml.UIElement.get_MeasureCallCount()" reason="reference API does not contain this API" />
			<Member fullName="System.Int32 Windows.UI.Xaml.UIElement.get_ArrangeCallCount()" reason="reference API does not contain this API" />
			<Member fullName="System.Int32 Windows.UI.Xaml.Documents.InlineCollection.IndexOf(Windows.UI.Xaml.Documents.Inline item)" reason="reference API does not contain this API" />
			<Member fullName="System.Int32 Windows.UI.Xaml.Documents.InlineCollection.get_Count()" reason="reference API does not contain this API" />
			<Member fullName="System.Int32 Windows.UI.Xaml.Controls.TextBoxView.get_SelectionStart()" reason="reference API does not contain this API" />
			<Member fullName="System.Int32 Windows.UI.Xaml.Controls.TextBoxView.get_SelectionEnd()" reason="reference API does not contain this API" />
			<Member fullName="System.Int32 Windows.Devices.Sensors.Magnetometer.DispatchReading(System.Single x, System.Single y, System.Single z)" reason="reference API does not contain this API" />
			<Member fullName="System.Int32 Windows.Devices.Sensors.Gyrometer.DispatchReading(System.Single x, System.Single y, System.Single z)" reason="reference API does not contain this API" />
			<Member fullName="System.Int32 Windows.Devices.Sensors.Accelerometer.DispatchReading(System.Single x, System.Single y, System.Single z)" reason="reference API does not contain this API" />
			<Member fullName="System.Int32 Windows.Devices.Geolocation.Geolocator.DispatchGeoposition(System.String serializedGeoposition, System.String requestId)" reason="reference API does not contain this API" />
			<Member fullName="System.Int32 Windows.Devices.Geolocation.Geolocator.DispatchError(System.String currentPositionRequestResult, System.String requestId)" reason="reference API does not contain this API" />
			<Member fullName="System.Int32 Windows.Devices.Geolocation.Geolocator.DispatchAccessRequest(System.String serializedAccessStatus)" reason="reference API does not contain this API" />
			<Member fullName="System.Func`2&lt;Windows.Foundation.Size,Windows.Foundation.Size&gt; Windows.UI.Xaml.UIElement.get_DesiredSizeSelector()" reason="reference API does not contain this API" />
			<Member fullName="System.Collections.IEnumerator Windows.UI.Xaml.Controls.Panel.GetEnumerator()" reason="reference API does not contain this API" />
			<Member fullName="System.Collections.Generic.IEnumerator`1&lt;Windows.UI.Xaml.Documents.Inline&gt; Windows.UI.Xaml.Documents.InlineCollection.GetEnumerator()" reason="reference API does not contain this API" />
			<Member fullName="System.Collections.Generic.IEnumerable`1&lt;Windows.UI.Xaml.UIElement&gt; Windows.UI.Xaml.UIElement.GetChildren()" reason="reference API does not contain this API" />
			<Member fullName="System.Collections.Generic.IEnumerable`1&lt;System.Object&gt; Uno.UI.ViewExtensions.GetChildren(System.Object group)" reason="reference API does not contain this API" />
			<Member fullName="System.Boolean Windows.UI.Xaml.UIElement.RemoveChild(Windows.UI.Xaml.UIElement child)" reason="reference API does not contain this API" />
			<Member fullName="System.Boolean Windows.UI.Xaml.UIElement.get_HtmlTagIsSvg()" reason="reference API does not contain this API" />
			<Member fullName="System.Boolean Windows.UI.Xaml.UIElement.DispatchEvent(System.Int32 handle, System.String eventName, System.String eventArgs)" reason="reference API does not contain this API" />
			<Member fullName="System.Boolean Windows.UI.Xaml.Documents.InlineCollection.Remove(Windows.UI.Xaml.Documents.Inline item)" reason="reference API does not contain this API" />
			<Member fullName="System.Boolean Windows.UI.Xaml.Documents.InlineCollection.get_IsReadOnly()" reason="reference API does not contain this API" />
			<Member fullName="System.Boolean Windows.UI.Xaml.Documents.InlineCollection.Contains(Windows.UI.Xaml.Documents.Inline item)" reason="reference API does not contain this API" />
			<Member fullName="System.Boolean Windows.UI.Xaml.Controls.WebView.get_IsScrollEnabled()" reason="reference API does not contain this API" />
			<Member fullName="System.Boolean Windows.UI.Xaml.Controls.Control.IsDelegatingFocusToTemplateChild()" reason="reference API does not contain this API" />
			<Member fullName="System.Boolean Windows.UI.Core.SystemNavigationManager.DispatchBackRequest()" reason="reference API does not contain this API" />

			<Member fullName="Android.Views.View Windows.UI.Composition.Visual.get_NativeOwner()" reason="reference API does not contain this API" />
			<Member fullName="UIKit.UIView Windows.UI.Composition.Visual.get_NativeOwner()" reason="reference API does not contain this API" />
			<Member fullName="System.Void Windows.UI.Composition.Visual.set_NativeOwner(Android.Views.View value)" reason="reference API does not contain this API" />
			<Member fullName="System.Void Windows.UI.Composition.Visual.set_NativeOwner(UIKit.UIView value)" reason="reference API does not contain this API" />
			<Member fullName="System.Void Windows.UI.Composition.Visual.set_NativeOwner(System.Object value)" reason="reference API does not contain this API" />
			<Member fullName="System.Object Windows.UI.Composition.Visual.get_NativeOwner()" reason="reference API does not contain this API" />
			<Member fullName="System.Boolean Windows.UI.Xaml.FrameworkElement.HasParent()" reason="reference API does not contain this API" />
			<Member fullName="CoreAnimation.CALayer Windows.UI.Composition.Visual.get_NativeLayer()" reason="reference API does not contain this API" />

			<Member fullName="System.Void Windows.UI.Xaml.Controls.WebView..ctor()" reason="reference API does not contain this API" />
			<Member fullName="System.Void Windows.Devices.Sensors.AccelerometerReading..ctor()" reason="reference API does not contain this API" />
			<Member fullName="System.Void Windows.Devices.Sensors.AccelerometerReadingChangedEventArgs..ctor()" reason="reference API does not contain this API" />
			<Member fullName="System.Void Windows.Devices.Sensors.AccelerometerShakenEventArgs..ctor()" reason="reference API does not contain this API" />

			<Member fullName="System.Void Windows.UI.Composition.CompositionShape..ctor()" reason="reference API does not contain this API" />
			<Member fullName="System.Void Windows.UI.Composition.CompositionSurfaceBrush..ctor()" reason="reference API does not contain this API" />
			<Member fullName="System.Void Windows.UI.Composition.CompositionClip..ctor()" reason="reference API does not contain this API" />
			<Member fullName="System.Void Windows.UI.Composition.CompositionGeometricClip..ctor()" reason="reference API does not contain this API" />
			<Member fullName="System.Void Windows.UI.Composition.InsetClip..ctor()" reason="reference API does not contain this API" />

			<!-- End Skia Import -->

			<Member
				fullName="System.Void Windows.Devices.Midi.MidiMessageReceivedEventArgs..ctor()"
				reason="UWP does not have this ctor" />
			<Member
				fullName="System.Void Windows.Devices.Midi.MidiOutPort..ctor()"
				reason="UWP does not have this ctor" />
			<Member
				fullName="System.Void Windows.Devices.Midi.MidiInPort..ctor()"
				reason="UWP does not have this ctor" />
			<Member
				fullName="System.Void Windows.Devices.Enumeration.DeviceInformation..ctor()"
				reason="UWP does not have this ctor" />
			<Member
				fullName="System.Void Windows.Devices.Enumeration.DeviceInformationCollection..ctor()"
				reason="UWP does not have this ctor" />
			<Member
				fullName="System.Void Windows.Devices.Enumeration.DeviceInformationUpdate..ctor()"
				reason="UWP does not have this ctor" />
			<Member
				fullName="System.Void Windows.Devices.Enumeration.DeviceWatcher..ctor()"
				reason="UWP does not have this ctor" />
			<Member
				fullName="System.UInt32 Windows.Storage.Streams.InMemoryBuffer.get_Capacity()"
				reason="UWP does not have this method" />
			<Member
				fullName="System.UInt32 Windows.Storage.Streams.InMemoryBuffer.get_Length()"
				reason="UWP does not have this method" />
			<Member
				fullName="System.Void Windows.Storage.Streams.InMemoryBuffer.set_Length(System.UInt32 value)"
				reason="UWP does not have this method" />
			<Member
				fullName="System.Void Windows.UI.Core.Preview.SystemNavigationCloseRequestedPreviewEventArgs..ctor()"
				reason="This ctor does not exist in UWP"/>
			<Member
				fullName="System.Void Windows.UI.Core.Preview.SystemNavigationManagerPreview..ctor()"
				reason="This ctor does not exist in UWP"/>
			<Member
				fullName="Windows.UI.Xaml.Controls.ScrollMode Windows.UI.Xaml.Controls.ListViewBaseScrollContentPresenter.get_HorizontalScrollMode()"
				reason="Not part of WinUI API"/>
			<Member
				fullName="System.Void Windows.UI.Xaml.Controls.ListViewBaseScrollContentPresenter.set_HorizontalScrollMode(Windows.UI.Xaml.Controls.ScrollMode value)"
				reason="Not part of WinUI API"/>
			<Member
				fullName="Windows.UI.Xaml.Controls.ScrollMode Windows.UI.Xaml.Controls.ListViewBaseScrollContentPresenter.get_VerticalScrollMode()"
				reason="Not part of WinUI API"/>
			<Member
				fullName="System.Void Windows.UI.Xaml.Controls.ListViewBaseScrollContentPresenter.set_VerticalScrollMode(Windows.UI.Xaml.Controls.ScrollMode value)"
				reason="Not part of WinUI API"/>
			</Methods>
		<Events>
			<!-- INPC on base view removal -->
		  <Member
			  fullName="System.ComponentModel.PropertyChangedEventHandler Uno.UI.Controls.BindableView::PropertyChanged"
			  reason="INPC is not defined in UWP/WinUI"/>
		  <Member
			  fullName="System.ComponentModel.PropertyChangedEventHandler Uno.UI.Controls.BindableUIView::PropertyChanged"
			  reason="INPC is not defined in UWP/WinUI"/>
		  <Member
			  fullName="System.ComponentModel.PropertyChangedEventHandler Uno.UI.Controls.BindableNSView::PropertyChanged"
			  reason="INPC is not defined in UWP/WinUI"/>
		</Events>

		<Properties>
			<!-- Styles overhaul -->
			<Member
				fullName="System.Func`2&lt;System.String,System.Object&gt; Windows.UI.Xaml.ResourceDictionary::DefaultResolver()"
				reason="Removed non-standard property that's no longer used by Xaml-generated code with new resources handling"/>
			<Member
				fullName="Windows.UI.Xaml.Style Windows.UI.Xaml.Documents.TextElement::Style()"
				reason="Removed unused non-standard property"/>
			<Member
				fullName="Windows.UI.Xaml.Style Windows.UI.Xaml.Controls.NativePage::Style()"
				reason="Removed unused non-standard property"/>
			<!-- ^^ Styles overhaul -->
			<Member
				fullName="System.Int32 Windows.UI.Text.FontWeight::Weight()"
				reason="Changed from int to ushort to replicate uwp definition"/>
			<Member
				fullName="System.Boolean Windows.UI.Xaml.Controls.MediaTransportControls::FastPlayFallbackBehaviour()"
				reason="Changed from boolean to Windows.UI.Xaml.Media.FastPlayFallbackBehaviour to replicate uwp definition"/>

			<!-- Begin remove IFrameworkElement -->
			<Member
				fullName="Windows.UI.Xaml.IFrameworkElement Windows.UI.Xaml.Controls.PivotItemFragment::TemplatedParent()"
				reason="Removed public references to IFrameworkElement"/>
			<Member
				fullName="Windows.UI.Xaml.IFrameworkElement Windows.UI.Xaml.Automation.Peers.FrameworkElementAutomationPeer::Owner()"
				reason="Removed public references to IFrameworkElement"/>

			<Member
				fullName="Windows.UI.Xaml.IUIElement Windows.UI.Xaml.Controls.Flyout::Content()"
				reason="Removed IUIElement"/>

			<Member
				fullName="Android.Views.View Windows.UI.Xaml.Controls.Border::Child()"
				reason="Removed references to native view"/>
			<Member
				fullName="Android.Views.View Windows.UI.Xaml.Controls.SplitView::Content()"
				reason="Removed references to native view"/>
			<Member
				fullName="Android.Views.View Windows.UI.Xaml.Controls.SplitView::Pane()"
				reason="Removed references to native view"/>
			<Member
				fullName="Android.Views.View Windows.UI.Xaml.Controls.PopupBase::Child()"
				reason="Removed references to native view"/>
			<Member
				fullName="Android.Views.View Uno.UI.Controls.BindableDrawerLayout::Content()"
				reason="Removed references to native view"/>
			<Member
				fullName="Android.Views.View Uno.UI.Controls.BindableDrawerLayout::RightPane()"
				reason="Removed references to native view"/>
			<Member
				fullName="Android.Views.View Uno.UI.Controls.BindableDrawerLayout::LeftPane()"
				reason="Removed references to native view"/>

			<Member
				fullName="UIKit.UIView Windows.UI.Xaml.Controls.Border::Child()"
				reason="Removed references to native view"/>
			<Member
				fullName="UIKit.UIView Windows.UI.Xaml.Controls.SplitView::Content()"
				reason="Removed references to native view"/>
			<Member
				fullName="UIKit.UIView Windows.UI.Xaml.Controls.SplitView::Pane()"
				reason="Removed references to native view"/>
			<Member
				fullName="UIKit.UIView Windows.UI.Xaml.Controls.UserControl::Content()"
				reason="Removed references to native view"/>
			<Member
				fullName="UIKit.UIView Windows.UI.Xaml.Controls.PopupBase::Child()"
				reason="Removed references to native view"/>

			<Member
				fullName="AppKit.NSView Windows.UI.Xaml.Controls.Border::Child()"
				reason="Removed references to native view"/>
			<Member
				fullName="AppKit.NSView Windows.UI.Xaml.Controls.UserControl::Content()"
				reason="Removed references to native view"/>
			<Member
				fullName="AppKit.NSView Windows.UI.Xaml.Controls.PopupBase::Child()"
				reason="Removed references to native view"/>

			<Member
				fullName="Windows.UI.Xaml.FrameworkElement Windows.UI.Xaml.Controls.PopupBase::Child()"
				reason="Property type corrected from FrameworkElement to UIElement as part of native views clean-up"/>
			<!-- End remove IFrameworkElement -->

			<!-- Begin Skia Import -->
			<Member fullName="Windows.UI.Xaml.Media.Brush Windows.UI.Xaml.Controls.TextBoxView::Foreground()" reason="Reference API does not contain this" />
			<Member fullName="Windows.UI.Xaml.Documents.NavigationTarget Windows.UI.Xaml.Documents.Hyperlink::NavigationTarget()" reason="Reference API does not contain this" />
			<Member fullName="Windows.UI.Xaml.Documents.Inline Windows.UI.Xaml.Documents.InlineCollection::Item(System.Int32)" reason="Reference API does not contain this" />
			<Member fullName="Windows.UI.Xaml.DependencyProperty Windows.UI.Xaml.Controls.TimePicker::TimeProperty()" reason="Reference API does not contain this" />
			<Member fullName="Windows.UI.Xaml.DependencyProperty Windows.UI.Xaml.Controls.TimePicker::MinuteIncrementProperty()" reason="Reference API does not contain this" />
			<Member fullName="Windows.UI.Xaml.DependencyProperty Windows.UI.Xaml.Controls.Control::IsEnabledProperty()" reason="Reference API does not contain this" />
			<Member fullName="Windows.UI.Xaml.Controls.UIElementCollection Windows.UI.Xaml.Shapes.Shape::SvgChildren()" reason="Reference API does not contain this" />
			<Member fullName="Windows.UI.Composition.Compositor Windows.UI.Composition.Compositor::Current()" reason="Reference API does not contain this" />
			<Member fullName="Windows.Foundation.Size Windows.UI.Xaml.UIElement::AvailableMeasureSize()" reason="Reference API does not contain this" />
			<Member fullName="Windows.Foundation.Rect Windows.UI.Xaml.UIElement::Arranged()" reason="Reference API does not contain this" />
			<Member fullName="Windows.Foundation.Point Windows.UI.Xaml.IFrameworkElement::RenderTransformOrigin()" reason="Reference API does not contain this" />
			<Member fullName="System.UInt32 Windows.UI.Xaml.Documents.InlineCollection::Size()" reason="Reference API does not contain this" />
			<Member fullName="System.String Windows.UI.Xaml.UIElement::HtmlTag()" reason="Reference API does not contain this" />
			<Member fullName="System.Nullable`1&lt;Windows.Foundation.Size&gt; Windows.UI.Xaml.UIElement::RequestedDesiredSize()" reason="Reference API does not contain this" />
			<Member fullName="System.IntPtr Windows.UI.Xaml.UIElement::HtmlId()" reason="Reference API does not contain this" />
			<Member fullName="System.Int32 Windows.UI.Xaml.UIElement::MeasureCallCount()" reason="Reference API does not contain this" />
			<Member fullName="System.Int32 Windows.UI.Xaml.UIElement::ArrangeCallCount()" reason="Reference API does not contain this" />
			<Member fullName="System.Int32 Windows.UI.Xaml.Documents.InlineCollection::Count()" reason="Reference API does not contain this" />
			<Member fullName="System.Int32 Windows.UI.Xaml.Controls.TextBoxView::SelectionStart()" reason="Reference API does not contain this" />
			<Member fullName="System.Int32 Windows.UI.Xaml.Controls.TextBoxView::SelectionEnd()" reason="Reference API does not contain this" />
			<Member fullName="System.Func`2&lt;Windows.Foundation.Size,Windows.Foundation.Size&gt; Windows.UI.Xaml.UIElement::DesiredSizeSelector()" reason="Reference API does not contain this" />
			<Member fullName="System.Boolean Windows.UI.Xaml.UIElement::HtmlTagIsSvg()" reason="Reference API does not contain this" />
			<Member fullName="System.Boolean Windows.UI.Xaml.Documents.InlineCollection::IsReadOnly()" reason="Reference API does not contain this" />
			<Member fullName="System.Boolean Windows.UI.Xaml.Controls.WebView::IsScrollEnabled()" reason="Reference API does not contain this" />

			<Member fullName="UIKit.UIView Windows.UI.Composition.Visual::NativeOwner()" reason="Reference API does not contain this" />
			<Member fullName="Android.Views.View Windows.UI.Composition.Visual::NativeOwner()" reason="Reference API does not contain this" />
			<Member fullName="Android.Views.View Windows.UI.Composition.Visual::NativeOwner()" reason="Reference API does not contain this" />
			<Member fullName="System.Object Windows.UI.Composition.Visual::NativeOwner()" reason="Reference API does not contain this" />
			<Member fullName="CoreAnimation.CALayer Windows.UI.Composition.Visual::NativeLayer()" reason="Reference API does not contain this" />
		  <!-- End Skia Import -->
			<Member
				fullName="System.UInt32 Windows.Storage.Streams.InMemoryBuffer::Length()"
				reason="Property not available in UWP"/>
			<Member
				fullName="System.UInt32 Windows.Storage.Streams.InMemoryBuffer::Capacity()"
				reason="Property not available in UWP"/>
			<Member
				fullName="Windows.UI.Xaml.Controls.ScrollMode Windows.UI.Xaml.Controls.ListViewBaseScrollContentPresenter::HorizontalScrollMode()"
				reason="Not part of WinUI API"/>
			<Member
				fullName="Windows.UI.Xaml.Controls.ScrollMode Windows.UI.Xaml.Controls.ListViewBaseScrollContentPresenter::VerticalScrollMode()"
				reason="Not part of WinUI API"/>
		</Properties>

		<Fields>
			<Member
				fullName="Windows.UI.Xaml.DependencyProperty Windows.UI.Xaml.Shapes.Shape::FillProperty"
				reason="Converted as property, as WinUI." />
			<Member
				fullName="Windows.UI.Xaml.DependencyProperty Windows.UI.Xaml.Shapes.Shape::StrokeProperty"
				reason="Converted as property, as WinUI." />
			<Member
				fullName="Windows.UI.Xaml.DependencyProperty Windows.UI.Xaml.Shapes.Shape::StrokeThicknessProperty"
				reason="Converted as property, as WinUI." />
			<Member
				fullName="Windows.UI.Xaml.DependencyProperty Windows.UI.Xaml.Shapes.Shape::StretchProperty"
				reason="Converted as property, as WinUI." />
			<Member
				fullName="Windows.UI.Xaml.DependencyProperty Windows.UI.Xaml.Shapes.Shape::StrokeDashArrayProperty"
				reason="Converted as property, as WinUI." />
			<!-- Styles overhaul -->
			<Member
				fullName="Windows.UI.Xaml.DependencyProperty Windows.UI.Xaml.Documents.TextElement::StyleProperty"
				reason="Removed unused non-standard DependencyProperty"/>
			<!-- ^^ Styles overhaul -->

			<!-- DP Fields to properties -->
			<Member fullName="Windows.UI.Xaml.DependencyProperty Microsoft.UI.Xaml.Media.RadialGradientBrush::CenterProperty" reason="DP declarations must be properties"/>
			<Member fullName="Windows.UI.Xaml.DependencyProperty Microsoft.UI.Xaml.Media.RadialGradientBrush::RadiusXProperty" reason="DP declarations must be properties"/>
			<Member fullName="Windows.UI.Xaml.DependencyProperty Microsoft.UI.Xaml.Media.RadialGradientBrush::RadiusYProperty" reason="DP declarations must be properties"/>
			<Member fullName="Windows.UI.Xaml.DependencyProperty Microsoft.UI.Xaml.Media.RadialGradientBrush::GradientOriginProperty" reason="DP declarations must be properties"/>
			<Member fullName="Windows.UI.Xaml.DependencyProperty Microsoft.UI.Xaml.Media.RadialGradientBrush::InterpolationSpaceProperty" reason="DP declarations must be properties"/>
			<Member fullName="Windows.UI.Xaml.DependencyProperty Microsoft.UI.Xaml.Controls.NumberBox::MinimumProperty" reason="DP declarations must be properties"/>
			<Member fullName="Windows.UI.Xaml.DependencyProperty Microsoft.UI.Xaml.Controls.NumberBox::MaximumProperty" reason="DP declarations must be properties"/>
			<Member fullName="Windows.UI.Xaml.DependencyProperty Microsoft.UI.Xaml.Controls.NumberBox::ValueProperty" reason="DP declarations must be properties"/>
			<Member fullName="Windows.UI.Xaml.DependencyProperty Microsoft.UI.Xaml.Controls.NumberBox::SmallChangeProperty" reason="DP declarations must be properties"/>
			<Member fullName="Windows.UI.Xaml.DependencyProperty Microsoft.UI.Xaml.Controls.NumberBox::LargeChangeProperty" reason="DP declarations must be properties"/>
			<Member fullName="Windows.UI.Xaml.DependencyProperty Microsoft.UI.Xaml.Controls.NumberBox::TextProperty" reason="DP declarations must be properties"/>
			<Member fullName="Windows.UI.Xaml.DependencyProperty Microsoft.UI.Xaml.Controls.NumberBox::HeaderProperty" reason="DP declarations must be properties"/>
			<Member fullName="Windows.UI.Xaml.DependencyProperty Microsoft.UI.Xaml.Controls.NumberBox::HeaderTemplateProperty" reason="DP declarations must be properties"/>
			<Member fullName="Windows.UI.Xaml.DependencyProperty Microsoft.UI.Xaml.Controls.NumberBox::PlaceholderTextProperty" reason="DP declarations must be properties"/>
			<Member fullName="Windows.UI.Xaml.DependencyProperty Microsoft.UI.Xaml.Controls.NumberBox::SelectionFlyoutProperty" reason="DP declarations must be properties"/>
			<Member fullName="Windows.UI.Xaml.DependencyProperty Microsoft.UI.Xaml.Controls.NumberBox::SelectionHighlightColorProperty" reason="DP declarations must be properties"/>
			<Member fullName="Windows.UI.Xaml.DependencyProperty Microsoft.UI.Xaml.Controls.NumberBox::TextReadingOrderProperty" reason="DP declarations must be properties"/>
			<Member fullName="Windows.UI.Xaml.DependencyProperty Microsoft.UI.Xaml.Controls.NumberBox::PreventKeyboardDisplayOnProgrammaticFocusProperty" reason="DP declarations must be properties"/>
			<Member fullName="Windows.UI.Xaml.DependencyProperty Microsoft.UI.Xaml.Controls.NumberBox::DescriptionProperty" reason="DP declarations must be properties"/>
			<Member fullName="Windows.UI.Xaml.DependencyProperty Microsoft.UI.Xaml.Controls.NumberBox::ValidationModeProperty" reason="DP declarations must be properties"/>
			<Member fullName="Windows.UI.Xaml.DependencyProperty Microsoft.UI.Xaml.Controls.NumberBox::SpinButtonPlacementModeProperty" reason="DP declarations must be properties"/>
			<Member fullName="Windows.UI.Xaml.DependencyProperty Microsoft.UI.Xaml.Controls.NumberBox::IsWrapEnabledProperty" reason="DP declarations must be properties"/>
			<Member fullName="Windows.UI.Xaml.DependencyProperty Microsoft.UI.Xaml.Controls.NumberBox::AcceptsExpressionProperty" reason="DP declarations must be properties"/>
			<Member fullName="Windows.UI.Xaml.DependencyProperty Microsoft.UI.Xaml.Controls.NumberBox::NumberFormatterProperty" reason="DP declarations must be properties"/>
			<Member fullName="Windows.UI.Xaml.DependencyProperty Microsoft.UI.Xaml.Controls.ProgressRing::IsActiveProperty" reason="DP declarations must be properties"/>
			<Member fullName="Windows.UI.Xaml.DependencyProperty Microsoft.UI.Xaml.Controls.TwoPaneView::Pane1Property" reason="DP declarations must be properties"/>
			<Member fullName="Windows.UI.Xaml.DependencyProperty Microsoft.UI.Xaml.Controls.TwoPaneView::Pane2Property" reason="DP declarations must be properties"/>
			<Member fullName="Windows.UI.Xaml.DependencyProperty Microsoft.UI.Xaml.Controls.TwoPaneView::Pane1LengthProperty" reason="DP declarations must be properties"/>
			<Member fullName="Windows.UI.Xaml.DependencyProperty Microsoft.UI.Xaml.Controls.TwoPaneView::Pane2LengthProperty" reason="DP declarations must be properties"/>
			<Member fullName="Windows.UI.Xaml.DependencyProperty Microsoft.UI.Xaml.Controls.TwoPaneView::PanePriorityProperty" reason="DP declarations must be properties"/>
			<Member fullName="Windows.UI.Xaml.DependencyProperty Microsoft.UI.Xaml.Controls.TwoPaneView::ModeProperty" reason="DP declarations must be properties"/>
			<Member fullName="Windows.UI.Xaml.DependencyProperty Microsoft.UI.Xaml.Controls.TwoPaneView::WideModeConfigurationProperty" reason="DP declarations must be properties"/>
			<Member fullName="Windows.UI.Xaml.DependencyProperty Microsoft.UI.Xaml.Controls.TwoPaneView::TallModeConfigurationProperty" reason="DP declarations must be properties"/>
			<Member fullName="Windows.UI.Xaml.DependencyProperty Microsoft.UI.Xaml.Controls.TwoPaneView::MinWideModeWidthProperty" reason="DP declarations must be properties"/>
			<Member fullName="Windows.UI.Xaml.DependencyProperty Microsoft.UI.Xaml.Controls.TwoPaneView::MinTallModeHeightProperty" reason="DP declarations must be properties"/>
			<Member fullName="Windows.UI.Xaml.DependencyProperty Windows.UI.Xaml.AdaptiveTrigger::MinWindowHeightProperty" reason="DP declarations must be properties"/>
			<Member fullName="Windows.UI.Xaml.DependencyProperty Windows.UI.Xaml.AdaptiveTrigger::MinWindowWidthProperty" reason="DP declarations must be properties"/>
			<Member fullName="Windows.UI.Xaml.DependencyProperty Windows.UI.Xaml.FrameworkElement::StyleProperty" reason="DP declarations must be properties"/>
			<Member fullName="Windows.UI.Xaml.DependencyProperty Windows.UI.Xaml.FrameworkElement::StretchAffectsMeasureProperty" reason="DP declarations must be properties"/>
			<Member fullName="Windows.UI.Xaml.DependencyProperty Windows.UI.Xaml.FrameworkElement::BackgroundProperty" reason="DP declarations must be properties"/>
			<Member fullName="Windows.UI.Xaml.DependencyProperty Windows.UI.Xaml.FrameworkElement::IsEnabledProperty" reason="DP declarations must be properties"/>
			<Member fullName="Windows.UI.Xaml.DependencyProperty Windows.UI.Xaml.FrameworkElement::NameProperty" reason="DP declarations must be properties"/>
			<Member fullName="Windows.UI.Xaml.DependencyProperty Windows.UI.Xaml.FrameworkElement::MarginProperty" reason="DP declarations must be properties"/>
			<Member fullName="Windows.UI.Xaml.DependencyProperty Windows.UI.Xaml.FrameworkElement::HorizontalAlignmentProperty" reason="DP declarations must be properties"/>
			<Member fullName="Windows.UI.Xaml.DependencyProperty Windows.UI.Xaml.FrameworkElement::VerticalAlignmentProperty" reason="DP declarations must be properties"/>
			<Member fullName="Windows.UI.Xaml.DependencyProperty Windows.UI.Xaml.FrameworkElement::WidthProperty" reason="DP declarations must be properties"/>
			<Member fullName="Windows.UI.Xaml.DependencyProperty Windows.UI.Xaml.FrameworkElement::HeightProperty" reason="DP declarations must be properties"/>
			<Member fullName="Windows.UI.Xaml.DependencyProperty Windows.UI.Xaml.FrameworkElement::MinWidthProperty" reason="DP declarations must be properties"/>
			<Member fullName="Windows.UI.Xaml.DependencyProperty Windows.UI.Xaml.FrameworkElement::MinHeightProperty" reason="DP declarations must be properties"/>
			<Member fullName="Windows.UI.Xaml.DependencyProperty Windows.UI.Xaml.FrameworkElement::MaxWidthProperty" reason="DP declarations must be properties"/>
			<Member fullName="Windows.UI.Xaml.DependencyProperty Windows.UI.Xaml.FrameworkElement::MaxHeightProperty" reason="DP declarations must be properties"/>
			<Member fullName="Windows.UI.Xaml.DependencyProperty Windows.UI.Xaml.FrameworkElement::TransitionsProperty" reason="DP declarations must be properties"/>
			<Member fullName="Windows.UI.Xaml.DependencyProperty Windows.UI.Xaml.FrameworkElement::TagProperty" reason="DP declarations must be properties"/>
			<Member fullName="Windows.UI.Xaml.DependencyProperty Windows.UI.Xaml.FrameworkTemplate::DataContextProperty" reason="DP declarations must be properties"/>
			<Member fullName="Windows.UI.Xaml.DependencyProperty Windows.UI.Xaml.FrameworkTemplate::TemplatedParentProperty" reason="DP declarations must be properties"/>
			<Member fullName="Windows.UI.Xaml.DependencyProperty Windows.UI.Xaml.PropertyPath::DataContextProperty" reason="DP declarations must be properties"/>
			<Member fullName="Windows.UI.Xaml.DependencyProperty Windows.UI.Xaml.PropertyPath::TemplatedParentProperty" reason="DP declarations must be properties"/>
			<Member fullName="Windows.UI.Xaml.DependencyProperty Windows.UI.Xaml.ResourceDictionary::DataContextProperty" reason="DP declarations must be properties"/>
			<Member fullName="Windows.UI.Xaml.DependencyProperty Windows.UI.Xaml.ResourceDictionary::TemplatedParentProperty" reason="DP declarations must be properties"/>
			<Member fullName="Windows.UI.Xaml.DependencyProperty Windows.UI.Xaml.SetterBase::DataContextProperty" reason="DP declarations must be properties"/>
			<Member fullName="Windows.UI.Xaml.DependencyProperty Windows.UI.Xaml.SetterBase::TemplatedParentProperty" reason="DP declarations must be properties"/>
			<Member fullName="Windows.UI.Xaml.DependencyProperty Windows.UI.Xaml.StateTriggerBase::DataContextProperty" reason="DP declarations must be properties"/>
			<Member fullName="Windows.UI.Xaml.DependencyProperty Windows.UI.Xaml.StateTriggerBase::TemplatedParentProperty" reason="DP declarations must be properties"/>
			<Member fullName="Windows.UI.Xaml.DependencyProperty Windows.UI.Xaml.Style::DataContextProperty" reason="DP declarations must be properties"/>
			<Member fullName="Windows.UI.Xaml.DependencyProperty Windows.UI.Xaml.Style::TemplatedParentProperty" reason="DP declarations must be properties"/>
			<Member fullName="Windows.UI.Xaml.DependencyProperty Windows.UI.Xaml.TriggerAction::DataContextProperty" reason="DP declarations must be properties"/>
			<Member fullName="Windows.UI.Xaml.DependencyProperty Windows.UI.Xaml.TriggerAction::TemplatedParentProperty" reason="DP declarations must be properties"/>
			<Member fullName="Windows.UI.Xaml.DependencyProperty Windows.UI.Xaml.TriggerBase::DataContextProperty" reason="DP declarations must be properties"/>
			<Member fullName="Windows.UI.Xaml.DependencyProperty Windows.UI.Xaml.TriggerBase::TemplatedParentProperty" reason="DP declarations must be properties"/>
			<Member fullName="Windows.UI.Xaml.DependencyProperty Windows.UI.Xaml.UIElement::ClipProperty" reason="DP declarations must be properties"/>
			<Member fullName="Windows.UI.Xaml.DependencyProperty Windows.UI.Xaml.UIElement::RenderTransformProperty" reason="DP declarations must be properties"/>
			<Member fullName="Windows.UI.Xaml.DependencyProperty Windows.UI.Xaml.UIElement::RenderTransformOriginProperty" reason="DP declarations must be properties"/>
			<Member fullName="Windows.UI.Xaml.DependencyProperty Windows.UI.Xaml.UIElement::IsHitTestVisibleProperty" reason="DP declarations must be properties"/>
			<Member fullName="Windows.UI.Xaml.DependencyProperty Windows.UI.Xaml.UIElement::OpacityProperty" reason="DP declarations must be properties"/>
			<Member fullName="Windows.UI.Xaml.DependencyProperty Windows.UI.Xaml.UIElement::VisibilityProperty" reason="DP declarations must be properties"/>
			<Member fullName="Windows.UI.Xaml.DependencyProperty Windows.UI.Xaml.UIElement::EventsBubblingInManagedCodeProperty" reason="DP declarations must be properties"/>
			<Member fullName="Windows.UI.Xaml.DependencyProperty Windows.UI.Xaml.VisualState::StoryboardProperty" reason="DP declarations must be properties"/>
			<Member fullName="Windows.UI.Xaml.DependencyProperty Windows.UI.Xaml.VisualState::DataContextProperty" reason="DP declarations must be properties"/>
			<Member fullName="Windows.UI.Xaml.DependencyProperty Windows.UI.Xaml.VisualState::TemplatedParentProperty" reason="DP declarations must be properties"/>
			<Member fullName="Windows.UI.Xaml.DependencyProperty Windows.UI.Xaml.VisualStateGroup::StatesProperty" reason="DP declarations must be properties"/>
			<Member fullName="Windows.UI.Xaml.DependencyProperty Windows.UI.Xaml.VisualStateGroup::TransitionsProperty" reason="DP declarations must be properties"/>
			<Member fullName="Windows.UI.Xaml.DependencyProperty Windows.UI.Xaml.VisualStateGroup::DataContextProperty" reason="DP declarations must be properties"/>
			<Member fullName="Windows.UI.Xaml.DependencyProperty Windows.UI.Xaml.VisualStateGroup::TemplatedParentProperty" reason="DP declarations must be properties"/>
			<Member fullName="Windows.UI.Xaml.DependencyProperty Windows.UI.Xaml.VisualStateManager::VisualStateGroupsProperty" reason="DP declarations must be properties"/>
			<Member fullName="Windows.UI.Xaml.DependencyProperty Windows.UI.Xaml.VisualStateManager::DataContextProperty" reason="DP declarations must be properties"/>
			<Member fullName="Windows.UI.Xaml.DependencyProperty Windows.UI.Xaml.VisualStateManager::TemplatedParentProperty" reason="DP declarations must be properties"/>
			<Member fullName="Windows.UI.Xaml.DependencyProperty Windows.UI.Xaml.VisualTransition::StoryboardProperty" reason="DP declarations must be properties"/>
			<Member fullName="Windows.UI.Xaml.DependencyProperty Windows.UI.Xaml.VisualTransition::DataContextProperty" reason="DP declarations must be properties"/>
			<Member fullName="Windows.UI.Xaml.DependencyProperty Windows.UI.Xaml.VisualTransition::TemplatedParentProperty" reason="DP declarations must be properties"/>
			<Member fullName="Windows.UI.Xaml.DependencyProperty Windows.UI.Xaml.AttachedDependencyObject::DataContextProperty" reason="DP declarations must be properties"/>
			<Member fullName="Windows.UI.Xaml.DependencyProperty Windows.UI.Xaml.AttachedDependencyObject::TemplatedParentProperty" reason="DP declarations must be properties"/>
			<Member fullName="Windows.UI.Xaml.DependencyProperty Windows.UI.Xaml.DependencyObjectCollectionBase::DataContextProperty" reason="DP declarations must be properties"/>
			<Member fullName="Windows.UI.Xaml.DependencyProperty Windows.UI.Xaml.DependencyObjectCollectionBase::TemplatedParentProperty" reason="DP declarations must be properties"/>
			<Member fullName="Windows.UI.Xaml.DependencyProperty Windows.UI.Xaml.NameScope::NameScopeProperty" reason="DP declarations must be properties"/>
			<Member fullName="Windows.UI.Xaml.DependencyProperty Windows.UI.Xaml.Shapes.Path::DataProperty" reason="DP declarations must be properties"/>
			<Member fullName="Windows.UI.Xaml.DependencyProperty Windows.UI.Xaml.Shapes.Rectangle::RadiusYProperty" reason="DP declarations must be properties"/>
			<Member fullName="Windows.UI.Xaml.DependencyProperty Windows.UI.Xaml.Shapes.Rectangle::RadiusXProperty" reason="DP declarations must be properties"/>
			<Member fullName="Windows.UI.Xaml.DependencyProperty Windows.UI.Xaml.Printing.PrintDocument::DataContextProperty" reason="DP declarations must be properties"/>
			<Member fullName="Windows.UI.Xaml.DependencyProperty Windows.UI.Xaml.Printing.PrintDocument::TemplatedParentProperty" reason="DP declarations must be properties"/>
			<Member fullName="Windows.UI.Xaml.DependencyProperty Windows.UI.Xaml.Navigation.PageStackEntry::SourcePageTypeProperty" reason="DP declarations must be properties"/>
			<Member fullName="Windows.UI.Xaml.DependencyProperty Windows.UI.Xaml.Navigation.PageStackEntry::DataContextProperty" reason="DP declarations must be properties"/>
			<Member fullName="Windows.UI.Xaml.DependencyProperty Windows.UI.Xaml.Navigation.PageStackEntry::TemplatedParentProperty" reason="DP declarations must be properties"/>
			<Member fullName="Windows.UI.Xaml.DependencyProperty Windows.UI.Xaml.Input.InputScope::DataContextProperty" reason="DP declarations must be properties"/>
			<Member fullName="Windows.UI.Xaml.DependencyProperty Windows.UI.Xaml.Input.InputScope::TemplatedParentProperty" reason="DP declarations must be properties"/>
			<Member fullName="Windows.UI.Xaml.DependencyProperty Windows.UI.Xaml.Input.InputScopeName::DataContextProperty" reason="DP declarations must be properties"/>
			<Member fullName="Windows.UI.Xaml.DependencyProperty Windows.UI.Xaml.Input.InputScopeName::TemplatedParentProperty" reason="DP declarations must be properties"/>
			<Member fullName="Windows.UI.Xaml.DependencyProperty Windows.UI.Xaml.Input.KeyboardAccelerator::DataContextProperty" reason="DP declarations must be properties"/>
			<Member fullName="Windows.UI.Xaml.DependencyProperty Windows.UI.Xaml.Input.KeyboardAccelerator::TemplatedParentProperty" reason="DP declarations must be properties"/>
			<Member fullName="Windows.UI.Xaml.DependencyProperty Windows.UI.Xaml.Input.XamlUICommand::DataContextProperty" reason="DP declarations must be properties"/>
			<Member fullName="Windows.UI.Xaml.DependencyProperty Windows.UI.Xaml.Input.XamlUICommand::TemplatedParentProperty" reason="DP declarations must be properties"/>
			<Member fullName="Windows.UI.Xaml.DependencyProperty Windows.UI.Xaml.Documents.ContentLinkProvider::DataContextProperty" reason="DP declarations must be properties"/>
			<Member fullName="Windows.UI.Xaml.DependencyProperty Windows.UI.Xaml.Documents.ContentLinkProvider::TemplatedParentProperty" reason="DP declarations must be properties"/>
			<Member fullName="Windows.UI.Xaml.DependencyProperty Windows.UI.Xaml.Documents.Run::TextProperty" reason="DP declarations must be properties"/>
			<Member fullName="Windows.UI.Xaml.DependencyProperty Windows.UI.Xaml.Documents.TextElement::FontFamilyProperty" reason="DP declarations must be properties"/>
			<Member fullName="Windows.UI.Xaml.DependencyProperty Windows.UI.Xaml.Documents.TextElement::FontStyleProperty" reason="DP declarations must be properties"/>
			<Member fullName="Windows.UI.Xaml.DependencyProperty Windows.UI.Xaml.Documents.TextElement::FontSizeProperty" reason="DP declarations must be properties"/>
			<Member fullName="Windows.UI.Xaml.DependencyProperty Windows.UI.Xaml.Documents.TextElement::ForegroundProperty" reason="DP declarations must be properties"/>
			<Member fullName="Windows.UI.Xaml.DependencyProperty Windows.UI.Xaml.Documents.TextElement::FontWeightProperty" reason="DP declarations must be properties"/>
			<Member fullName="Windows.UI.Xaml.DependencyProperty Windows.UI.Xaml.Documents.TextElement::DataContextProperty" reason="DP declarations must be properties"/>
			<Member fullName="Windows.UI.Xaml.DependencyProperty Windows.UI.Xaml.Documents.TextElement::TemplatedParentProperty" reason="DP declarations must be properties"/>
			<Member fullName="Windows.UI.Xaml.DependencyProperty Windows.UI.Xaml.Documents.TextHighlighterBase::DataContextProperty" reason="DP declarations must be properties"/>
			<Member fullName="Windows.UI.Xaml.DependencyProperty Windows.UI.Xaml.Documents.TextHighlighterBase::TemplatedParentProperty" reason="DP declarations must be properties"/>
			<Member fullName="Windows.UI.Xaml.DependencyProperty Windows.UI.Xaml.Controls.AutoSuggestBoxQuerySubmittedEventArgs::DataContextProperty" reason="DP declarations must be properties"/>
			<Member fullName="Windows.UI.Xaml.DependencyProperty Windows.UI.Xaml.Controls.AutoSuggestBoxQuerySubmittedEventArgs::TemplatedParentProperty" reason="DP declarations must be properties"/>
			<Member fullName="Windows.UI.Xaml.DependencyProperty Windows.UI.Xaml.Controls.AutoSuggestBoxSuggestionChosenEventArgs::DataContextProperty" reason="DP declarations must be properties"/>
			<Member fullName="Windows.UI.Xaml.DependencyProperty Windows.UI.Xaml.Controls.AutoSuggestBoxSuggestionChosenEventArgs::TemplatedParentProperty" reason="DP declarations must be properties"/>
			<Member fullName="Windows.UI.Xaml.DependencyProperty Windows.UI.Xaml.Controls.AutoSuggestBoxTextChangedEventArgs::DataContextProperty" reason="DP declarations must be properties"/>
			<Member fullName="Windows.UI.Xaml.DependencyProperty Windows.UI.Xaml.Controls.AutoSuggestBoxTextChangedEventArgs::TemplatedParentProperty" reason="DP declarations must be properties"/>
			<Member fullName="Windows.UI.Xaml.DependencyProperty Windows.UI.Xaml.Controls.Border::ChildProperty" reason="DP declarations must be properties"/>
			<Member fullName="Windows.UI.Xaml.DependencyProperty Windows.UI.Xaml.Controls.Border::CornerRadiusProperty" reason="DP declarations must be properties"/>
			<Member fullName="Windows.UI.Xaml.DependencyProperty Windows.UI.Xaml.Controls.Border::ChildTransitionsProperty" reason="DP declarations must be properties"/>
			<Member fullName="Windows.UI.Xaml.DependencyProperty Windows.UI.Xaml.Controls.Border::PaddingProperty" reason="DP declarations must be properties"/>
			<Member fullName="Windows.UI.Xaml.DependencyProperty Windows.UI.Xaml.Controls.Border::BorderThicknessProperty" reason="DP declarations must be properties"/>
			<Member fullName="Windows.UI.Xaml.DependencyProperty Windows.UI.Xaml.Controls.Border::BorderBrushProperty" reason="DP declarations must be properties"/>
			<Member fullName="Windows.UI.Xaml.DependencyProperty Windows.UI.Xaml.Controls.Button::FlyoutProperty" reason="DP declarations must be properties"/>
			<Member fullName="Windows.UI.Xaml.DependencyProperty Windows.UI.Xaml.Controls.Canvas::LeftProperty" reason="DP declarations must be properties"/>
			<Member fullName="Windows.UI.Xaml.DependencyProperty Windows.UI.Xaml.Controls.Canvas::TopProperty" reason="DP declarations must be properties"/>
			<Member fullName="Windows.UI.Xaml.DependencyProperty Windows.UI.Xaml.Controls.Canvas::ZIndexProperty" reason="DP declarations must be properties"/>
			<Member fullName="Windows.UI.Xaml.DependencyProperty Windows.UI.Xaml.Controls.ColumnDefinition::WidthProperty" reason="DP declarations must be properties"/>
			<Member fullName="Windows.UI.Xaml.DependencyProperty Windows.UI.Xaml.Controls.ColumnDefinition::DataContextProperty" reason="DP declarations must be properties"/>
			<Member fullName="Windows.UI.Xaml.DependencyProperty Windows.UI.Xaml.Controls.ColumnDefinition::TemplatedParentProperty" reason="DP declarations must be properties"/>
			<Member fullName="Windows.UI.Xaml.DependencyProperty Windows.UI.Xaml.Controls.ComboBox::PlaceholderTextProperty" reason="DP declarations must be properties"/>
			<Member fullName="Windows.UI.Xaml.DependencyProperty Windows.UI.Xaml.Controls.ComboBox::IsDropDownOpenProperty" reason="DP declarations must be properties"/>
			<Member fullName="Windows.UI.Xaml.DependencyProperty Windows.UI.Xaml.Controls.ComboBox::MaxDropDownHeightProperty" reason="DP declarations must be properties"/>
			<Member fullName="Windows.UI.Xaml.DependencyProperty Windows.UI.Xaml.Controls.ContentControl::ContentProperty" reason="DP declarations must be properties"/>
			<Member fullName="Windows.UI.Xaml.DependencyProperty Windows.UI.Xaml.Controls.ContentControl::ContentTemplateProperty" reason="DP declarations must be properties"/>
			<Member fullName="Windows.UI.Xaml.DependencyProperty Windows.UI.Xaml.Controls.ContentControl::ContentTemplateSelectorProperty" reason="DP declarations must be properties"/>
			<Member fullName="Windows.UI.Xaml.DependencyProperty Windows.UI.Xaml.Controls.ContentControl::ContentTransitionsProperty" reason="DP declarations must be properties"/>
			<Member fullName="Windows.UI.Xaml.DependencyProperty Windows.UI.Xaml.Controls.ContentPresenter::ContentProperty" reason="DP declarations must be properties"/>
			<Member fullName="Windows.UI.Xaml.DependencyProperty Windows.UI.Xaml.Controls.ContentPresenter::ContentTemplateProperty" reason="DP declarations must be properties"/>
			<Member fullName="Windows.UI.Xaml.DependencyProperty Windows.UI.Xaml.Controls.ContentPresenter::ContentTemplateSelectorProperty" reason="DP declarations must be properties"/>
			<Member fullName="Windows.UI.Xaml.DependencyProperty Windows.UI.Xaml.Controls.ContentPresenter::ContentTransitionsProperty" reason="DP declarations must be properties"/>
			<Member fullName="Windows.UI.Xaml.DependencyProperty Windows.UI.Xaml.Controls.ContentPresenter::ForegroundProperty" reason="DP declarations must be properties"/>
			<Member fullName="Windows.UI.Xaml.DependencyProperty Windows.UI.Xaml.Controls.ContentPresenter::FontWeightProperty" reason="DP declarations must be properties"/>
			<Member fullName="Windows.UI.Xaml.DependencyProperty Windows.UI.Xaml.Controls.ContentPresenter::FontSizeProperty" reason="DP declarations must be properties"/>
			<Member fullName="Windows.UI.Xaml.DependencyProperty Windows.UI.Xaml.Controls.ContentPresenter::FontFamilyProperty" reason="DP declarations must be properties"/>
			<Member fullName="Windows.UI.Xaml.DependencyProperty Windows.UI.Xaml.Controls.ContentPresenter::FontStyleProperty" reason="DP declarations must be properties"/>
			<Member fullName="Windows.UI.Xaml.DependencyProperty Windows.UI.Xaml.Controls.ContentPresenter::TextWrappingProperty" reason="DP declarations must be properties"/>
			<Member fullName="Windows.UI.Xaml.DependencyProperty Windows.UI.Xaml.Controls.ContentPresenter::MaxLinesProperty" reason="DP declarations must be properties"/>
			<Member fullName="Windows.UI.Xaml.DependencyProperty Windows.UI.Xaml.Controls.ContentPresenter::TextTrimmingProperty" reason="DP declarations must be properties"/>
			<Member fullName="Windows.UI.Xaml.DependencyProperty Windows.UI.Xaml.Controls.ContentPresenter::TextAlignmentProperty" reason="DP declarations must be properties"/>
			<Member fullName="Windows.UI.Xaml.DependencyProperty Windows.UI.Xaml.Controls.ContentPresenter::HorizontalContentAlignmentProperty" reason="DP declarations must be properties"/>
			<Member fullName="Windows.UI.Xaml.DependencyProperty Windows.UI.Xaml.Controls.ContentPresenter::VerticalContentAlignmentProperty" reason="DP declarations must be properties"/>
			<Member fullName="Windows.UI.Xaml.DependencyProperty Windows.UI.Xaml.Controls.Control::TemplateProperty" reason="DP declarations must be properties"/>
			<Member fullName="Windows.UI.Xaml.DependencyProperty Windows.UI.Xaml.Controls.Control::ForegroundProperty" reason="DP declarations must be properties"/>
			<Member fullName="Windows.UI.Xaml.DependencyProperty Windows.UI.Xaml.Controls.Control::FontWeightProperty" reason="DP declarations must be properties"/>
			<Member fullName="Windows.UI.Xaml.DependencyProperty Windows.UI.Xaml.Controls.Control::FontSizeProperty" reason="DP declarations must be properties"/>
			<Member fullName="Windows.UI.Xaml.DependencyProperty Windows.UI.Xaml.Controls.Control::FontFamilyProperty" reason="DP declarations must be properties"/>
			<Member fullName="Windows.UI.Xaml.DependencyProperty Windows.UI.Xaml.Controls.Control::FontStyleProperty" reason="DP declarations must be properties"/>
			<Member fullName="Windows.UI.Xaml.DependencyProperty Windows.UI.Xaml.Controls.Control::PaddingProperty" reason="DP declarations must be properties"/>
			<Member fullName="Windows.UI.Xaml.DependencyProperty Windows.UI.Xaml.Controls.Control::BorderThicknessProperty" reason="DP declarations must be properties"/>
			<Member fullName="Windows.UI.Xaml.DependencyProperty Windows.UI.Xaml.Controls.Control::BorderBrushProperty" reason="DP declarations must be properties"/>
			<Member fullName="Windows.UI.Xaml.DependencyProperty Windows.UI.Xaml.Controls.Control::HorizontalContentAlignmentProperty" reason="DP declarations must be properties"/>
			<Member fullName="Windows.UI.Xaml.DependencyProperty Windows.UI.Xaml.Controls.Control::VerticalContentAlignmentProperty" reason="DP declarations must be properties"/>
			<Member fullName="Windows.UI.Xaml.DependencyProperty Windows.UI.Xaml.Controls.DatePickedEventArgs::DataContextProperty" reason="DP declarations must be properties"/>
			<Member fullName="Windows.UI.Xaml.DependencyProperty Windows.UI.Xaml.Controls.DatePickedEventArgs::TemplatedParentProperty" reason="DP declarations must be properties"/>
			<Member fullName="Windows.UI.Xaml.DependencyProperty Windows.UI.Xaml.Controls.DatePicker::DateProperty" reason="DP declarations must be properties"/>
			<Member fullName="Windows.UI.Xaml.DependencyProperty Windows.UI.Xaml.Controls.DatePicker::DayVisibleProperty" reason="DP declarations must be properties"/>
			<Member fullName="Windows.UI.Xaml.DependencyProperty Windows.UI.Xaml.Controls.DatePicker::MonthVisibleProperty" reason="DP declarations must be properties"/>
			<Member fullName="Windows.UI.Xaml.DependencyProperty Windows.UI.Xaml.Controls.DatePicker::YearVisibleProperty" reason="DP declarations must be properties"/>
			<Member fullName="Windows.UI.Xaml.DependencyProperty Windows.UI.Xaml.Controls.DatePicker::MaxYearProperty" reason="DP declarations must be properties"/>
			<Member fullName="Windows.UI.Xaml.DependencyProperty Windows.UI.Xaml.Controls.DatePicker::MinYearProperty" reason="DP declarations must be properties"/>
			<Member fullName="Windows.UI.Xaml.DependencyProperty Windows.UI.Xaml.Controls.DatePickerFlyout::DateProperty" reason="DP declarations must be properties"/>
			<Member fullName="Windows.UI.Xaml.DependencyProperty Windows.UI.Xaml.Controls.DatePickerFlyout::DayVisibleProperty" reason="DP declarations must be properties"/>
			<Member fullName="Windows.UI.Xaml.DependencyProperty Windows.UI.Xaml.Controls.DatePickerFlyout::MonthVisibleProperty" reason="DP declarations must be properties"/>
			<Member fullName="Windows.UI.Xaml.DependencyProperty Windows.UI.Xaml.Controls.DatePickerFlyout::YearVisibleProperty" reason="DP declarations must be properties"/>
			<Member fullName="Windows.UI.Xaml.DependencyProperty Windows.UI.Xaml.Controls.DatePickerFlyout::MaxYearProperty" reason="DP declarations must be properties"/>
			<Member fullName="Windows.UI.Xaml.DependencyProperty Windows.UI.Xaml.Controls.DatePickerFlyout::MinYearProperty" reason="DP declarations must be properties"/>
			<Member fullName="Windows.UI.Xaml.DependencyProperty Windows.UI.Xaml.Controls.DatePickerFlyoutItem::DataContextProperty" reason="DP declarations must be properties"/>
			<Member fullName="Windows.UI.Xaml.DependencyProperty Windows.UI.Xaml.Controls.DatePickerFlyoutItem::TemplatedParentProperty" reason="DP declarations must be properties"/>
			<Member fullName="Windows.UI.Xaml.DependencyProperty Windows.UI.Xaml.Controls.FlipView::UseTouchAnimationsForAllNavigationProperty" reason="DP declarations must be properties"/>
			<Member fullName="Windows.UI.Xaml.DependencyProperty Windows.UI.Xaml.Controls.Flyout::FlyoutPresenterStyleProperty" reason="DP declarations must be properties"/>
			<Member fullName="Windows.UI.Xaml.DependencyProperty Windows.UI.Xaml.Controls.Flyout::ContentProperty" reason="DP declarations must be properties"/>
			<Member fullName="Windows.UI.Xaml.DependencyProperty Windows.UI.Xaml.Controls.FontIcon::GlyphProperty" reason="DP declarations must be properties"/>
			<Member fullName="Windows.UI.Xaml.DependencyProperty Windows.UI.Xaml.Controls.FontIcon::FontFamilyProperty" reason="DP declarations must be properties"/>
			<Member fullName="Windows.UI.Xaml.DependencyProperty Windows.UI.Xaml.Controls.FontIcon::FontStyleProperty" reason="DP declarations must be properties"/>
			<Member fullName="Windows.UI.Xaml.DependencyProperty Windows.UI.Xaml.Controls.FontIcon::FontSizeProperty" reason="DP declarations must be properties"/>
			<Member fullName="Windows.UI.Xaml.DependencyProperty Windows.UI.Xaml.Controls.Frame::BackStackDepthProperty" reason="DP declarations must be properties"/>
			<Member fullName="Windows.UI.Xaml.DependencyProperty Windows.UI.Xaml.Controls.Frame::BackStackProperty" reason="DP declarations must be properties"/>
			<Member fullName="Windows.UI.Xaml.DependencyProperty Windows.UI.Xaml.Controls.Frame::CacheSizeProperty" reason="DP declarations must be properties"/>
			<Member fullName="Windows.UI.Xaml.DependencyProperty Windows.UI.Xaml.Controls.Frame::CanGoBackProperty" reason="DP declarations must be properties"/>
			<Member fullName="Windows.UI.Xaml.DependencyProperty Windows.UI.Xaml.Controls.Frame::CanGoForwardProperty" reason="DP declarations must be properties"/>
			<Member fullName="Windows.UI.Xaml.DependencyProperty Windows.UI.Xaml.Controls.Frame::CurrentSourcePageTypeProperty" reason="DP declarations must be properties"/>
			<Member fullName="Windows.UI.Xaml.DependencyProperty Windows.UI.Xaml.Controls.Frame::ForwardStackProperty" reason="DP declarations must be properties"/>
			<Member fullName="Windows.UI.Xaml.DependencyProperty Windows.UI.Xaml.Controls.Frame::SourcePageTypeProperty" reason="DP declarations must be properties"/>
			<Member fullName="Windows.UI.Xaml.DependencyProperty Windows.UI.Xaml.Controls.Grid::RowProperty" reason="DP declarations must be properties"/>
			<Member fullName="Windows.UI.Xaml.DependencyProperty Windows.UI.Xaml.Controls.Grid::ColumnProperty" reason="DP declarations must be properties"/>
			<Member fullName="Windows.UI.Xaml.DependencyProperty Windows.UI.Xaml.Controls.Grid::RowSpanProperty" reason="DP declarations must be properties"/>
			<Member fullName="Windows.UI.Xaml.DependencyProperty Windows.UI.Xaml.Controls.Grid::ColumnSpanProperty" reason="DP declarations must be properties"/>
			<Member fullName="Windows.UI.Xaml.DependencyProperty Windows.UI.Xaml.Controls.IconSource::DataContextProperty" reason="DP declarations must be properties"/>
			<Member fullName="Windows.UI.Xaml.DependencyProperty Windows.UI.Xaml.Controls.IconSource::TemplatedParentProperty" reason="DP declarations must be properties"/>
			<Member fullName="Windows.UI.Xaml.DependencyProperty Windows.UI.Xaml.Controls.Image::StretchProperty" reason="DP declarations must be properties"/>
			<Member fullName="Windows.UI.Xaml.DependencyProperty Windows.UI.Xaml.Controls.Image::SourceProperty" reason="DP declarations must be properties"/>
			<Member fullName="Windows.UI.Xaml.DependencyProperty Windows.UI.Xaml.Controls.Image::BackgroundProperty" reason="DP declarations must be properties"/>
			<Member fullName="Windows.UI.Xaml.DependencyProperty Windows.UI.Xaml.Controls.Image::OpacityProperty" reason="DP declarations must be properties"/>
			<Member fullName="Windows.UI.Xaml.DependencyProperty Windows.UI.Xaml.Controls.Image::StyleProperty" reason="DP declarations must be properties"/>
			<Member fullName="Windows.UI.Xaml.DependencyProperty Windows.UI.Xaml.Controls.Image::IsEnabledProperty" reason="DP declarations must be properties"/>
			<Member fullName="Windows.UI.Xaml.DependencyProperty Windows.UI.Xaml.Controls.Image::IsHitTestVisibleProperty" reason="DP declarations must be properties"/>
			<Member fullName="Windows.UI.Xaml.DependencyProperty Windows.UI.Xaml.Controls.Image::VisibilityProperty" reason="DP declarations must be properties"/>
			<Member fullName="Windows.UI.Xaml.DependencyProperty Windows.UI.Xaml.Controls.Image::NameProperty" reason="DP declarations must be properties"/>
			<Member fullName="Windows.UI.Xaml.DependencyProperty Windows.UI.Xaml.Controls.Image::MarginProperty" reason="DP declarations must be properties"/>
			<Member fullName="Windows.UI.Xaml.DependencyProperty Windows.UI.Xaml.Controls.Image::HorizontalAlignmentProperty" reason="DP declarations must be properties"/>
			<Member fullName="Windows.UI.Xaml.DependencyProperty Windows.UI.Xaml.Controls.Image::VerticalAlignmentProperty" reason="DP declarations must be properties"/>
			<Member fullName="Windows.UI.Xaml.DependencyProperty Windows.UI.Xaml.Controls.Image::WidthProperty" reason="DP declarations must be properties"/>
			<Member fullName="Windows.UI.Xaml.DependencyProperty Windows.UI.Xaml.Controls.Image::HeightProperty" reason="DP declarations must be properties"/>
			<Member fullName="Windows.UI.Xaml.DependencyProperty Windows.UI.Xaml.Controls.Image::MinWidthProperty" reason="DP declarations must be properties"/>
			<Member fullName="Windows.UI.Xaml.DependencyProperty Windows.UI.Xaml.Controls.Image::MinHeightProperty" reason="DP declarations must be properties"/>
			<Member fullName="Windows.UI.Xaml.DependencyProperty Windows.UI.Xaml.Controls.Image::MaxWidthProperty" reason="DP declarations must be properties"/>
			<Member fullName="Windows.UI.Xaml.DependencyProperty Windows.UI.Xaml.Controls.Image::MaxHeightProperty" reason="DP declarations must be properties"/>
			<Member fullName="Windows.UI.Xaml.DependencyProperty Windows.UI.Xaml.Controls.Image::TransitionsProperty" reason="DP declarations must be properties"/>
			<Member fullName="Windows.UI.Xaml.DependencyProperty Windows.UI.Xaml.Controls.Image::TagProperty" reason="DP declarations must be properties"/>
			<Member fullName="Windows.UI.Xaml.DependencyProperty Windows.UI.Xaml.Controls.Image::RenderTransformProperty" reason="DP declarations must be properties"/>
			<Member fullName="Windows.UI.Xaml.DependencyProperty Windows.UI.Xaml.Controls.Image::RenderTransformOriginProperty" reason="DP declarations must be properties"/>
			<Member fullName="Windows.UI.Xaml.DependencyProperty Windows.UI.Xaml.Controls.Image::DataContextProperty" reason="DP declarations must be properties"/>
			<Member fullName="Windows.UI.Xaml.DependencyProperty Windows.UI.Xaml.Controls.Image::TemplatedParentProperty" reason="DP declarations must be properties"/>
			<Member fullName="Windows.UI.Xaml.DependencyProperty Windows.UI.Xaml.Controls.InkToolbarCustomPen::DataContextProperty" reason="DP declarations must be properties"/>
			<Member fullName="Windows.UI.Xaml.DependencyProperty Windows.UI.Xaml.Controls.InkToolbarCustomPen::TemplatedParentProperty" reason="DP declarations must be properties"/>
			<Member fullName="Windows.UI.Xaml.DependencyProperty Windows.UI.Xaml.Controls.ItemsControl::ItemsSourceProperty" reason="DP declarations must be properties"/>
			<Member fullName="Windows.UI.Xaml.DependencyProperty Windows.UI.Xaml.Controls.ItemsControl::ItemContainerStyleProperty" reason="DP declarations must be properties"/>
			<Member fullName="Windows.UI.Xaml.DependencyProperty Windows.UI.Xaml.Controls.ItemsControl::ItemContainerStyleSelectorProperty" reason="DP declarations must be properties"/>
			<Member fullName="Windows.UI.Xaml.DependencyProperty Windows.UI.Xaml.Controls.ItemsControl::IsGroupingProperty" reason="DP declarations must be properties"/>
			<Member fullName="Windows.UI.Xaml.DependencyProperty Windows.UI.Xaml.Controls.ItemsControl::DisplayMemberPathProperty" reason="DP declarations must be properties"/>
			<Member fullName="Windows.UI.Xaml.DependencyProperty Windows.UI.Xaml.Controls.ItemsPickedEventArgs::DataContextProperty" reason="DP declarations must be properties"/>
			<Member fullName="Windows.UI.Xaml.DependencyProperty Windows.UI.Xaml.Controls.ItemsPickedEventArgs::TemplatedParentProperty" reason="DP declarations must be properties"/>
			<Member fullName="Windows.UI.Xaml.DependencyProperty Windows.UI.Xaml.Controls.ItemsStackPanel::AreStickyGroupHeadersEnabledProperty" reason="DP declarations must be properties"/>
			<Member fullName="Windows.UI.Xaml.DependencyProperty Windows.UI.Xaml.Controls.ItemsStackPanel::GroupHeaderPlacementProperty" reason="DP declarations must be properties"/>
			<Member fullName="Windows.UI.Xaml.DependencyProperty Windows.UI.Xaml.Controls.ItemsStackPanel::GroupPaddingProperty" reason="DP declarations must be properties"/>
			<Member fullName="Windows.UI.Xaml.DependencyProperty Windows.UI.Xaml.Controls.ItemsStackPanel::OrientationProperty" reason="DP declarations must be properties"/>
			<Member fullName="Windows.UI.Xaml.DependencyProperty Windows.UI.Xaml.Controls.ItemsStackPanel::CacheLengthProperty" reason="DP declarations must be properties"/>
			<Member fullName="Windows.UI.Xaml.DependencyProperty Windows.UI.Xaml.Controls.ItemsWrapGrid::AreStickyGroupHeadersEnabledProperty" reason="DP declarations must be properties"/>
			<Member fullName="Windows.UI.Xaml.DependencyProperty Windows.UI.Xaml.Controls.ItemsWrapGrid::GroupHeaderPlacementProperty" reason="DP declarations must be properties"/>
			<Member fullName="Windows.UI.Xaml.DependencyProperty Windows.UI.Xaml.Controls.ItemsWrapGrid::GroupPaddingProperty" reason="DP declarations must be properties"/>
			<Member fullName="Windows.UI.Xaml.DependencyProperty Windows.UI.Xaml.Controls.ItemsWrapGrid::ItemHeightProperty" reason="DP declarations must be properties"/>
			<Member fullName="Windows.UI.Xaml.DependencyProperty Windows.UI.Xaml.Controls.ItemsWrapGrid::ItemWidthProperty" reason="DP declarations must be properties"/>
			<Member fullName="Windows.UI.Xaml.DependencyProperty Windows.UI.Xaml.Controls.ItemsWrapGrid::OrientationProperty" reason="DP declarations must be properties"/>
			<Member fullName="Windows.UI.Xaml.DependencyProperty Windows.UI.Xaml.Controls.ItemsWrapGrid::MaximumRowsOrColumnsProperty" reason="DP declarations must be properties"/>
			<Member fullName="Windows.UI.Xaml.DependencyProperty Windows.UI.Xaml.Controls.ItemsWrapGrid::CacheLengthProperty" reason="DP declarations must be properties"/>
			<Member fullName="Windows.UI.Xaml.DependencyProperty Windows.UI.Xaml.Controls.ListViewBase::HeaderProperty" reason="DP declarations must be properties"/>
			<Member fullName="Windows.UI.Xaml.DependencyProperty Windows.UI.Xaml.Controls.ListViewBase::HeaderTemplateProperty" reason="DP declarations must be properties"/>
			<Member fullName="Windows.UI.Xaml.DependencyProperty Windows.UI.Xaml.Controls.ListViewBase::FooterProperty" reason="DP declarations must be properties"/>
			<Member fullName="Windows.UI.Xaml.DependencyProperty Windows.UI.Xaml.Controls.ListViewBase::FooterTemplateProperty" reason="DP declarations must be properties"/>
			<Member fullName="Windows.UI.Xaml.DependencyProperty Windows.UI.Xaml.Controls.ListViewBase::SelectionModeProperty" reason="DP declarations must be properties"/>
			<Member fullName="Windows.UI.Xaml.DependencyProperty Windows.UI.Xaml.Controls.ListViewBase::IsItemClickEnabledProperty" reason="DP declarations must be properties"/>
			<Member fullName="Windows.UI.Xaml.DependencyProperty Windows.UI.Xaml.Controls.ListViewBase::DataFetchSizeProperty" reason="DP declarations must be properties"/>
			<Member fullName="Windows.UI.Xaml.DependencyProperty Windows.UI.Xaml.Controls.ListViewBase::IncrementalLoadingThresholdProperty" reason="DP declarations must be properties"/>
			<Member fullName="Windows.UI.Xaml.DependencyProperty Windows.UI.Xaml.Controls.ListViewBase::IncrementalLoadingTriggerProperty" reason="DP declarations must be properties"/>
			<Member fullName="Windows.UI.Xaml.DependencyProperty Windows.UI.Xaml.Controls.MenuFlyout::ItemsProperty" reason="DP declarations must be properties"/>
			<Member fullName="Windows.UI.Xaml.DependencyProperty Windows.UI.Xaml.Controls.NavigationViewTemplateSettings::DataContextProperty" reason="DP declarations must be properties"/>
			<Member fullName="Windows.UI.Xaml.DependencyProperty Windows.UI.Xaml.Controls.NavigationViewTemplateSettings::TemplatedParentProperty" reason="DP declarations must be properties"/>
			<Member fullName="Windows.UI.Xaml.DependencyProperty Windows.UI.Xaml.Controls.Panel::ChildrenTransitionsProperty" reason="DP declarations must be properties"/>
			<Member fullName="Windows.UI.Xaml.DependencyProperty Windows.UI.Xaml.Controls.Panel::PaddingProperty" reason="DP declarations must be properties"/>
			<Member fullName="Windows.UI.Xaml.DependencyProperty Windows.UI.Xaml.Controls.Panel::BorderThicknessProperty" reason="DP declarations must be properties"/>
			<Member fullName="Windows.UI.Xaml.DependencyProperty Windows.UI.Xaml.Controls.Panel::BorderBrushProperty" reason="DP declarations must be properties"/>
			<Member fullName="Windows.UI.Xaml.DependencyProperty Windows.UI.Xaml.Controls.Panel::CornerRadiusProperty" reason="DP declarations must be properties"/>
			<Member fullName="Windows.UI.Xaml.DependencyProperty Windows.UI.Xaml.Controls.Panel::IsItemsHostProperty" reason="DP declarations must be properties"/>
			<Member fullName="Windows.UI.Xaml.DependencyProperty Windows.UI.Xaml.Controls.PasswordBox::PasswordProperty" reason="DP declarations must be properties"/>
			<Member fullName="Windows.UI.Xaml.DependencyProperty Windows.UI.Xaml.Controls.PathIcon::DataProperty" reason="DP declarations must be properties"/>
			<Member fullName="Windows.UI.Xaml.DependencyProperty Windows.UI.Xaml.Controls.PickerConfirmedEventArgs::DataContextProperty" reason="DP declarations must be properties"/>
			<Member fullName="Windows.UI.Xaml.DependencyProperty Windows.UI.Xaml.Controls.PickerConfirmedEventArgs::TemplatedParentProperty" reason="DP declarations must be properties"/>
			<Member fullName="Windows.UI.Xaml.DependencyProperty Windows.UI.Xaml.Controls.PivotItem::HeaderProperty" reason="DP declarations must be properties"/>
			<Member fullName="Windows.UI.Xaml.DependencyProperty Windows.UI.Xaml.Controls.ProgressBar::IsIndeterminateProperty" reason="DP declarations must be properties"/>
			<Member fullName="Windows.UI.Xaml.DependencyProperty Windows.UI.Xaml.Controls.ProgressBar::ShowErrorProperty" reason="DP declarations must be properties"/>
			<Member fullName="Windows.UI.Xaml.DependencyProperty Windows.UI.Xaml.Controls.ProgressBar::ShowPausedProperty" reason="DP declarations must be properties"/>
			<Member fullName="Windows.UI.Xaml.DependencyProperty Windows.UI.Xaml.Controls.ProgressRing::ForegroundProperty" reason="DP declarations must be properties"/>
			<Member fullName="Windows.UI.Xaml.DependencyProperty Windows.UI.Xaml.Controls.ProgressRing::IsActiveProperty" reason="DP declarations must be properties"/>
			<Member fullName="Windows.UI.Xaml.DependencyProperty Windows.UI.Xaml.Controls.ProgressRing::BackgroundProperty" reason="DP declarations must be properties"/>
			<Member fullName="Windows.UI.Xaml.DependencyProperty Windows.UI.Xaml.Controls.ProgressRing::OpacityProperty" reason="DP declarations must be properties"/>
			<Member fullName="Windows.UI.Xaml.DependencyProperty Windows.UI.Xaml.Controls.ProgressRing::StyleProperty" reason="DP declarations must be properties"/>
			<Member fullName="Windows.UI.Xaml.DependencyProperty Windows.UI.Xaml.Controls.ProgressRing::IsEnabledProperty" reason="DP declarations must be properties"/>
			<Member fullName="Windows.UI.Xaml.DependencyProperty Windows.UI.Xaml.Controls.ProgressRing::IsHitTestVisibleProperty" reason="DP declarations must be properties"/>
			<Member fullName="Windows.UI.Xaml.DependencyProperty Windows.UI.Xaml.Controls.ProgressRing::VisibilityProperty" reason="DP declarations must be properties"/>
			<Member fullName="Windows.UI.Xaml.DependencyProperty Windows.UI.Xaml.Controls.ProgressRing::NameProperty" reason="DP declarations must be properties"/>
			<Member fullName="Windows.UI.Xaml.DependencyProperty Windows.UI.Xaml.Controls.ProgressRing::MarginProperty" reason="DP declarations must be properties"/>
			<Member fullName="Windows.UI.Xaml.DependencyProperty Windows.UI.Xaml.Controls.ProgressRing::HorizontalAlignmentProperty" reason="DP declarations must be properties"/>
			<Member fullName="Windows.UI.Xaml.DependencyProperty Windows.UI.Xaml.Controls.ProgressRing::VerticalAlignmentProperty" reason="DP declarations must be properties"/>
			<Member fullName="Windows.UI.Xaml.DependencyProperty Windows.UI.Xaml.Controls.ProgressRing::WidthProperty" reason="DP declarations must be properties"/>
			<Member fullName="Windows.UI.Xaml.DependencyProperty Windows.UI.Xaml.Controls.ProgressRing::HeightProperty" reason="DP declarations must be properties"/>
			<Member fullName="Windows.UI.Xaml.DependencyProperty Windows.UI.Xaml.Controls.ProgressRing::MinWidthProperty" reason="DP declarations must be properties"/>
			<Member fullName="Windows.UI.Xaml.DependencyProperty Windows.UI.Xaml.Controls.ProgressRing::MinHeightProperty" reason="DP declarations must be properties"/>
			<Member fullName="Windows.UI.Xaml.DependencyProperty Windows.UI.Xaml.Controls.ProgressRing::MaxWidthProperty" reason="DP declarations must be properties"/>
			<Member fullName="Windows.UI.Xaml.DependencyProperty Windows.UI.Xaml.Controls.ProgressRing::MaxHeightProperty" reason="DP declarations must be properties"/>
			<Member fullName="Windows.UI.Xaml.DependencyProperty Windows.UI.Xaml.Controls.ProgressRing::TransitionsProperty" reason="DP declarations must be properties"/>
			<Member fullName="Windows.UI.Xaml.DependencyProperty Windows.UI.Xaml.Controls.ProgressRing::TagProperty" reason="DP declarations must be properties"/>
			<Member fullName="Windows.UI.Xaml.DependencyProperty Windows.UI.Xaml.Controls.ProgressRing::RenderTransformProperty" reason="DP declarations must be properties"/>
			<Member fullName="Windows.UI.Xaml.DependencyProperty Windows.UI.Xaml.Controls.ProgressRing::RenderTransformOriginProperty" reason="DP declarations must be properties"/>
			<Member fullName="Windows.UI.Xaml.DependencyProperty Windows.UI.Xaml.Controls.RadioButton::GroupNameProperty" reason="DP declarations must be properties"/>
			<Member fullName="Windows.UI.Xaml.DependencyProperty Windows.UI.Xaml.Controls.RatingItemInfo::DataContextProperty" reason="DP declarations must be properties"/>
			<Member fullName="Windows.UI.Xaml.DependencyProperty Windows.UI.Xaml.Controls.RatingItemInfo::TemplatedParentProperty" reason="DP declarations must be properties"/>
			<Member fullName="Windows.UI.Xaml.DependencyProperty Windows.UI.Xaml.Controls.RelativePanel::AlignBottomWithPanelProperty" reason="DP declarations must be properties"/>
			<Member fullName="Windows.UI.Xaml.DependencyProperty Windows.UI.Xaml.Controls.RelativePanel::AlignLeftWithPanelProperty" reason="DP declarations must be properties"/>
			<Member fullName="Windows.UI.Xaml.DependencyProperty Windows.UI.Xaml.Controls.RelativePanel::AlignRightWithPanelProperty" reason="DP declarations must be properties"/>
			<Member fullName="Windows.UI.Xaml.DependencyProperty Windows.UI.Xaml.Controls.RelativePanel::AlignTopWithPanelProperty" reason="DP declarations must be properties"/>
			<Member fullName="Windows.UI.Xaml.DependencyProperty Windows.UI.Xaml.Controls.RelativePanel::AlignHorizontalCenterWithPanelProperty" reason="DP declarations must be properties"/>
			<Member fullName="Windows.UI.Xaml.DependencyProperty Windows.UI.Xaml.Controls.RelativePanel::AlignVerticalCenterWithPanelProperty" reason="DP declarations must be properties"/>
			<Member fullName="Windows.UI.Xaml.DependencyProperty Windows.UI.Xaml.Controls.RelativePanel::AlignBottomWithProperty" reason="DP declarations must be properties"/>
			<Member fullName="Windows.UI.Xaml.DependencyProperty Windows.UI.Xaml.Controls.RelativePanel::AlignLeftWithProperty" reason="DP declarations must be properties"/>
			<Member fullName="Windows.UI.Xaml.DependencyProperty Windows.UI.Xaml.Controls.RelativePanel::AlignRightWithProperty" reason="DP declarations must be properties"/>
			<Member fullName="Windows.UI.Xaml.DependencyProperty Windows.UI.Xaml.Controls.RelativePanel::AlignTopWithProperty" reason="DP declarations must be properties"/>
			<Member fullName="Windows.UI.Xaml.DependencyProperty Windows.UI.Xaml.Controls.RelativePanel::AlignHorizontalCenterWithProperty" reason="DP declarations must be properties"/>
			<Member fullName="Windows.UI.Xaml.DependencyProperty Windows.UI.Xaml.Controls.RelativePanel::AlignVerticalCenterWithProperty" reason="DP declarations must be properties"/>
			<Member fullName="Windows.UI.Xaml.DependencyProperty Windows.UI.Xaml.Controls.RelativePanel::AboveProperty" reason="DP declarations must be properties"/>
			<Member fullName="Windows.UI.Xaml.DependencyProperty Windows.UI.Xaml.Controls.RelativePanel::BelowProperty" reason="DP declarations must be properties"/>
			<Member fullName="Windows.UI.Xaml.DependencyProperty Windows.UI.Xaml.Controls.RelativePanel::LeftOfProperty" reason="DP declarations must be properties"/>
			<Member fullName="Windows.UI.Xaml.DependencyProperty Windows.UI.Xaml.Controls.RelativePanel::RightOfProperty" reason="DP declarations must be properties"/>
			<Member fullName="Windows.UI.Xaml.DependencyProperty Windows.UI.Xaml.Controls.RowDefinition::HeightProperty" reason="DP declarations must be properties"/>
			<Member fullName="Windows.UI.Xaml.DependencyProperty Windows.UI.Xaml.Controls.RowDefinition::DataContextProperty" reason="DP declarations must be properties"/>
			<Member fullName="Windows.UI.Xaml.DependencyProperty Windows.UI.Xaml.Controls.RowDefinition::TemplatedParentProperty" reason="DP declarations must be properties"/>
			<Member fullName="Windows.UI.Xaml.DependencyProperty Windows.UI.Xaml.Controls.ScrollContentPresenter::BackgroundProperty" reason="DP declarations must be properties"/>
			<Member fullName="Windows.UI.Xaml.DependencyProperty Windows.UI.Xaml.Controls.ScrollContentPresenter::OpacityProperty" reason="DP declarations must be properties"/>
			<Member fullName="Windows.UI.Xaml.DependencyProperty Windows.UI.Xaml.Controls.ScrollContentPresenter::StyleProperty" reason="DP declarations must be properties"/>
			<Member fullName="Windows.UI.Xaml.DependencyProperty Windows.UI.Xaml.Controls.ScrollContentPresenter::IsEnabledProperty" reason="DP declarations must be properties"/>
			<Member fullName="Windows.UI.Xaml.DependencyProperty Windows.UI.Xaml.Controls.ScrollContentPresenter::IsHitTestVisibleProperty" reason="DP declarations must be properties"/>
			<Member fullName="Windows.UI.Xaml.DependencyProperty Windows.UI.Xaml.Controls.ScrollContentPresenter::VisibilityProperty" reason="DP declarations must be properties"/>
			<Member fullName="Windows.UI.Xaml.DependencyProperty Windows.UI.Xaml.Controls.ScrollContentPresenter::NameProperty" reason="DP declarations must be properties"/>
			<Member fullName="Windows.UI.Xaml.DependencyProperty Windows.UI.Xaml.Controls.ScrollContentPresenter::MarginProperty" reason="DP declarations must be properties"/>
			<Member fullName="Windows.UI.Xaml.DependencyProperty Windows.UI.Xaml.Controls.ScrollContentPresenter::HorizontalAlignmentProperty" reason="DP declarations must be properties"/>
			<Member fullName="Windows.UI.Xaml.DependencyProperty Windows.UI.Xaml.Controls.ScrollContentPresenter::VerticalAlignmentProperty" reason="DP declarations must be properties"/>
			<Member fullName="Windows.UI.Xaml.DependencyProperty Windows.UI.Xaml.Controls.ScrollContentPresenter::WidthProperty" reason="DP declarations must be properties"/>
			<Member fullName="Windows.UI.Xaml.DependencyProperty Windows.UI.Xaml.Controls.ScrollContentPresenter::HeightProperty" reason="DP declarations must be properties"/>
			<Member fullName="Windows.UI.Xaml.DependencyProperty Windows.UI.Xaml.Controls.ScrollContentPresenter::MinWidthProperty" reason="DP declarations must be properties"/>
			<Member fullName="Windows.UI.Xaml.DependencyProperty Windows.UI.Xaml.Controls.ScrollContentPresenter::MinHeightProperty" reason="DP declarations must be properties"/>
			<Member fullName="Windows.UI.Xaml.DependencyProperty Windows.UI.Xaml.Controls.ScrollContentPresenter::MaxWidthProperty" reason="DP declarations must be properties"/>
			<Member fullName="Windows.UI.Xaml.DependencyProperty Windows.UI.Xaml.Controls.ScrollContentPresenter::MaxHeightProperty" reason="DP declarations must be properties"/>
			<Member fullName="Windows.UI.Xaml.DependencyProperty Windows.UI.Xaml.Controls.ScrollContentPresenter::TransitionsProperty" reason="DP declarations must be properties"/>
			<Member fullName="Windows.UI.Xaml.DependencyProperty Windows.UI.Xaml.Controls.ScrollContentPresenter::TagProperty" reason="DP declarations must be properties"/>
			<Member fullName="Windows.UI.Xaml.DependencyProperty Windows.UI.Xaml.Controls.ScrollContentPresenter::RenderTransformProperty" reason="DP declarations must be properties"/>
			<Member fullName="Windows.UI.Xaml.DependencyProperty Windows.UI.Xaml.Controls.ScrollContentPresenter::RenderTransformOriginProperty" reason="DP declarations must be properties"/>
			<Member fullName="Windows.UI.Xaml.DependencyProperty Windows.UI.Xaml.Controls.ScrollContentPresenter::DataContextProperty" reason="DP declarations must be properties"/>
			<Member fullName="Windows.UI.Xaml.DependencyProperty Windows.UI.Xaml.Controls.ScrollContentPresenter::TemplatedParentProperty" reason="DP declarations must be properties"/>
			<Member fullName="Windows.UI.Xaml.DependencyProperty Windows.UI.Xaml.Controls.ScrollViewer::HorizontalScrollBarVisibilityProperty" reason="DP declarations must be properties"/>
			<Member fullName="Windows.UI.Xaml.DependencyProperty Windows.UI.Xaml.Controls.ScrollViewer::VerticalScrollBarVisibilityProperty" reason="DP declarations must be properties"/>
			<Member fullName="Windows.UI.Xaml.DependencyProperty Windows.UI.Xaml.Controls.ScrollViewer::HorizontalScrollModeProperty" reason="DP declarations must be properties"/>
			<Member fullName="Windows.UI.Xaml.DependencyProperty Windows.UI.Xaml.Controls.ScrollViewer::VerticalScrollModeProperty" reason="DP declarations must be properties"/>
			<Member fullName="Windows.UI.Xaml.DependencyProperty Windows.UI.Xaml.Controls.ScrollViewer::ZoomModeProperty" reason="DP declarations must be properties"/>
			<Member fullName="Windows.UI.Xaml.DependencyProperty Windows.UI.Xaml.Controls.ScrollViewer::MinZoomFactorProperty" reason="DP declarations must be properties"/>
			<Member fullName="Windows.UI.Xaml.DependencyProperty Windows.UI.Xaml.Controls.ScrollViewer::MaxZoomFactorProperty" reason="DP declarations must be properties"/>
			<Member fullName="Windows.UI.Xaml.DependencyProperty Windows.UI.Xaml.Controls.ScrollViewer::ZoomFactorProperty" reason="DP declarations must be properties"/>
			<Member fullName="Windows.UI.Xaml.DependencyProperty Windows.UI.Xaml.Controls.Slider::IsTrackerEnabledProperty" reason="DP declarations must be properties"/>
			<Member fullName="Windows.UI.Xaml.DependencyProperty Windows.UI.Xaml.Controls.Slider::StepFrequencyProperty" reason="DP declarations must be properties"/>
			<Member fullName="Windows.UI.Xaml.DependencyProperty Windows.UI.Xaml.Controls.Slider::OrientationProperty" reason="DP declarations must be properties"/>
			<Member fullName="Windows.UI.Xaml.DependencyProperty Windows.UI.Xaml.Controls.Slider::SnapsToProperty" reason="DP declarations must be properties"/>
			<Member fullName="Windows.UI.Xaml.DependencyProperty Windows.UI.Xaml.Controls.Slider::IsThumbToolTipEnabledProperty" reason="DP declarations must be properties"/>
			<Member fullName="Windows.UI.Xaml.DependencyProperty Windows.UI.Xaml.Controls.Slider::IsDirectionReversedProperty" reason="DP declarations must be properties"/>
			<Member fullName="Windows.UI.Xaml.DependencyProperty Windows.UI.Xaml.Controls.Slider::IntermediateValueProperty" reason="DP declarations must be properties"/>
			<Member fullName="Windows.UI.Xaml.DependencyProperty Windows.UI.Xaml.Controls.Slider::TickPlacementProperty" reason="DP declarations must be properties"/>
			<Member fullName="Windows.UI.Xaml.DependencyProperty Windows.UI.Xaml.Controls.Slider::TickFrequencyProperty" reason="DP declarations must be properties"/>
			<Member fullName="Windows.UI.Xaml.DependencyProperty Windows.UI.Xaml.Controls.Slider::ThumbToolTipValueConverterProperty" reason="DP declarations must be properties"/>
			<Member fullName="Windows.UI.Xaml.DependencyProperty Windows.UI.Xaml.Controls.Slider::HeaderTemplateProperty" reason="DP declarations must be properties"/>
			<Member fullName="Windows.UI.Xaml.DependencyProperty Windows.UI.Xaml.Controls.Slider::HeaderProperty" reason="DP declarations must be properties"/>
			<Member fullName="Windows.UI.Xaml.DependencyProperty Windows.UI.Xaml.Controls.SplitView::CompactPaneLengthProperty" reason="DP declarations must be properties"/>
			<Member fullName="Windows.UI.Xaml.DependencyProperty Windows.UI.Xaml.Controls.SplitView::ContentProperty" reason="DP declarations must be properties"/>
			<Member fullName="Windows.UI.Xaml.DependencyProperty Windows.UI.Xaml.Controls.SplitView::PaneProperty" reason="DP declarations must be properties"/>
			<Member fullName="Windows.UI.Xaml.DependencyProperty Windows.UI.Xaml.Controls.SplitView::DisplayModeProperty" reason="DP declarations must be properties"/>
			<Member fullName="Windows.UI.Xaml.DependencyProperty Windows.UI.Xaml.Controls.SplitView::IsPaneOpenProperty" reason="DP declarations must be properties"/>
			<Member fullName="Windows.UI.Xaml.DependencyProperty Windows.UI.Xaml.Controls.SplitView::OpenPaneLengthProperty" reason="DP declarations must be properties"/>
			<Member fullName="Windows.UI.Xaml.DependencyProperty Windows.UI.Xaml.Controls.SplitView::PaneBackgroundProperty" reason="DP declarations must be properties"/>
			<Member fullName="Windows.UI.Xaml.DependencyProperty Windows.UI.Xaml.Controls.SplitView::PanePlacementProperty" reason="DP declarations must be properties"/>
			<Member fullName="Windows.UI.Xaml.DependencyProperty Windows.UI.Xaml.Controls.SplitView::TemplateSettingsProperty" reason="DP declarations must be properties"/>
			<Member fullName="Windows.UI.Xaml.DependencyProperty Windows.UI.Xaml.Controls.StackPanel::OrientationProperty" reason="DP declarations must be properties"/>
			<Member fullName="Windows.UI.Xaml.DependencyProperty Windows.UI.Xaml.Controls.StackPanel::SpacingProperty" reason="DP declarations must be properties"/>
			<Member fullName="Windows.UI.Xaml.DependencyProperty Windows.UI.Xaml.Controls.SwipeItem::DataContextProperty" reason="DP declarations must be properties"/>
			<Member fullName="Windows.UI.Xaml.DependencyProperty Windows.UI.Xaml.Controls.SwipeItem::TemplatedParentProperty" reason="DP declarations must be properties"/>
			<Member fullName="Windows.UI.Xaml.DependencyProperty Windows.UI.Xaml.Controls.SwipeItems::DataContextProperty" reason="DP declarations must be properties"/>
			<Member fullName="Windows.UI.Xaml.DependencyProperty Windows.UI.Xaml.Controls.SwipeItems::TemplatedParentProperty" reason="DP declarations must be properties"/>
			<Member fullName="Windows.UI.Xaml.DependencyProperty Windows.UI.Xaml.Controls.TextBlock::FontStyleProperty" reason="DP declarations must be properties"/>
			<Member fullName="Windows.UI.Xaml.DependencyProperty Windows.UI.Xaml.Controls.TextBlock::TextWrappingProperty" reason="DP declarations must be properties"/>
			<Member fullName="Windows.UI.Xaml.DependencyProperty Windows.UI.Xaml.Controls.TextBlock::FontWeightProperty" reason="DP declarations must be properties"/>
			<Member fullName="Windows.UI.Xaml.DependencyProperty Windows.UI.Xaml.Controls.TextBlock::TextProperty" reason="DP declarations must be properties"/>
			<Member fullName="Windows.UI.Xaml.DependencyProperty Windows.UI.Xaml.Controls.TextBlock::FontFamilyProperty" reason="DP declarations must be properties"/>
			<Member fullName="Windows.UI.Xaml.DependencyProperty Windows.UI.Xaml.Controls.TextBlock::FontSizeProperty" reason="DP declarations must be properties"/>
			<Member fullName="Windows.UI.Xaml.DependencyProperty Windows.UI.Xaml.Controls.TextBlock::MaxLinesProperty" reason="DP declarations must be properties"/>
			<Member fullName="Windows.UI.Xaml.DependencyProperty Windows.UI.Xaml.Controls.TextBlock::TextTrimmingProperty" reason="DP declarations must be properties"/>
			<Member fullName="Windows.UI.Xaml.DependencyProperty Windows.UI.Xaml.Controls.TextBlock::ForegroundProperty" reason="DP declarations must be properties"/>
			<Member fullName="Windows.UI.Xaml.DependencyProperty Windows.UI.Xaml.Controls.TextBlock::TextAlignmentProperty" reason="DP declarations must be properties"/>
			<Member fullName="Windows.UI.Xaml.DependencyProperty Windows.UI.Xaml.Controls.TextBlock::LineHeightProperty" reason="DP declarations must be properties"/>
			<Member fullName="Windows.UI.Xaml.DependencyProperty Windows.UI.Xaml.Controls.TextBlock::LineStackingStrategyProperty" reason="DP declarations must be properties"/>
			<Member fullName="Windows.UI.Xaml.DependencyProperty Windows.UI.Xaml.Controls.TextBox::TextProperty" reason="DP declarations must be properties"/>
			<Member fullName="Windows.UI.Xaml.DependencyProperty Windows.UI.Xaml.Controls.TextBox::PlaceholderTextProperty" reason="DP declarations must be properties"/>
			<Member fullName="Windows.UI.Xaml.DependencyProperty Windows.UI.Xaml.Controls.TextBox::InputScopeProperty" reason="DP declarations must be properties"/>
			<Member fullName="Windows.UI.Xaml.DependencyProperty Windows.UI.Xaml.Controls.TextBox::MaxLengthProperty" reason="DP declarations must be properties"/>
			<Member fullName="Windows.UI.Xaml.DependencyProperty Windows.UI.Xaml.Controls.TextBox::AcceptsReturnProperty" reason="DP declarations must be properties"/>
			<Member fullName="Windows.UI.Xaml.DependencyProperty Windows.UI.Xaml.Controls.TextBox::TextWrappingProperty" reason="DP declarations must be properties"/>
			<Member fullName="Windows.UI.Xaml.DependencyProperty Windows.UI.Xaml.Controls.TextBox::IsReadOnlyProperty" reason="DP declarations must be properties"/>
			<Member fullName="Windows.UI.Xaml.DependencyProperty Windows.UI.Xaml.Controls.TextBox::HeaderProperty" reason="DP declarations must be properties"/>
			<Member fullName="Windows.UI.Xaml.DependencyProperty Windows.UI.Xaml.Controls.TextBox::HeaderTemplateProperty" reason="DP declarations must be properties"/>
			<Member fullName="Windows.UI.Xaml.DependencyProperty Windows.UI.Xaml.Controls.TextBox::IsSpellCheckEnabledProperty" reason="DP declarations must be properties"/>
			<Member fullName="Windows.UI.Xaml.DependencyProperty Windows.UI.Xaml.Controls.TextBox::IsTextPredictionEnabledProperty" reason="DP declarations must be properties"/>
			<Member fullName="Windows.UI.Xaml.DependencyProperty Windows.UI.Xaml.Controls.TextBox::TextAlignmentProperty" reason="DP declarations must be properties"/>
			<Member fullName="Windows.UI.Xaml.DependencyProperty Windows.UI.Xaml.Controls.TextBox::ImeOptionsProperty" reason="DP declarations must be properties"/>
			<Member fullName="Windows.UI.Xaml.DependencyProperty Windows.UI.Xaml.Controls.TimePickedEventArgs::DataContextProperty" reason="DP declarations must be properties"/>
			<Member fullName="Windows.UI.Xaml.DependencyProperty Windows.UI.Xaml.Controls.TimePickedEventArgs::TemplatedParentProperty" reason="DP declarations must be properties"/>
			<Member fullName="Windows.UI.Xaml.DependencyProperty Windows.UI.Xaml.Controls.TimePicker::TimeProperty" reason="DP declarations must be properties"/>
			<Member fullName="Windows.UI.Xaml.DependencyProperty Windows.UI.Xaml.Controls.TimePicker::MinuteIncrementProperty" reason="DP declarations must be properties"/>
			<Member fullName="Windows.UI.Xaml.DependencyProperty Windows.UI.Xaml.Controls.TimePicker::FlyoutPlacementProperty" reason="DP declarations must be properties"/>
			<Member fullName="Windows.UI.Xaml.DependencyProperty Windows.UI.Xaml.Controls.TimePicker::ClockIdentifierProperty" reason="DP declarations must be properties"/>
			<Member fullName="Windows.UI.Xaml.DependencyProperty Windows.UI.Xaml.Controls.TimePickerFlyout::TimeProperty" reason="DP declarations must be properties"/>
			<Member fullName="Windows.UI.Xaml.DependencyProperty Windows.UI.Xaml.Controls.TimePickerFlyout::MinuteIncrementProperty" reason="DP declarations must be properties"/>
			<Member fullName="Windows.UI.Xaml.DependencyProperty Windows.UI.Xaml.Controls.TimePickerFlyout::ClockIdentifierProperty" reason="DP declarations must be properties"/>
			<Member fullName="Windows.UI.Xaml.DependencyProperty Windows.UI.Xaml.Controls.ToggleSwitch::IsOnProperty" reason="DP declarations must be properties"/>
			<Member fullName="Windows.UI.Xaml.DependencyProperty Windows.UI.Xaml.Controls.ToggleSwitch::OnContentTemplateProperty" reason="DP declarations must be properties"/>
			<Member fullName="Windows.UI.Xaml.DependencyProperty Windows.UI.Xaml.Controls.ToggleSwitch::OffContentTemplateProperty" reason="DP declarations must be properties"/>
			<Member fullName="Windows.UI.Xaml.DependencyProperty Windows.UI.Xaml.Controls.ToggleSwitch::HeaderTemplateProperty" reason="DP declarations must be properties"/>
			<Member fullName="Windows.UI.Xaml.DependencyProperty Windows.UI.Xaml.Controls.ToggleSwitch::OnContentProperty" reason="DP declarations must be properties"/>
			<Member fullName="Windows.UI.Xaml.DependencyProperty Windows.UI.Xaml.Controls.ToggleSwitch::OffContentProperty" reason="DP declarations must be properties"/>
			<Member fullName="Windows.UI.Xaml.DependencyProperty Windows.UI.Xaml.Controls.ToggleSwitch::HeaderProperty" reason="DP declarations must be properties"/>
			<Member fullName="Windows.UI.Xaml.DependencyProperty Windows.UI.Xaml.Controls.TreeViewItemTemplateSettings::DataContextProperty" reason="DP declarations must be properties"/>
			<Member fullName="Windows.UI.Xaml.DependencyProperty Windows.UI.Xaml.Controls.TreeViewItemTemplateSettings::TemplatedParentProperty" reason="DP declarations must be properties"/>
			<Member fullName="Windows.UI.Xaml.DependencyProperty Windows.UI.Xaml.Controls.TreeViewNode::DataContextProperty" reason="DP declarations must be properties"/>
			<Member fullName="Windows.UI.Xaml.DependencyProperty Windows.UI.Xaml.Controls.TreeViewNode::TemplatedParentProperty" reason="DP declarations must be properties"/>
			<Member fullName="Windows.UI.Xaml.DependencyProperty Windows.UI.Xaml.Controls.WebView::CanGoBackProperty" reason="DP declarations must be properties"/>
			<Member fullName="Windows.UI.Xaml.DependencyProperty Windows.UI.Xaml.Controls.WebView::CanGoForwardProperty" reason="DP declarations must be properties"/>
			<Member fullName="Windows.UI.Xaml.DependencyProperty Windows.UI.Xaml.Controls.WebView::SourceProperty" reason="DP declarations must be properties"/>
			<Member fullName="Windows.UI.Xaml.DependencyProperty Windows.UI.Xaml.Controls.WebView::IsScrollEnabledProperty" reason="DP declarations must be properties"/>
			<Member fullName="Windows.UI.Xaml.DependencyProperty Windows.UI.Xaml.Controls.AnimatedVisualPlayer::AutoPlayProperty" reason="DP declarations must be properties"/>
			<Member fullName="Windows.UI.Xaml.DependencyProperty Windows.UI.Xaml.Controls.AnimatedVisualPlayer::IsAnimatedVisualLoadedProperty" reason="DP declarations must be properties"/>
			<Member fullName="Windows.UI.Xaml.DependencyProperty Windows.UI.Xaml.Controls.AnimatedVisualPlayer::IsPlayingProperty" reason="DP declarations must be properties"/>
			<Member fullName="Windows.UI.Xaml.DependencyProperty Windows.UI.Xaml.Controls.AnimatedVisualPlayer::PlaybackRateProperty" reason="DP declarations must be properties"/>
			<Member fullName="Windows.UI.Xaml.DependencyProperty Windows.UI.Xaml.Controls.AnimatedVisualPlayer::FallbackContentProperty" reason="DP declarations must be properties"/>
			<Member fullName="Windows.UI.Xaml.DependencyProperty Windows.UI.Xaml.Controls.AnimatedVisualPlayer::SourceProperty" reason="DP declarations must be properties"/>
			<Member fullName="Windows.UI.Xaml.DependencyProperty Windows.UI.Xaml.Controls.AnimatedVisualPlayer::StretchProperty" reason="DP declarations must be properties"/>
			<Member fullName="Windows.UI.Xaml.DependencyProperty Windows.UI.Xaml.Controls.AnimatedVisualPlayer::DurationProperty" reason="DP declarations must be properties"/>
			<Member fullName="Windows.UI.Xaml.DependencyProperty Windows.UI.Xaml.Controls.DatePickerSelector::DateProperty" reason="DP declarations must be properties"/>
			<Member fullName="Windows.UI.Xaml.DependencyProperty Windows.UI.Xaml.Controls.DatePickerSelector::DayVisibleProperty" reason="DP declarations must be properties"/>
			<Member fullName="Windows.UI.Xaml.DependencyProperty Windows.UI.Xaml.Controls.DatePickerSelector::MonthVisibleProperty" reason="DP declarations must be properties"/>
			<Member fullName="Windows.UI.Xaml.DependencyProperty Windows.UI.Xaml.Controls.DatePickerSelector::YearVisibleProperty" reason="DP declarations must be properties"/>
			<Member fullName="Windows.UI.Xaml.DependencyProperty Windows.UI.Xaml.Controls.DatePickerSelector::MaxYearProperty" reason="DP declarations must be properties"/>
			<Member fullName="Windows.UI.Xaml.DependencyProperty Windows.UI.Xaml.Controls.DatePickerSelector::MinYearProperty" reason="DP declarations must be properties"/>
			<Member fullName="Windows.UI.Xaml.DependencyProperty Windows.UI.Xaml.Controls.IconElement::ForegroundProperty" reason="DP declarations must be properties"/>
			<Member fullName="Windows.UI.Xaml.DependencyProperty Windows.UI.Xaml.Controls.NativeListViewBase::BackgroundProperty" reason="DP declarations must be properties"/>
			<Member fullName="Windows.UI.Xaml.DependencyProperty Windows.UI.Xaml.Controls.NativeListViewBase::OpacityProperty" reason="DP declarations must be properties"/>
			<Member fullName="Windows.UI.Xaml.DependencyProperty Windows.UI.Xaml.Controls.NativeListViewBase::StyleProperty" reason="DP declarations must be properties"/>
			<Member fullName="Windows.UI.Xaml.DependencyProperty Windows.UI.Xaml.Controls.NativeListViewBase::IsEnabledProperty" reason="DP declarations must be properties"/>
			<Member fullName="Windows.UI.Xaml.DependencyProperty Windows.UI.Xaml.Controls.NativeListViewBase::IsHitTestVisibleProperty" reason="DP declarations must be properties"/>
			<Member fullName="Windows.UI.Xaml.DependencyProperty Windows.UI.Xaml.Controls.NativeListViewBase::VisibilityProperty" reason="DP declarations must be properties"/>
			<Member fullName="Windows.UI.Xaml.DependencyProperty Windows.UI.Xaml.Controls.NativeListViewBase::NameProperty" reason="DP declarations must be properties"/>
			<Member fullName="Windows.UI.Xaml.DependencyProperty Windows.UI.Xaml.Controls.NativeListViewBase::MarginProperty" reason="DP declarations must be properties"/>
			<Member fullName="Windows.UI.Xaml.DependencyProperty Windows.UI.Xaml.Controls.NativeListViewBase::HorizontalAlignmentProperty" reason="DP declarations must be properties"/>
			<Member fullName="Windows.UI.Xaml.DependencyProperty Windows.UI.Xaml.Controls.NativeListViewBase::VerticalAlignmentProperty" reason="DP declarations must be properties"/>
			<Member fullName="Windows.UI.Xaml.DependencyProperty Windows.UI.Xaml.Controls.NativeListViewBase::WidthProperty" reason="DP declarations must be properties"/>
			<Member fullName="Windows.UI.Xaml.DependencyProperty Windows.UI.Xaml.Controls.NativeListViewBase::HeightProperty" reason="DP declarations must be properties"/>
			<Member fullName="Windows.UI.Xaml.DependencyProperty Windows.UI.Xaml.Controls.NativeListViewBase::MinWidthProperty" reason="DP declarations must be properties"/>
			<Member fullName="Windows.UI.Xaml.DependencyProperty Windows.UI.Xaml.Controls.NativeListViewBase::MinHeightProperty" reason="DP declarations must be properties"/>
			<Member fullName="Windows.UI.Xaml.DependencyProperty Windows.UI.Xaml.Controls.NativeListViewBase::MaxWidthProperty" reason="DP declarations must be properties"/>
			<Member fullName="Windows.UI.Xaml.DependencyProperty Windows.UI.Xaml.Controls.NativeListViewBase::MaxHeightProperty" reason="DP declarations must be properties"/>
			<Member fullName="Windows.UI.Xaml.DependencyProperty Windows.UI.Xaml.Controls.NativeListViewBase::TransitionsProperty" reason="DP declarations must be properties"/>
			<Member fullName="Windows.UI.Xaml.DependencyProperty Windows.UI.Xaml.Controls.NativeListViewBase::TagProperty" reason="DP declarations must be properties"/>
			<Member fullName="Windows.UI.Xaml.DependencyProperty Windows.UI.Xaml.Controls.NativeListViewBase::RenderTransformProperty" reason="DP declarations must be properties"/>
			<Member fullName="Windows.UI.Xaml.DependencyProperty Windows.UI.Xaml.Controls.NativeListViewBase::RenderTransformOriginProperty" reason="DP declarations must be properties"/>
			<Member fullName="Windows.UI.Xaml.DependencyProperty Windows.UI.Xaml.Controls.NativeListViewBase::DataContextProperty" reason="DP declarations must be properties"/>
			<Member fullName="Windows.UI.Xaml.DependencyProperty Windows.UI.Xaml.Controls.NativeListViewBase::TemplatedParentProperty" reason="DP declarations must be properties"/>
			<Member fullName="Windows.UI.Xaml.DependencyProperty Windows.UI.Xaml.Controls.VirtualizingPanelLayout::OrientationProperty" reason="DP declarations must be properties"/>
			<Member fullName="Windows.UI.Xaml.DependencyProperty Windows.UI.Xaml.Controls.VirtualizingPanelLayout::AreStickyGroupHeadersEnabledProperty" reason="DP declarations must be properties"/>
			<Member fullName="Windows.UI.Xaml.DependencyProperty Windows.UI.Xaml.Controls.VirtualizingPanelLayout::GroupHeaderPlacementProperty" reason="DP declarations must be properties"/>
			<Member fullName="Windows.UI.Xaml.DependencyProperty Windows.UI.Xaml.Controls.VirtualizingPanelLayout::GroupPaddingProperty" reason="DP declarations must be properties"/>
			<Member fullName="Windows.UI.Xaml.DependencyProperty Windows.UI.Xaml.Controls.VirtualizingPanelLayout::CacheLengthProperty" reason="DP declarations must be properties"/>
			<Member fullName="Windows.UI.Xaml.DependencyProperty Windows.UI.Xaml.Controls.VirtualizingPanelLayout::DataContextProperty" reason="DP declarations must be properties"/>
			<Member fullName="Windows.UI.Xaml.DependencyProperty Windows.UI.Xaml.Controls.VirtualizingPanelLayout::TemplatedParentProperty" reason="DP declarations must be properties"/>
			<Member fullName="Windows.UI.Xaml.DependencyProperty Windows.UI.Xaml.Controls.PersonPictureTemplateSettings::ActualImageBrushProperty" reason="DP declarations must be properties"/>
			<Member fullName="Windows.UI.Xaml.DependencyProperty Windows.UI.Xaml.Controls.PersonPictureTemplateSettings::ActualInitialsProperty" reason="DP declarations must be properties"/>
			<Member fullName="Windows.UI.Xaml.DependencyProperty Windows.UI.Xaml.Controls.PersonPictureTemplateSettings::DataContextProperty" reason="DP declarations must be properties"/>
			<Member fullName="Windows.UI.Xaml.DependencyProperty Windows.UI.Xaml.Controls.PersonPictureTemplateSettings::TemplatedParentProperty" reason="DP declarations must be properties"/>
			<Member fullName="Windows.UI.Xaml.DependencyProperty Windows.UI.Xaml.Controls.Popup::PopupPanelProperty" reason="DP declarations must be properties"/>
			<Member fullName="Windows.UI.Xaml.DependencyProperty Windows.UI.Xaml.Controls.PopupBase::IsOpenProperty" reason="DP declarations must be properties"/>
			<Member fullName="Windows.UI.Xaml.DependencyProperty Windows.UI.Xaml.Controls.PopupBase::ChildProperty" reason="DP declarations must be properties"/>
			<Member fullName="Windows.UI.Xaml.DependencyProperty Windows.UI.Xaml.Controls.PopupBase::IsLightDismissEnabledProperty" reason="DP declarations must be properties"/>
			<Member fullName="Windows.UI.Xaml.DependencyProperty Windows.UI.Xaml.Controls.PopupBase::HorizontalOffsetProperty" reason="DP declarations must be properties"/>
			<Member fullName="Windows.UI.Xaml.DependencyProperty Windows.UI.Xaml.Controls.PopupBase::VerticalOffsetProperty" reason="DP declarations must be properties"/>
			<Member fullName="Windows.UI.Xaml.DependencyProperty Windows.UI.Xaml.Controls.TimePickerSelector::TimeProperty" reason="DP declarations must be properties"/>
			<Member fullName="Windows.UI.Xaml.DependencyProperty Windows.UI.Xaml.Controls.TimePickerSelector::MinuteIncrementProperty" reason="DP declarations must be properties"/>
			<Member fullName="Windows.UI.Xaml.DependencyProperty Windows.UI.Xaml.Controls.TimePickerSelector::ClockIdentifierProperty" reason="DP declarations must be properties"/>
			<Member fullName="Windows.UI.Xaml.DependencyProperty Windows.UI.Xaml.Controls.NativePagedView::BackgroundProperty" reason="DP declarations must be properties"/>
			<Member fullName="Windows.UI.Xaml.DependencyProperty Windows.UI.Xaml.Controls.NativePagedView::OpacityProperty" reason="DP declarations must be properties"/>
			<Member fullName="Windows.UI.Xaml.DependencyProperty Windows.UI.Xaml.Controls.NativePagedView::StyleProperty" reason="DP declarations must be properties"/>
			<Member fullName="Windows.UI.Xaml.DependencyProperty Windows.UI.Xaml.Controls.NativePagedView::IsEnabledProperty" reason="DP declarations must be properties"/>
			<Member fullName="Windows.UI.Xaml.DependencyProperty Windows.UI.Xaml.Controls.NativePagedView::IsHitTestVisibleProperty" reason="DP declarations must be properties"/>
			<Member fullName="Windows.UI.Xaml.DependencyProperty Windows.UI.Xaml.Controls.NativePagedView::VisibilityProperty" reason="DP declarations must be properties"/>
			<Member fullName="Windows.UI.Xaml.DependencyProperty Windows.UI.Xaml.Controls.NativePagedView::NameProperty" reason="DP declarations must be properties"/>
			<Member fullName="Windows.UI.Xaml.DependencyProperty Windows.UI.Xaml.Controls.NativePagedView::MarginProperty" reason="DP declarations must be properties"/>
			<Member fullName="Windows.UI.Xaml.DependencyProperty Windows.UI.Xaml.Controls.NativePagedView::HorizontalAlignmentProperty" reason="DP declarations must be properties"/>
			<Member fullName="Windows.UI.Xaml.DependencyProperty Windows.UI.Xaml.Controls.NativePagedView::VerticalAlignmentProperty" reason="DP declarations must be properties"/>
			<Member fullName="Windows.UI.Xaml.DependencyProperty Windows.UI.Xaml.Controls.NativePagedView::WidthProperty" reason="DP declarations must be properties"/>
			<Member fullName="Windows.UI.Xaml.DependencyProperty Windows.UI.Xaml.Controls.NativePagedView::HeightProperty" reason="DP declarations must be properties"/>
			<Member fullName="Windows.UI.Xaml.DependencyProperty Windows.UI.Xaml.Controls.NativePagedView::MinWidthProperty" reason="DP declarations must be properties"/>
			<Member fullName="Windows.UI.Xaml.DependencyProperty Windows.UI.Xaml.Controls.NativePagedView::MinHeightProperty" reason="DP declarations must be properties"/>
			<Member fullName="Windows.UI.Xaml.DependencyProperty Windows.UI.Xaml.Controls.NativePagedView::MaxWidthProperty" reason="DP declarations must be properties"/>
			<Member fullName="Windows.UI.Xaml.DependencyProperty Windows.UI.Xaml.Controls.NativePagedView::MaxHeightProperty" reason="DP declarations must be properties"/>
			<Member fullName="Windows.UI.Xaml.DependencyProperty Windows.UI.Xaml.Controls.NativePagedView::TransitionsProperty" reason="DP declarations must be properties"/>
			<Member fullName="Windows.UI.Xaml.DependencyProperty Windows.UI.Xaml.Controls.NativePagedView::TagProperty" reason="DP declarations must be properties"/>
			<Member fullName="Windows.UI.Xaml.DependencyProperty Windows.UI.Xaml.Controls.NativePagedView::RenderTransformProperty" reason="DP declarations must be properties"/>
			<Member fullName="Windows.UI.Xaml.DependencyProperty Windows.UI.Xaml.Controls.NativePagedView::RenderTransformOriginProperty" reason="DP declarations must be properties"/>
			<Member fullName="Windows.UI.Xaml.DependencyProperty Windows.UI.Xaml.Controls.NativePagedView::DataContextProperty" reason="DP declarations must be properties"/>
			<Member fullName="Windows.UI.Xaml.DependencyProperty Windows.UI.Xaml.Controls.NativePagedView::TemplatedParentProperty" reason="DP declarations must be properties"/>
			<Member fullName="Windows.UI.Xaml.DependencyProperty Windows.UI.Xaml.Controls.NativePopup::AnchorProperty" reason="DP declarations must be properties"/>
			<Member fullName="Windows.UI.Xaml.DependencyProperty Windows.UI.Xaml.Controls.TextBoxView::ForegroundProperty" reason="DP declarations must be properties"/>
			<Member fullName="Windows.UI.Xaml.DependencyProperty Windows.UI.Xaml.Controls.TextBoxView::BackgroundProperty" reason="DP declarations must be properties"/>
			<Member fullName="Windows.UI.Xaml.DependencyProperty Windows.UI.Xaml.Controls.TextBoxView::OpacityProperty" reason="DP declarations must be properties"/>
			<Member fullName="Windows.UI.Xaml.DependencyProperty Windows.UI.Xaml.Controls.TextBoxView::StyleProperty" reason="DP declarations must be properties"/>
			<Member fullName="Windows.UI.Xaml.DependencyProperty Windows.UI.Xaml.Controls.TextBoxView::IsEnabledProperty" reason="DP declarations must be properties"/>
			<Member fullName="Windows.UI.Xaml.DependencyProperty Windows.UI.Xaml.Controls.TextBoxView::IsHitTestVisibleProperty" reason="DP declarations must be properties"/>
			<Member fullName="Windows.UI.Xaml.DependencyProperty Windows.UI.Xaml.Controls.TextBoxView::VisibilityProperty" reason="DP declarations must be properties"/>
			<Member fullName="Windows.UI.Xaml.DependencyProperty Windows.UI.Xaml.Controls.TextBoxView::NameProperty" reason="DP declarations must be properties"/>
			<Member fullName="Windows.UI.Xaml.DependencyProperty Windows.UI.Xaml.Controls.TextBoxView::MarginProperty" reason="DP declarations must be properties"/>
			<Member fullName="Windows.UI.Xaml.DependencyProperty Windows.UI.Xaml.Controls.TextBoxView::HorizontalAlignmentProperty" reason="DP declarations must be properties"/>
			<Member fullName="Windows.UI.Xaml.DependencyProperty Windows.UI.Xaml.Controls.TextBoxView::VerticalAlignmentProperty" reason="DP declarations must be properties"/>
			<Member fullName="Windows.UI.Xaml.DependencyProperty Windows.UI.Xaml.Controls.TextBoxView::WidthProperty" reason="DP declarations must be properties"/>
			<Member fullName="Windows.UI.Xaml.DependencyProperty Windows.UI.Xaml.Controls.TextBoxView::HeightProperty" reason="DP declarations must be properties"/>
			<Member fullName="Windows.UI.Xaml.DependencyProperty Windows.UI.Xaml.Controls.TextBoxView::MinWidthProperty" reason="DP declarations must be properties"/>
			<Member fullName="Windows.UI.Xaml.DependencyProperty Windows.UI.Xaml.Controls.TextBoxView::MinHeightProperty" reason="DP declarations must be properties"/>
			<Member fullName="Windows.UI.Xaml.DependencyProperty Windows.UI.Xaml.Controls.TextBoxView::MaxWidthProperty" reason="DP declarations must be properties"/>
			<Member fullName="Windows.UI.Xaml.DependencyProperty Windows.UI.Xaml.Controls.TextBoxView::MaxHeightProperty" reason="DP declarations must be properties"/>
			<Member fullName="Windows.UI.Xaml.DependencyProperty Windows.UI.Xaml.Controls.TextBoxView::TransitionsProperty" reason="DP declarations must be properties"/>
			<Member fullName="Windows.UI.Xaml.DependencyProperty Windows.UI.Xaml.Controls.TextBoxView::TagProperty" reason="DP declarations must be properties"/>
			<Member fullName="Windows.UI.Xaml.DependencyProperty Windows.UI.Xaml.Controls.TextBoxView::RenderTransformProperty" reason="DP declarations must be properties"/>
			<Member fullName="Windows.UI.Xaml.DependencyProperty Windows.UI.Xaml.Controls.TextBoxView::RenderTransformOriginProperty" reason="DP declarations must be properties"/>
			<Member fullName="Windows.UI.Xaml.DependencyProperty Windows.UI.Xaml.Controls.TextBoxView::DataContextProperty" reason="DP declarations must be properties"/>
			<Member fullName="Windows.UI.Xaml.DependencyProperty Windows.UI.Xaml.Controls.TextBoxView::TemplatedParentProperty" reason="DP declarations must be properties"/>
			<Member fullName="Windows.UI.Xaml.DependencyProperty Windows.UI.Xaml.Controls.Primitives.AppBarButtonTemplateSettings::DataContextProperty" reason="DP declarations must be properties"/>
			<Member fullName="Windows.UI.Xaml.DependencyProperty Windows.UI.Xaml.Controls.Primitives.AppBarButtonTemplateSettings::TemplatedParentProperty" reason="DP declarations must be properties"/>
			<Member fullName="Windows.UI.Xaml.DependencyProperty Windows.UI.Xaml.Controls.Primitives.AppBarTemplateSettings::HiddenRootMarginProperty" reason="DP declarations must be properties"/>
			<Member fullName="Windows.UI.Xaml.DependencyProperty Windows.UI.Xaml.Controls.Primitives.AppBarTemplateSettings::DataContextProperty" reason="DP declarations must be properties"/>
			<Member fullName="Windows.UI.Xaml.DependencyProperty Windows.UI.Xaml.Controls.Primitives.AppBarTemplateSettings::TemplatedParentProperty" reason="DP declarations must be properties"/>
			<Member fullName="Windows.UI.Xaml.DependencyProperty Windows.UI.Xaml.Controls.Primitives.AppBarToggleButtonTemplateSettings::DataContextProperty" reason="DP declarations must be properties"/>
			<Member fullName="Windows.UI.Xaml.DependencyProperty Windows.UI.Xaml.Controls.Primitives.AppBarToggleButtonTemplateSettings::TemplatedParentProperty" reason="DP declarations must be properties"/>
			<Member fullName="Windows.UI.Xaml.DependencyProperty Windows.UI.Xaml.Controls.Primitives.ButtonBase::CommandProperty" reason="DP declarations must be properties"/>
			<Member fullName="Windows.UI.Xaml.DependencyProperty Windows.UI.Xaml.Controls.Primitives.CalendarViewTemplateSettings::DataContextProperty" reason="DP declarations must be properties"/>
			<Member fullName="Windows.UI.Xaml.DependencyProperty Windows.UI.Xaml.Controls.Primitives.CalendarViewTemplateSettings::TemplatedParentProperty" reason="DP declarations must be properties"/>
			<Member fullName="Windows.UI.Xaml.DependencyProperty Windows.UI.Xaml.Controls.Primitives.ComboBoxTemplateSettings::DataContextProperty" reason="DP declarations must be properties"/>
			<Member fullName="Windows.UI.Xaml.DependencyProperty Windows.UI.Xaml.Controls.Primitives.ComboBoxTemplateSettings::TemplatedParentProperty" reason="DP declarations must be properties"/>
			<Member fullName="Windows.UI.Xaml.DependencyProperty Windows.UI.Xaml.Controls.Primitives.CommandBarFlyoutCommandBarTemplateSettings::DataContextProperty" reason="DP declarations must be properties"/>
			<Member fullName="Windows.UI.Xaml.DependencyProperty Windows.UI.Xaml.Controls.Primitives.CommandBarFlyoutCommandBarTemplateSettings::TemplatedParentProperty" reason="DP declarations must be properties"/>
			<Member fullName="Windows.UI.Xaml.DependencyProperty Windows.UI.Xaml.Controls.Primitives.CommandBarTemplateSettings::DataContextProperty" reason="DP declarations must be properties"/>
			<Member fullName="Windows.UI.Xaml.DependencyProperty Windows.UI.Xaml.Controls.Primitives.CommandBarTemplateSettings::TemplatedParentProperty" reason="DP declarations must be properties"/>
			<Member fullName="Windows.UI.Xaml.DependencyProperty Windows.UI.Xaml.Controls.Primitives.FlyoutBase::DataContextProperty" reason="DP declarations must be properties"/>
			<Member fullName="Windows.UI.Xaml.DependencyProperty Windows.UI.Xaml.Controls.Primitives.FlyoutBase::TemplatedParentProperty" reason="DP declarations must be properties"/>
			<Member fullName="Windows.UI.Xaml.DependencyProperty Windows.UI.Xaml.Controls.Primitives.GridViewItemTemplateSettings::DataContextProperty" reason="DP declarations must be properties"/>
			<Member fullName="Windows.UI.Xaml.DependencyProperty Windows.UI.Xaml.Controls.Primitives.GridViewItemTemplateSettings::TemplatedParentProperty" reason="DP declarations must be properties"/>
			<Member fullName="Windows.UI.Xaml.DependencyProperty Windows.UI.Xaml.Controls.Primitives.JumpListItemBackgroundConverter::DataContextProperty" reason="DP declarations must be properties"/>
			<Member fullName="Windows.UI.Xaml.DependencyProperty Windows.UI.Xaml.Controls.Primitives.JumpListItemBackgroundConverter::TemplatedParentProperty" reason="DP declarations must be properties"/>
			<Member fullName="Windows.UI.Xaml.DependencyProperty Windows.UI.Xaml.Controls.Primitives.JumpListItemForegroundConverter::DataContextProperty" reason="DP declarations must be properties"/>
			<Member fullName="Windows.UI.Xaml.DependencyProperty Windows.UI.Xaml.Controls.Primitives.JumpListItemForegroundConverter::TemplatedParentProperty" reason="DP declarations must be properties"/>
			<Member fullName="Windows.UI.Xaml.DependencyProperty Windows.UI.Xaml.Controls.Primitives.ListViewItemTemplateSettings::DataContextProperty" reason="DP declarations must be properties"/>
			<Member fullName="Windows.UI.Xaml.DependencyProperty Windows.UI.Xaml.Controls.Primitives.ListViewItemTemplateSettings::TemplatedParentProperty" reason="DP declarations must be properties"/>
			<Member fullName="Windows.UI.Xaml.DependencyProperty Windows.UI.Xaml.Controls.Primitives.ProgressBarTemplateSettings::DataContextProperty" reason="DP declarations must be properties"/>
			<Member fullName="Windows.UI.Xaml.DependencyProperty Windows.UI.Xaml.Controls.Primitives.ProgressBarTemplateSettings::TemplatedParentProperty" reason="DP declarations must be properties"/>
			<Member fullName="Windows.UI.Xaml.DependencyProperty Windows.UI.Xaml.Controls.Primitives.ProgressRingTemplateSettings::DataContextProperty" reason="DP declarations must be properties"/>
			<Member fullName="Windows.UI.Xaml.DependencyProperty Windows.UI.Xaml.Controls.Primitives.ProgressRingTemplateSettings::TemplatedParentProperty" reason="DP declarations must be properties"/>
			<Member fullName="Windows.UI.Xaml.DependencyProperty Windows.UI.Xaml.Controls.Primitives.RangeBase::ValueProperty" reason="DP declarations must be properties"/>
			<Member fullName="Windows.UI.Xaml.DependencyProperty Windows.UI.Xaml.Controls.Primitives.RangeBase::MinimumProperty" reason="DP declarations must be properties"/>
			<Member fullName="Windows.UI.Xaml.DependencyProperty Windows.UI.Xaml.Controls.Primitives.RangeBase::MaximumProperty" reason="DP declarations must be properties"/>
			<Member fullName="Windows.UI.Xaml.DependencyProperty Windows.UI.Xaml.Controls.Primitives.RangeBase::SmallChangeProperty" reason="DP declarations must be properties"/>
			<Member fullName="Windows.UI.Xaml.DependencyProperty Windows.UI.Xaml.Controls.Primitives.RangeBase::LargeChangeProperty" reason="DP declarations must be properties"/>
			<Member fullName="Windows.UI.Xaml.DependencyProperty Windows.UI.Xaml.Controls.Primitives.RangeBase::ActualValueProperty" reason="DP declarations must be properties"/>
			<Member fullName="Windows.UI.Xaml.DependencyProperty Windows.UI.Xaml.Controls.Primitives.Selector::SelectedItemProperty" reason="DP declarations must be properties"/>
			<Member fullName="Windows.UI.Xaml.DependencyProperty Windows.UI.Xaml.Controls.Primitives.Selector::SelectedIndexProperty" reason="DP declarations must be properties"/>
			<Member fullName="Windows.UI.Xaml.DependencyProperty Windows.UI.Xaml.Controls.Primitives.SelectorItem::IsSelectedProperty" reason="DP declarations must be properties"/>
			<Member fullName="Windows.UI.Xaml.DependencyProperty Windows.UI.Xaml.Controls.Primitives.SettingsFlyoutTemplateSettings::DataContextProperty" reason="DP declarations must be properties"/>
			<Member fullName="Windows.UI.Xaml.DependencyProperty Windows.UI.Xaml.Controls.Primitives.SettingsFlyoutTemplateSettings::TemplatedParentProperty" reason="DP declarations must be properties"/>
			<Member fullName="Windows.UI.Xaml.DependencyProperty Windows.UI.Xaml.Controls.Primitives.SplitViewTemplateSettings::DataContextProperty" reason="DP declarations must be properties"/>
			<Member fullName="Windows.UI.Xaml.DependencyProperty Windows.UI.Xaml.Controls.Primitives.SplitViewTemplateSettings::TemplatedParentProperty" reason="DP declarations must be properties"/>
			<Member fullName="Windows.UI.Xaml.DependencyProperty Windows.UI.Xaml.Controls.Primitives.Thumb::IsDraggingProperty" reason="DP declarations must be properties"/>
			<Member fullName="Windows.UI.Xaml.DependencyProperty Windows.UI.Xaml.Controls.Primitives.TickBar::FillProperty" reason="DP declarations must be properties"/>
			<Member fullName="Windows.UI.Xaml.DependencyProperty Windows.UI.Xaml.Controls.Primitives.ToggleButton::IsCheckedProperty" reason="DP declarations must be properties"/>
			<Member fullName="Windows.UI.Xaml.DependencyProperty Windows.UI.Xaml.Controls.Primitives.ToggleSwitchTemplateSettings::DataContextProperty" reason="DP declarations must be properties"/>
			<Member fullName="Windows.UI.Xaml.DependencyProperty Windows.UI.Xaml.Controls.Primitives.ToggleSwitchTemplateSettings::TemplatedParentProperty" reason="DP declarations must be properties"/>
			<Member fullName="Windows.UI.Xaml.DependencyProperty Windows.UI.Xaml.Controls.Primitives.ToolTipTemplateSettings::DataContextProperty" reason="DP declarations must be properties"/>
			<Member fullName="Windows.UI.Xaml.DependencyProperty Windows.UI.Xaml.Controls.Primitives.ToolTipTemplateSettings::TemplatedParentProperty" reason="DP declarations must be properties"/>
			<Member fullName="Windows.UI.Xaml.DependencyProperty Windows.UI.Xaml.Controls.Primitives.MenuFlyoutItemTemplateSettings::DataContextProperty" reason="DP declarations must be properties"/>
			<Member fullName="Windows.UI.Xaml.DependencyProperty Windows.UI.Xaml.Controls.Primitives.MenuFlyoutItemTemplateSettings::TemplatedParentProperty" reason="DP declarations must be properties"/>
			<Member fullName="Windows.UI.Xaml.DependencyProperty Windows.UI.Xaml.Controls.Primitives.MenuFlyoutPresenterTemplateSettings::DataContextProperty" reason="DP declarations must be properties"/>
			<Member fullName="Windows.UI.Xaml.DependencyProperty Windows.UI.Xaml.Controls.Primitives.MenuFlyoutPresenterTemplateSettings::TemplatedParentProperty" reason="DP declarations must be properties"/>
			<Member fullName="Windows.UI.Xaml.DependencyProperty Windows.UI.Xaml.Controls.Maps.MapCamera::DataContextProperty" reason="DP declarations must be properties"/>
			<Member fullName="Windows.UI.Xaml.DependencyProperty Windows.UI.Xaml.Controls.Maps.MapCamera::TemplatedParentProperty" reason="DP declarations must be properties"/>
			<Member fullName="Windows.UI.Xaml.DependencyProperty Windows.UI.Xaml.Controls.Maps.MapCustomExperience::DataContextProperty" reason="DP declarations must be properties"/>
			<Member fullName="Windows.UI.Xaml.DependencyProperty Windows.UI.Xaml.Controls.Maps.MapCustomExperience::TemplatedParentProperty" reason="DP declarations must be properties"/>
			<Member fullName="Windows.UI.Xaml.DependencyProperty Windows.UI.Xaml.Controls.Maps.MapElement::DataContextProperty" reason="DP declarations must be properties"/>
			<Member fullName="Windows.UI.Xaml.DependencyProperty Windows.UI.Xaml.Controls.Maps.MapElement::TemplatedParentProperty" reason="DP declarations must be properties"/>
			<Member fullName="Windows.UI.Xaml.DependencyProperty Windows.UI.Xaml.Controls.Maps.MapInputEventArgs::DataContextProperty" reason="DP declarations must be properties"/>
			<Member fullName="Windows.UI.Xaml.DependencyProperty Windows.UI.Xaml.Controls.Maps.MapInputEventArgs::TemplatedParentProperty" reason="DP declarations must be properties"/>
			<Member fullName="Windows.UI.Xaml.DependencyProperty Windows.UI.Xaml.Controls.Maps.MapItemsControl::DataContextProperty" reason="DP declarations must be properties"/>
			<Member fullName="Windows.UI.Xaml.DependencyProperty Windows.UI.Xaml.Controls.Maps.MapItemsControl::TemplatedParentProperty" reason="DP declarations must be properties"/>
			<Member fullName="Windows.UI.Xaml.DependencyProperty Windows.UI.Xaml.Controls.Maps.MapLayer::DataContextProperty" reason="DP declarations must be properties"/>
			<Member fullName="Windows.UI.Xaml.DependencyProperty Windows.UI.Xaml.Controls.Maps.MapLayer::TemplatedParentProperty" reason="DP declarations must be properties"/>
			<Member fullName="Windows.UI.Xaml.DependencyProperty Windows.UI.Xaml.Controls.Maps.MapModel3D::DataContextProperty" reason="DP declarations must be properties"/>
			<Member fullName="Windows.UI.Xaml.DependencyProperty Windows.UI.Xaml.Controls.Maps.MapModel3D::TemplatedParentProperty" reason="DP declarations must be properties"/>
			<Member fullName="Windows.UI.Xaml.DependencyProperty Windows.UI.Xaml.Controls.Maps.MapRouteView::DataContextProperty" reason="DP declarations must be properties"/>
			<Member fullName="Windows.UI.Xaml.DependencyProperty Windows.UI.Xaml.Controls.Maps.MapRouteView::TemplatedParentProperty" reason="DP declarations must be properties"/>
			<Member fullName="Windows.UI.Xaml.DependencyProperty Windows.UI.Xaml.Controls.Maps.MapScene::DataContextProperty" reason="DP declarations must be properties"/>
			<Member fullName="Windows.UI.Xaml.DependencyProperty Windows.UI.Xaml.Controls.Maps.MapScene::TemplatedParentProperty" reason="DP declarations must be properties"/>
			<Member fullName="Windows.UI.Xaml.DependencyProperty Windows.UI.Xaml.Controls.Maps.MapStyleSheet::DataContextProperty" reason="DP declarations must be properties"/>
			<Member fullName="Windows.UI.Xaml.DependencyProperty Windows.UI.Xaml.Controls.Maps.MapStyleSheet::TemplatedParentProperty" reason="DP declarations must be properties"/>
			<Member fullName="Windows.UI.Xaml.DependencyProperty Windows.UI.Xaml.Controls.Maps.MapTileDataSource::DataContextProperty" reason="DP declarations must be properties"/>
			<Member fullName="Windows.UI.Xaml.DependencyProperty Windows.UI.Xaml.Controls.Maps.MapTileDataSource::TemplatedParentProperty" reason="DP declarations must be properties"/>
			<Member fullName="Windows.UI.Xaml.DependencyProperty Windows.UI.Xaml.Controls.Maps.MapTileSource::DataContextProperty" reason="DP declarations must be properties"/>
			<Member fullName="Windows.UI.Xaml.DependencyProperty Windows.UI.Xaml.Controls.Maps.MapTileSource::TemplatedParentProperty" reason="DP declarations must be properties"/>
			<Member fullName="Windows.UI.Xaml.DependencyProperty Windows.UI.Xaml.Controls.Maps.StreetsidePanorama::DataContextProperty" reason="DP declarations must be properties"/>
			<Member fullName="Windows.UI.Xaml.DependencyProperty Windows.UI.Xaml.Controls.Maps.StreetsidePanorama::TemplatedParentProperty" reason="DP declarations must be properties"/>
			<Member fullName="Windows.UI.Xaml.DependencyProperty Windows.UI.Xaml.Automation.AutomationAnnotation::DataContextProperty" reason="DP declarations must be properties"/>
			<Member fullName="Windows.UI.Xaml.DependencyProperty Windows.UI.Xaml.Automation.AutomationAnnotation::TemplatedParentProperty" reason="DP declarations must be properties"/>
			<Member fullName="Windows.UI.Xaml.DependencyProperty Windows.UI.Xaml.Automation.Provider.IRawElementProviderSimple::DataContextProperty" reason="DP declarations must be properties"/>
			<Member fullName="Windows.UI.Xaml.DependencyProperty Windows.UI.Xaml.Automation.Provider.IRawElementProviderSimple::TemplatedParentProperty" reason="DP declarations must be properties"/>
			<Member fullName="Windows.UI.Xaml.DependencyProperty Windows.UI.Xaml.Automation.Peers.AutomationPeer::DataContextProperty" reason="DP declarations must be properties"/>
			<Member fullName="Windows.UI.Xaml.DependencyProperty Windows.UI.Xaml.Automation.Peers.AutomationPeer::TemplatedParentProperty" reason="DP declarations must be properties"/>
			<Member fullName="Windows.UI.Xaml.DependencyProperty Windows.UI.Xaml.Automation.Peers.AutomationPeerAnnotation::DataContextProperty" reason="DP declarations must be properties"/>
			<Member fullName="Windows.UI.Xaml.DependencyProperty Windows.UI.Xaml.Automation.Peers.AutomationPeerAnnotation::TemplatedParentProperty" reason="DP declarations must be properties"/>
			<Member fullName="Windows.UI.Xaml.DependencyProperty Windows.UI.Xaml.Media.Brush::OpacityProperty" reason="DP declarations must be properties"/>
			<Member fullName="Windows.UI.Xaml.DependencyProperty Windows.UI.Xaml.Media.Brush::RelativeTransformProperty" reason="DP declarations must be properties"/>
			<Member fullName="Windows.UI.Xaml.DependencyProperty Windows.UI.Xaml.Media.Brush::DataContextProperty" reason="DP declarations must be properties"/>
			<Member fullName="Windows.UI.Xaml.DependencyProperty Windows.UI.Xaml.Media.Brush::TemplatedParentProperty" reason="DP declarations must be properties"/>
			<Member fullName="Windows.UI.Xaml.DependencyProperty Windows.UI.Xaml.Media.CacheMode::DataContextProperty" reason="DP declarations must be properties"/>
			<Member fullName="Windows.UI.Xaml.DependencyProperty Windows.UI.Xaml.Media.CacheMode::TemplatedParentProperty" reason="DP declarations must be properties"/>
			<Member fullName="Windows.UI.Xaml.DependencyProperty Windows.UI.Xaml.Media.CompositeTransform::CenterXProperty" reason="DP declarations must be properties"/>
			<Member fullName="Windows.UI.Xaml.DependencyProperty Windows.UI.Xaml.Media.CompositeTransform::CenterYProperty" reason="DP declarations must be properties"/>
			<Member fullName="Windows.UI.Xaml.DependencyProperty Windows.UI.Xaml.Media.CompositeTransform::RotationProperty" reason="DP declarations must be properties"/>
			<Member fullName="Windows.UI.Xaml.DependencyProperty Windows.UI.Xaml.Media.CompositeTransform::ScaleXProperty" reason="DP declarations must be properties"/>
			<Member fullName="Windows.UI.Xaml.DependencyProperty Windows.UI.Xaml.Media.CompositeTransform::ScaleYProperty" reason="DP declarations must be properties"/>
			<Member fullName="Windows.UI.Xaml.DependencyProperty Windows.UI.Xaml.Media.CompositeTransform::SkewXProperty" reason="DP declarations must be properties"/>
			<Member fullName="Windows.UI.Xaml.DependencyProperty Windows.UI.Xaml.Media.CompositeTransform::SkewYProperty" reason="DP declarations must be properties"/>
			<Member fullName="Windows.UI.Xaml.DependencyProperty Windows.UI.Xaml.Media.CompositeTransform::TranslateXProperty" reason="DP declarations must be properties"/>
			<Member fullName="Windows.UI.Xaml.DependencyProperty Windows.UI.Xaml.Media.CompositeTransform::TranslateYProperty" reason="DP declarations must be properties"/>
			<Member fullName="Windows.UI.Xaml.DependencyProperty Windows.UI.Xaml.Media.GeneralTransform::DataContextProperty" reason="DP declarations must be properties"/>
			<Member fullName="Windows.UI.Xaml.DependencyProperty Windows.UI.Xaml.Media.GeneralTransform::TemplatedParentProperty" reason="DP declarations must be properties"/>
			<Member fullName="Windows.UI.Xaml.DependencyProperty Windows.UI.Xaml.Media.Geometry::TransformProperty" reason="DP declarations must be properties"/>
			<Member fullName="Windows.UI.Xaml.DependencyProperty Windows.UI.Xaml.Media.Geometry::DataContextProperty" reason="DP declarations must be properties"/>
			<Member fullName="Windows.UI.Xaml.DependencyProperty Windows.UI.Xaml.Media.Geometry::TemplatedParentProperty" reason="DP declarations must be properties"/>
			<Member fullName="Windows.UI.Xaml.DependencyProperty Windows.UI.Xaml.Media.GradientBrush::FallbackColorProperty" reason="DP declarations must be properties"/>
			<Member fullName="Windows.UI.Xaml.DependencyProperty Windows.UI.Xaml.Media.GradientBrush::GradientStopsProperty" reason="DP declarations must be properties"/>
			<Member fullName="Windows.UI.Xaml.DependencyProperty Windows.UI.Xaml.Media.GradientBrush::MappingModeProperty" reason="DP declarations must be properties"/>
			<Member fullName="Windows.UI.Xaml.DependencyProperty Windows.UI.Xaml.Media.GradientStop::ColorProperty" reason="DP declarations must be properties"/>
			<Member fullName="Windows.UI.Xaml.DependencyProperty Windows.UI.Xaml.Media.GradientStop::OffsetProperty" reason="DP declarations must be properties"/>
			<Member fullName="Windows.UI.Xaml.DependencyProperty Windows.UI.Xaml.Media.GradientStop::DataContextProperty" reason="DP declarations must be properties"/>
			<Member fullName="Windows.UI.Xaml.DependencyProperty Windows.UI.Xaml.Media.GradientStop::TemplatedParentProperty" reason="DP declarations must be properties"/>
			<Member fullName="Windows.UI.Xaml.DependencyProperty Windows.UI.Xaml.Media.ImageBrush::AlignmentXProperty" reason="DP declarations must be properties"/>
			<Member fullName="Windows.UI.Xaml.DependencyProperty Windows.UI.Xaml.Media.ImageBrush::AlignmentYProperty" reason="DP declarations must be properties"/>
			<Member fullName="Windows.UI.Xaml.DependencyProperty Windows.UI.Xaml.Media.ImageBrush::StretchProperty" reason="DP declarations must be properties"/>
			<Member fullName="Windows.UI.Xaml.DependencyProperty Windows.UI.Xaml.Media.ImageSource::DataContextProperty" reason="DP declarations must be properties"/>
			<Member fullName="Windows.UI.Xaml.DependencyProperty Windows.UI.Xaml.Media.ImageSource::TemplatedParentProperty" reason="DP declarations must be properties"/>
			<Member fullName="Windows.UI.Xaml.DependencyProperty Windows.UI.Xaml.Media.LinearGradientBrush::StartPointProperty" reason="DP declarations must be properties"/>
			<Member fullName="Windows.UI.Xaml.DependencyProperty Windows.UI.Xaml.Media.LinearGradientBrush::EndPointProperty" reason="DP declarations must be properties"/>
			<Member fullName="Windows.UI.Xaml.DependencyProperty Windows.UI.Xaml.Media.PathFigure::DataContextProperty" reason="DP declarations must be properties"/>
			<Member fullName="Windows.UI.Xaml.DependencyProperty Windows.UI.Xaml.Media.PathFigure::TemplatedParentProperty" reason="DP declarations must be properties"/>
			<Member fullName="Windows.UI.Xaml.DependencyProperty Windows.UI.Xaml.Media.PathSegment::DataContextProperty" reason="DP declarations must be properties"/>
			<Member fullName="Windows.UI.Xaml.DependencyProperty Windows.UI.Xaml.Media.PathSegment::TemplatedParentProperty" reason="DP declarations must be properties"/>
			<Member fullName="Windows.UI.Xaml.DependencyProperty Windows.UI.Xaml.Media.Projection::DataContextProperty" reason="DP declarations must be properties"/>
			<Member fullName="Windows.UI.Xaml.DependencyProperty Windows.UI.Xaml.Media.Projection::TemplatedParentProperty" reason="DP declarations must be properties"/>
			<Member fullName="Windows.UI.Xaml.DependencyProperty Windows.UI.Xaml.Media.RectangleGeometry::RectProperty" reason="DP declarations must be properties"/>
			<Member fullName="Windows.UI.Xaml.DependencyProperty Windows.UI.Xaml.Media.RotateTransform::CenterYProperty" reason="DP declarations must be properties"/>
			<Member fullName="Windows.UI.Xaml.DependencyProperty Windows.UI.Xaml.Media.RotateTransform::CenterXProperty" reason="DP declarations must be properties"/>
			<Member fullName="Windows.UI.Xaml.DependencyProperty Windows.UI.Xaml.Media.RotateTransform::AngleProperty" reason="DP declarations must be properties"/>
			<Member fullName="Windows.UI.Xaml.DependencyProperty Windows.UI.Xaml.Media.ScaleTransform::CenterYProperty" reason="DP declarations must be properties"/>
			<Member fullName="Windows.UI.Xaml.DependencyProperty Windows.UI.Xaml.Media.ScaleTransform::CenterXProperty" reason="DP declarations must be properties"/>
			<Member fullName="Windows.UI.Xaml.DependencyProperty Windows.UI.Xaml.Media.ScaleTransform::ScaleXProperty" reason="DP declarations must be properties"/>
			<Member fullName="Windows.UI.Xaml.DependencyProperty Windows.UI.Xaml.Media.ScaleTransform::ScaleYProperty" reason="DP declarations must be properties"/>
			<Member fullName="Windows.UI.Xaml.DependencyProperty Windows.UI.Xaml.Media.SkewTransform::CenterYProperty" reason="DP declarations must be properties"/>
			<Member fullName="Windows.UI.Xaml.DependencyProperty Windows.UI.Xaml.Media.SkewTransform::CenterXProperty" reason="DP declarations must be properties"/>
			<Member fullName="Windows.UI.Xaml.DependencyProperty Windows.UI.Xaml.Media.SkewTransform::AngleXProperty" reason="DP declarations must be properties"/>
			<Member fullName="Windows.UI.Xaml.DependencyProperty Windows.UI.Xaml.Media.SkewTransform::AngleYProperty" reason="DP declarations must be properties"/>
			<Member fullName="Windows.UI.Xaml.DependencyProperty Windows.UI.Xaml.Media.SolidColorBrush::ColorProperty" reason="DP declarations must be properties"/>
			<Member fullName="Windows.UI.Xaml.DependencyProperty Windows.UI.Xaml.Media.TimelineMarker::DataContextProperty" reason="DP declarations must be properties"/>
			<Member fullName="Windows.UI.Xaml.DependencyProperty Windows.UI.Xaml.Media.TimelineMarker::TemplatedParentProperty" reason="DP declarations must be properties"/>
			<Member fullName="Windows.UI.Xaml.DependencyProperty Windows.UI.Xaml.Media.TransformGroup::ChildrenProperty" reason="DP declarations must be properties"/>
			<Member fullName="Windows.UI.Xaml.DependencyProperty Windows.UI.Xaml.Media.TranslateTransform::XProperty" reason="DP declarations must be properties"/>
			<Member fullName="Windows.UI.Xaml.DependencyProperty Windows.UI.Xaml.Media.TranslateTransform::YProperty" reason="DP declarations must be properties"/>
			<Member fullName="Windows.UI.Xaml.DependencyProperty Windows.UI.Xaml.Media.XamlLight::DataContextProperty" reason="DP declarations must be properties"/>
			<Member fullName="Windows.UI.Xaml.DependencyProperty Windows.UI.Xaml.Media.XamlLight::TemplatedParentProperty" reason="DP declarations must be properties"/>
			<Member fullName="Windows.UI.Xaml.DependencyProperty Windows.UI.Xaml.Media.Media3D.Transform3D::DataContextProperty" reason="DP declarations must be properties"/>
			<Member fullName="Windows.UI.Xaml.DependencyProperty Windows.UI.Xaml.Media.Media3D.Transform3D::TemplatedParentProperty" reason="DP declarations must be properties"/>
			<Member fullName="Windows.UI.Xaml.DependencyProperty Windows.UI.Xaml.Media.Imaging.BitmapImage::UriSourceProperty" reason="DP declarations must be properties"/>
			<Member fullName="Windows.UI.Xaml.DependencyProperty Windows.UI.Xaml.Media.Imaging.BitmapImage::DecodePixelTypeProperty" reason="DP declarations must be properties"/>
			<Member fullName="Windows.UI.Xaml.DependencyProperty Windows.UI.Xaml.Media.Imaging.BitmapImage::DecodePixelWidthProperty" reason="DP declarations must be properties"/>
			<Member fullName="Windows.UI.Xaml.DependencyProperty Windows.UI.Xaml.Media.Imaging.BitmapImage::DecodePixelHeightProperty" reason="DP declarations must be properties"/>
			<Member fullName="Windows.UI.Xaml.DependencyProperty Windows.UI.Xaml.Media.Imaging.BitmapImage::CreateOptionsProperty" reason="DP declarations must be properties"/>
			<Member fullName="Windows.UI.Xaml.DependencyProperty Windows.UI.Xaml.Media.Imaging.BitmapSource::PixelHeightProperty" reason="DP declarations must be properties"/>
			<Member fullName="Windows.UI.Xaml.DependencyProperty Windows.UI.Xaml.Media.Imaging.BitmapSource::PixelWidthProperty" reason="DP declarations must be properties"/>
			<Member fullName="Windows.UI.Xaml.DependencyProperty Windows.UI.Xaml.Media.Animation.BackEase::AmplitudeProperty" reason="DP declarations must be properties"/>
			<Member fullName="Windows.UI.Xaml.DependencyProperty Windows.UI.Xaml.Media.Animation.ColorKeyFrame::DataContextProperty" reason="DP declarations must be properties"/>
			<Member fullName="Windows.UI.Xaml.DependencyProperty Windows.UI.Xaml.Media.Animation.ColorKeyFrame::TemplatedParentProperty" reason="DP declarations must be properties"/>
			<Member fullName="Windows.UI.Xaml.DependencyProperty Windows.UI.Xaml.Media.Animation.DoubleAnimation::ByProperty" reason="DP declarations must be properties"/>
			<Member fullName="Windows.UI.Xaml.DependencyProperty Windows.UI.Xaml.Media.Animation.DoubleAnimation::FromProperty" reason="DP declarations must be properties"/>
			<Member fullName="Windows.UI.Xaml.DependencyProperty Windows.UI.Xaml.Media.Animation.DoubleAnimation::ToProperty" reason="DP declarations must be properties"/>
			<Member fullName="Windows.UI.Xaml.DependencyProperty Windows.UI.Xaml.Media.Animation.DoubleAnimation::EnableDependentAnimationProperty" reason="DP declarations must be properties"/>
			<Member fullName="Windows.UI.Xaml.DependencyProperty Windows.UI.Xaml.Media.Animation.DoubleAnimation::EasingFunctionProperty" reason="DP declarations must be properties"/>
			<Member fullName="Windows.UI.Xaml.DependencyProperty Windows.UI.Xaml.Media.Animation.DoubleAnimationUsingKeyFrames::EnableDependentAnimationProperty" reason="DP declarations must be properties"/>
			<Member fullName="Windows.UI.Xaml.DependencyProperty Windows.UI.Xaml.Media.Animation.DoubleKeyFrame::ValueProperty" reason="DP declarations must be properties"/>
			<Member fullName="Windows.UI.Xaml.DependencyProperty Windows.UI.Xaml.Media.Animation.DoubleKeyFrame::KeyTimeProperty" reason="DP declarations must be properties"/>
			<Member fullName="Windows.UI.Xaml.DependencyProperty Windows.UI.Xaml.Media.Animation.DoubleKeyFrame::DataContextProperty" reason="DP declarations must be properties"/>
			<Member fullName="Windows.UI.Xaml.DependencyProperty Windows.UI.Xaml.Media.Animation.DoubleKeyFrame::TemplatedParentProperty" reason="DP declarations must be properties"/>
			<Member fullName="Windows.UI.Xaml.DependencyProperty Windows.UI.Xaml.Media.Animation.EasingDoubleKeyFrame::EasingFunctionProperty" reason="DP declarations must be properties"/>
			<Member fullName="Windows.UI.Xaml.DependencyProperty Windows.UI.Xaml.Media.Animation.EasingFunctionBase::EasingModeProperty" reason="DP declarations must be properties"/>
			<Member fullName="Windows.UI.Xaml.DependencyProperty Windows.UI.Xaml.Media.Animation.EasingFunctionBase::DataContextProperty" reason="DP declarations must be properties"/>
			<Member fullName="Windows.UI.Xaml.DependencyProperty Windows.UI.Xaml.Media.Animation.EasingFunctionBase::TemplatedParentProperty" reason="DP declarations must be properties"/>
			<Member fullName="Windows.UI.Xaml.DependencyProperty Windows.UI.Xaml.Media.Animation.EntranceThemeTransition::FromHorizontalOffsetProperty" reason="DP declarations must be properties"/>
			<Member fullName="Windows.UI.Xaml.DependencyProperty Windows.UI.Xaml.Media.Animation.EntranceThemeTransition::FromVerticalOffsetProperty" reason="DP declarations must be properties"/>
			<Member fullName="Windows.UI.Xaml.DependencyProperty Windows.UI.Xaml.Media.Animation.EntranceThemeTransition::IsStaggeringEnabledProperty" reason="DP declarations must be properties"/>
			<Member fullName="Windows.UI.Xaml.DependencyProperty Windows.UI.Xaml.Media.Animation.KeySpline::DataContextProperty" reason="DP declarations must be properties"/>
			<Member fullName="Windows.UI.Xaml.DependencyProperty Windows.UI.Xaml.Media.Animation.KeySpline::TemplatedParentProperty" reason="DP declarations must be properties"/>
			<Member fullName="Windows.UI.Xaml.DependencyProperty Windows.UI.Xaml.Media.Animation.NavigationTransitionInfo::DataContextProperty" reason="DP declarations must be properties"/>
			<Member fullName="Windows.UI.Xaml.DependencyProperty Windows.UI.Xaml.Media.Animation.NavigationTransitionInfo::TemplatedParentProperty" reason="DP declarations must be properties"/>
			<Member fullName="Windows.UI.Xaml.DependencyProperty Windows.UI.Xaml.Media.Animation.ObjectKeyFrame::KeyTimeProperty" reason="DP declarations must be properties"/>
			<Member fullName="Windows.UI.Xaml.DependencyProperty Windows.UI.Xaml.Media.Animation.ObjectKeyFrame::ValueProperty" reason="DP declarations must be properties"/>
			<Member fullName="Windows.UI.Xaml.DependencyProperty Windows.UI.Xaml.Media.Animation.ObjectKeyFrame::DataContextProperty" reason="DP declarations must be properties"/>
			<Member fullName="Windows.UI.Xaml.DependencyProperty Windows.UI.Xaml.Media.Animation.ObjectKeyFrame::TemplatedParentProperty" reason="DP declarations must be properties"/>
			<Member fullName="Windows.UI.Xaml.DependencyProperty Windows.UI.Xaml.Media.Animation.PointKeyFrame::DataContextProperty" reason="DP declarations must be properties"/>
			<Member fullName="Windows.UI.Xaml.DependencyProperty Windows.UI.Xaml.Media.Animation.PointKeyFrame::TemplatedParentProperty" reason="DP declarations must be properties"/>
			<Member fullName="Windows.UI.Xaml.DependencyProperty Windows.UI.Xaml.Media.Animation.PowerEase::PowerProperty" reason="DP declarations must be properties"/>
			<Member fullName="Windows.UI.Xaml.DependencyProperty Windows.UI.Xaml.Media.Animation.SplineDoubleKeyFrame::KeySplineProperty" reason="DP declarations must be properties"/>
			<Member fullName="Windows.UI.Xaml.DependencyProperty Windows.UI.Xaml.Media.Animation.Storyboard::TargetNameProperty" reason="DP declarations must be properties"/>
			<Member fullName="Windows.UI.Xaml.DependencyProperty Windows.UI.Xaml.Media.Animation.Storyboard::TargetPropertyProperty" reason="DP declarations must be properties"/>
			<Member fullName="Windows.UI.Xaml.DependencyProperty Windows.UI.Xaml.Media.Animation.Timeline::BeginTimeProperty" reason="DP declarations must be properties"/>
			<Member fullName="Windows.UI.Xaml.DependencyProperty Windows.UI.Xaml.Media.Animation.Timeline::DurationProperty" reason="DP declarations must be properties"/>
			<Member fullName="Windows.UI.Xaml.DependencyProperty Windows.UI.Xaml.Media.Animation.Timeline::FillBehaviorProperty" reason="DP declarations must be properties"/>
			<Member fullName="Windows.UI.Xaml.DependencyProperty Windows.UI.Xaml.Media.Animation.Timeline::RepeatBehaviorProperty" reason="DP declarations must be properties"/>
			<Member fullName="Windows.UI.Xaml.DependencyProperty Windows.UI.Xaml.Media.Animation.Timeline::DataContextProperty" reason="DP declarations must be properties"/>
			<Member fullName="Windows.UI.Xaml.DependencyProperty Windows.UI.Xaml.Media.Animation.Timeline::TemplatedParentProperty" reason="DP declarations must be properties"/>
			<Member fullName="Windows.UI.Xaml.DependencyProperty Windows.UI.Xaml.Media.Animation.Transition::DataContextProperty" reason="DP declarations must be properties"/>
			<Member fullName="Windows.UI.Xaml.DependencyProperty Windows.UI.Xaml.Media.Animation.Transition::TemplatedParentProperty" reason="DP declarations must be properties"/>
			<Member fullName="Windows.UI.Xaml.DependencyProperty Windows.UI.Xaml.Data.BindingBase::DataContextProperty" reason="DP declarations must be properties"/>
			<Member fullName="Windows.UI.Xaml.DependencyProperty Windows.UI.Xaml.Data.BindingBase::TemplatedParentProperty" reason="DP declarations must be properties"/>
			<Member fullName="Windows.UI.Xaml.DependencyProperty Windows.UI.Xaml.Data.CollectionViewSource::IsSourceGroupedProperty" reason="DP declarations must be properties"/>
			<Member fullName="Windows.UI.Xaml.DependencyProperty Windows.UI.Xaml.Data.CollectionViewSource::SourceProperty" reason="DP declarations must be properties"/>
			<Member fullName="Windows.UI.Xaml.DependencyProperty Windows.UI.Xaml.Data.CollectionViewSource::DataContextProperty" reason="DP declarations must be properties"/>
			<Member fullName="Windows.UI.Xaml.DependencyProperty Windows.UI.Xaml.Data.CollectionViewSource::TemplatedParentProperty" reason="DP declarations must be properties"/>
			<Member fullName="Windows.UI.Xaml.DependencyProperty Uno.UI.BaseActivity::DataContextProperty" reason="DP declarations must be properties"/>
			<Member fullName="Windows.UI.Xaml.DependencyProperty Uno.UI.BaseActivity::TemplatedParentProperty" reason="DP declarations must be properties"/>
			<Member fullName="Windows.UI.Xaml.DependencyProperty Uno.UI.BaseFragment::DataContextProperty" reason="DP declarations must be properties"/>
			<Member fullName="Windows.UI.Xaml.DependencyProperty Uno.UI.BaseFragment::TemplatedParentProperty" reason="DP declarations must be properties"/>
			<Member fullName="Windows.UI.Xaml.DependencyProperty Uno.UI.Xaml.XamlInfo::XamlInfoProperty" reason="DP declarations must be properties"/>
			<Member fullName="Windows.UI.Xaml.DependencyProperty Uno.UI.Xaml.Controls.ComboBox::DropDownPreferredPlacementProperty" reason="DP declarations must be properties"/>
			<Member fullName="Windows.UI.Xaml.DependencyProperty Uno.UI.Xaml.Controls.ScrollViewer::UpdatesModeProperty" reason="DP declarations must be properties"/>
			<Member fullName="Windows.UI.Xaml.DependencyProperty Uno.UI.Controls.ManagedItemsStackPanel::OrientationProperty" reason="DP declarations must be properties"/>
			<Member fullName="Windows.UI.Xaml.DependencyProperty Uno.UI.Controls.ManagedItemsStackPanel::CacheLengthProperty" reason="DP declarations must be properties"/>
			<Member fullName="Windows.UI.Xaml.DependencyProperty Uno.UI.Controls.BindableButton::DataContextProperty" reason="DP declarations must be properties"/>
			<Member fullName="Windows.UI.Xaml.DependencyProperty Uno.UI.Controls.BindableButton::TemplatedParentProperty" reason="DP declarations must be properties"/>
			<Member fullName="Windows.UI.Xaml.DependencyProperty Uno.UI.Controls.BindableCheckBox::DataContextProperty" reason="DP declarations must be properties"/>
			<Member fullName="Windows.UI.Xaml.DependencyProperty Uno.UI.Controls.BindableCheckBox::TemplatedParentProperty" reason="DP declarations must be properties"/>
			<Member fullName="Windows.UI.Xaml.DependencyProperty Uno.UI.Controls.BindableDrawerLayout::IsLeftPaneEnabledProperty" reason="DP declarations must be properties"/>
			<Member fullName="Windows.UI.Xaml.DependencyProperty Uno.UI.Controls.BindableDrawerLayout::IsRightPaneEnabledProperty" reason="DP declarations must be properties"/>
			<Member fullName="Windows.UI.Xaml.DependencyProperty Uno.UI.Controls.BindableDrawerLayout::DataContextProperty" reason="DP declarations must be properties"/>
			<Member fullName="Windows.UI.Xaml.DependencyProperty Uno.UI.Controls.BindableDrawerLayout::TemplatedParentProperty" reason="DP declarations must be properties"/>
			<Member fullName="Windows.UI.Xaml.DependencyProperty Uno.UI.Controls.BindableFragment::DataContextProperty" reason="DP declarations must be properties"/>
			<Member fullName="Windows.UI.Xaml.DependencyProperty Uno.UI.Controls.BindableFragment::TemplatedParentProperty" reason="DP declarations must be properties"/>
			<Member fullName="Windows.UI.Xaml.DependencyProperty Uno.UI.Controls.BindableGridView::ItemsSourceProperty" reason="DP declarations must be properties"/>
			<Member fullName="Windows.UI.Xaml.DependencyProperty Uno.UI.Controls.BindableGridView::ItemTemplateProperty" reason="DP declarations must be properties"/>
			<Member fullName="Windows.UI.Xaml.DependencyProperty Uno.UI.Controls.BindableListView::ItemsSourceProperty" reason="DP declarations must be properties"/>
			<Member fullName="Windows.UI.Xaml.DependencyProperty Uno.UI.Controls.BindableListView::DataContextProperty" reason="DP declarations must be properties"/>
			<Member fullName="Windows.UI.Xaml.DependencyProperty Uno.UI.Controls.BindableListView::TemplatedParentProperty" reason="DP declarations must be properties"/>
			<Member fullName="Windows.UI.Xaml.DependencyProperty Uno.UI.Controls.BindableProgressBar::DataContextProperty" reason="DP declarations must be properties"/>
			<Member fullName="Windows.UI.Xaml.DependencyProperty Uno.UI.Controls.BindableProgressBar::TemplatedParentProperty" reason="DP declarations must be properties"/>
			<Member fullName="Windows.UI.Xaml.DependencyProperty Uno.UI.Controls.BindableRadioButton::DataContextProperty" reason="DP declarations must be properties"/>
			<Member fullName="Windows.UI.Xaml.DependencyProperty Uno.UI.Controls.BindableRadioButton::TemplatedParentProperty" reason="DP declarations must be properties"/>
			<Member fullName="Windows.UI.Xaml.DependencyProperty Uno.UI.Controls.BindableSeekBar::DataContextProperty" reason="DP declarations must be properties"/>
			<Member fullName="Windows.UI.Xaml.DependencyProperty Uno.UI.Controls.BindableSeekBar::TemplatedParentProperty" reason="DP declarations must be properties"/>
			<Member fullName="Windows.UI.Xaml.DependencyProperty Uno.UI.Controls.BindableSwitchCompat::TextColorProperty" reason="DP declarations must be properties"/>
			<Member fullName="Windows.UI.Xaml.DependencyProperty Uno.UI.Controls.BindableSwitchCompat::ThumbTintProperty" reason="DP declarations must be properties"/>
			<Member fullName="Windows.UI.Xaml.DependencyProperty Uno.UI.Controls.BindableSwitchCompat::TrackTintProperty" reason="DP declarations must be properties"/>
			<Member fullName="Windows.UI.Xaml.DependencyProperty Uno.UI.Controls.BindableSwitchCompat::DataContextProperty" reason="DP declarations must be properties"/>
			<Member fullName="Windows.UI.Xaml.DependencyProperty Uno.UI.Controls.BindableSwitchCompat::TemplatedParentProperty" reason="DP declarations must be properties"/>
			<Member fullName="Windows.UI.Xaml.DependencyProperty Uno.UI.Controls.BindableToggleButton::DataContextProperty" reason="DP declarations must be properties"/>
			<Member fullName="Windows.UI.Xaml.DependencyProperty Uno.UI.Controls.BindableToggleButton::TemplatedParentProperty" reason="DP declarations must be properties"/>
			<Member fullName="Windows.UI.Xaml.DependencyProperty Uno.UI.Controls.BindableView::DataContextProperty" reason="DP declarations must be properties"/>
			<Member fullName="Windows.UI.Xaml.DependencyProperty Uno.UI.Controls.BindableView::TemplatedParentProperty" reason="DP declarations must be properties"/>
			<Member fullName="Windows.UI.Xaml.DependencyProperty Uno.UI.Controls.Legacy.GridView::SelectionModeProperty" reason="DP declarations must be properties"/>
			<Member fullName="Windows.UI.Xaml.DependencyProperty Uno.UI.Controls.Legacy.GridView::SelectedItemsProperty" reason="DP declarations must be properties"/>
			<Member fullName="Windows.UI.Xaml.DependencyProperty Uno.UI.Controls.Legacy.GridView::SelectedItemProperty" reason="DP declarations must be properties"/>
			<Member fullName="Windows.UI.Xaml.DependencyProperty Uno.UI.Controls.Legacy.GridView::UnselectOnClickProperty" reason="DP declarations must be properties"/>
			<Member fullName="Windows.UI.Xaml.DependencyProperty Uno.UI.Controls.Legacy.GridView::BackgroundProperty" reason="DP declarations must be properties"/>
			<Member fullName="Windows.UI.Xaml.DependencyProperty Uno.UI.Controls.Legacy.GridView::OpacityProperty" reason="DP declarations must be properties"/>
			<Member fullName="Windows.UI.Xaml.DependencyProperty Uno.UI.Controls.Legacy.GridView::StyleProperty" reason="DP declarations must be properties"/>
			<Member fullName="Windows.UI.Xaml.DependencyProperty Uno.UI.Controls.Legacy.GridView::IsEnabledProperty" reason="DP declarations must be properties"/>
			<Member fullName="Windows.UI.Xaml.DependencyProperty Uno.UI.Controls.Legacy.GridView::IsHitTestVisibleProperty" reason="DP declarations must be properties"/>
			<Member fullName="Windows.UI.Xaml.DependencyProperty Uno.UI.Controls.Legacy.GridView::VisibilityProperty" reason="DP declarations must be properties"/>
			<Member fullName="Windows.UI.Xaml.DependencyProperty Uno.UI.Controls.Legacy.GridView::NameProperty" reason="DP declarations must be properties"/>
			<Member fullName="Windows.UI.Xaml.DependencyProperty Uno.UI.Controls.Legacy.GridView::MarginProperty" reason="DP declarations must be properties"/>
			<Member fullName="Windows.UI.Xaml.DependencyProperty Uno.UI.Controls.Legacy.GridView::HorizontalAlignmentProperty" reason="DP declarations must be properties"/>
			<Member fullName="Windows.UI.Xaml.DependencyProperty Uno.UI.Controls.Legacy.GridView::VerticalAlignmentProperty" reason="DP declarations must be properties"/>
			<Member fullName="Windows.UI.Xaml.DependencyProperty Uno.UI.Controls.Legacy.GridView::WidthProperty" reason="DP declarations must be properties"/>
			<Member fullName="Windows.UI.Xaml.DependencyProperty Uno.UI.Controls.Legacy.GridView::HeightProperty" reason="DP declarations must be properties"/>
			<Member fullName="Windows.UI.Xaml.DependencyProperty Uno.UI.Controls.Legacy.GridView::MinWidthProperty" reason="DP declarations must be properties"/>
			<Member fullName="Windows.UI.Xaml.DependencyProperty Uno.UI.Controls.Legacy.GridView::MinHeightProperty" reason="DP declarations must be properties"/>
			<Member fullName="Windows.UI.Xaml.DependencyProperty Uno.UI.Controls.Legacy.GridView::MaxWidthProperty" reason="DP declarations must be properties"/>
			<Member fullName="Windows.UI.Xaml.DependencyProperty Uno.UI.Controls.Legacy.GridView::MaxHeightProperty" reason="DP declarations must be properties"/>
			<Member fullName="Windows.UI.Xaml.DependencyProperty Uno.UI.Controls.Legacy.GridView::TransitionsProperty" reason="DP declarations must be properties"/>
			<Member fullName="Windows.UI.Xaml.DependencyProperty Uno.UI.Controls.Legacy.GridView::TagProperty" reason="DP declarations must be properties"/>
			<Member fullName="Windows.UI.Xaml.DependencyProperty Uno.UI.Controls.Legacy.GridView::RenderTransformProperty" reason="DP declarations must be properties"/>
			<Member fullName="Windows.UI.Xaml.DependencyProperty Uno.UI.Controls.Legacy.GridView::RenderTransformOriginProperty" reason="DP declarations must be properties"/>
			<Member fullName="Windows.UI.Xaml.DependencyProperty Uno.UI.Controls.Legacy.GridView::DisplayMemberPathProperty" reason="DP declarations must be properties"/>
			<Member fullName="Windows.UI.Xaml.DependencyProperty Uno.UI.Controls.Legacy.GridView::DataContextProperty" reason="DP declarations must be properties"/>
			<Member fullName="Windows.UI.Xaml.DependencyProperty Uno.UI.Controls.Legacy.GridView::TemplatedParentProperty" reason="DP declarations must be properties"/>
			<Member fullName="Windows.UI.Xaml.DependencyProperty Uno.UI.Controls.Legacy.HorizontalGridView::BackgroundProperty" reason="DP declarations must be properties"/>
			<Member fullName="Windows.UI.Xaml.DependencyProperty Uno.UI.Controls.Legacy.HorizontalGridView::OpacityProperty" reason="DP declarations must be properties"/>
			<Member fullName="Windows.UI.Xaml.DependencyProperty Uno.UI.Controls.Legacy.HorizontalGridView::StyleProperty" reason="DP declarations must be properties"/>
			<Member fullName="Windows.UI.Xaml.DependencyProperty Uno.UI.Controls.Legacy.HorizontalGridView::IsEnabledProperty" reason="DP declarations must be properties"/>
			<Member fullName="Windows.UI.Xaml.DependencyProperty Uno.UI.Controls.Legacy.HorizontalGridView::IsHitTestVisibleProperty" reason="DP declarations must be properties"/>
			<Member fullName="Windows.UI.Xaml.DependencyProperty Uno.UI.Controls.Legacy.HorizontalGridView::VisibilityProperty" reason="DP declarations must be properties"/>
			<Member fullName="Windows.UI.Xaml.DependencyProperty Uno.UI.Controls.Legacy.HorizontalGridView::NameProperty" reason="DP declarations must be properties"/>
			<Member fullName="Windows.UI.Xaml.DependencyProperty Uno.UI.Controls.Legacy.HorizontalGridView::MarginProperty" reason="DP declarations must be properties"/>
			<Member fullName="Windows.UI.Xaml.DependencyProperty Uno.UI.Controls.Legacy.HorizontalGridView::HorizontalAlignmentProperty" reason="DP declarations must be properties"/>
			<Member fullName="Windows.UI.Xaml.DependencyProperty Uno.UI.Controls.Legacy.HorizontalGridView::VerticalAlignmentProperty" reason="DP declarations must be properties"/>
			<Member fullName="Windows.UI.Xaml.DependencyProperty Uno.UI.Controls.Legacy.HorizontalGridView::WidthProperty" reason="DP declarations must be properties"/>
			<Member fullName="Windows.UI.Xaml.DependencyProperty Uno.UI.Controls.Legacy.HorizontalGridView::HeightProperty" reason="DP declarations must be properties"/>
			<Member fullName="Windows.UI.Xaml.DependencyProperty Uno.UI.Controls.Legacy.HorizontalGridView::MinWidthProperty" reason="DP declarations must be properties"/>
			<Member fullName="Windows.UI.Xaml.DependencyProperty Uno.UI.Controls.Legacy.HorizontalGridView::MinHeightProperty" reason="DP declarations must be properties"/>
			<Member fullName="Windows.UI.Xaml.DependencyProperty Uno.UI.Controls.Legacy.HorizontalGridView::MaxWidthProperty" reason="DP declarations must be properties"/>
			<Member fullName="Windows.UI.Xaml.DependencyProperty Uno.UI.Controls.Legacy.HorizontalGridView::MaxHeightProperty" reason="DP declarations must be properties"/>
			<Member fullName="Windows.UI.Xaml.DependencyProperty Uno.UI.Controls.Legacy.HorizontalGridView::TransitionsProperty" reason="DP declarations must be properties"/>
			<Member fullName="Windows.UI.Xaml.DependencyProperty Uno.UI.Controls.Legacy.HorizontalGridView::TagProperty" reason="DP declarations must be properties"/>
			<Member fullName="Windows.UI.Xaml.DependencyProperty Uno.UI.Controls.Legacy.HorizontalGridView::RenderTransformProperty" reason="DP declarations must be properties"/>
			<Member fullName="Windows.UI.Xaml.DependencyProperty Uno.UI.Controls.Legacy.HorizontalGridView::RenderTransformOriginProperty" reason="DP declarations must be properties"/>
			<Member fullName="Windows.UI.Xaml.DependencyProperty Uno.UI.Controls.Legacy.HorizontalGridView::DisplayMemberPathProperty" reason="DP declarations must be properties"/>
			<Member fullName="Windows.UI.Xaml.DependencyProperty Uno.UI.Controls.Legacy.HorizontalGridView::DataContextProperty" reason="DP declarations must be properties"/>
			<Member fullName="Windows.UI.Xaml.DependencyProperty Uno.UI.Controls.Legacy.HorizontalGridView::TemplatedParentProperty" reason="DP declarations must be properties"/>
			<Member fullName="Windows.UI.Xaml.DependencyProperty Uno.UI.Controls.Legacy.HorizontalListView::SelectionModeProperty" reason="DP declarations must be properties"/>
			<Member fullName="Windows.UI.Xaml.DependencyProperty Uno.UI.Controls.Legacy.HorizontalListView::SelectedItemsProperty" reason="DP declarations must be properties"/>
			<Member fullName="Windows.UI.Xaml.DependencyProperty Uno.UI.Controls.Legacy.HorizontalListView::SelectedItemProperty" reason="DP declarations must be properties"/>
			<Member fullName="Windows.UI.Xaml.DependencyProperty Uno.UI.Controls.Legacy.HorizontalListView::ItemContainerStyleProperty" reason="DP declarations must be properties"/>
			<Member fullName="Windows.UI.Xaml.DependencyProperty Uno.UI.Controls.Legacy.HorizontalListView::IsItemClickEnabledProperty" reason="DP declarations must be properties"/>
			<Member fullName="Windows.UI.Xaml.DependencyProperty Uno.UI.Controls.Legacy.HorizontalListView::BackgroundProperty" reason="DP declarations must be properties"/>
			<Member fullName="Windows.UI.Xaml.DependencyProperty Uno.UI.Controls.Legacy.HorizontalListView::OpacityProperty" reason="DP declarations must be properties"/>
			<Member fullName="Windows.UI.Xaml.DependencyProperty Uno.UI.Controls.Legacy.HorizontalListView::StyleProperty" reason="DP declarations must be properties"/>
			<Member fullName="Windows.UI.Xaml.DependencyProperty Uno.UI.Controls.Legacy.HorizontalListView::IsEnabledProperty" reason="DP declarations must be properties"/>
			<Member fullName="Windows.UI.Xaml.DependencyProperty Uno.UI.Controls.Legacy.HorizontalListView::IsHitTestVisibleProperty" reason="DP declarations must be properties"/>
			<Member fullName="Windows.UI.Xaml.DependencyProperty Uno.UI.Controls.Legacy.HorizontalListView::VisibilityProperty" reason="DP declarations must be properties"/>
			<Member fullName="Windows.UI.Xaml.DependencyProperty Uno.UI.Controls.Legacy.HorizontalListView::NameProperty" reason="DP declarations must be properties"/>
			<Member fullName="Windows.UI.Xaml.DependencyProperty Uno.UI.Controls.Legacy.HorizontalListView::MarginProperty" reason="DP declarations must be properties"/>
			<Member fullName="Windows.UI.Xaml.DependencyProperty Uno.UI.Controls.Legacy.HorizontalListView::HorizontalAlignmentProperty" reason="DP declarations must be properties"/>
			<Member fullName="Windows.UI.Xaml.DependencyProperty Uno.UI.Controls.Legacy.HorizontalListView::VerticalAlignmentProperty" reason="DP declarations must be properties"/>
			<Member fullName="Windows.UI.Xaml.DependencyProperty Uno.UI.Controls.Legacy.HorizontalListView::WidthProperty" reason="DP declarations must be properties"/>
			<Member fullName="Windows.UI.Xaml.DependencyProperty Uno.UI.Controls.Legacy.HorizontalListView::HeightProperty" reason="DP declarations must be properties"/>
			<Member fullName="Windows.UI.Xaml.DependencyProperty Uno.UI.Controls.Legacy.HorizontalListView::MinWidthProperty" reason="DP declarations must be properties"/>
			<Member fullName="Windows.UI.Xaml.DependencyProperty Uno.UI.Controls.Legacy.HorizontalListView::MinHeightProperty" reason="DP declarations must be properties"/>
			<Member fullName="Windows.UI.Xaml.DependencyProperty Uno.UI.Controls.Legacy.HorizontalListView::MaxWidthProperty" reason="DP declarations must be properties"/>
			<Member fullName="Windows.UI.Xaml.DependencyProperty Uno.UI.Controls.Legacy.HorizontalListView::MaxHeightProperty" reason="DP declarations must be properties"/>
			<Member fullName="Windows.UI.Xaml.DependencyProperty Uno.UI.Controls.Legacy.HorizontalListView::TransitionsProperty" reason="DP declarations must be properties"/>
			<Member fullName="Windows.UI.Xaml.DependencyProperty Uno.UI.Controls.Legacy.HorizontalListView::TagProperty" reason="DP declarations must be properties"/>
			<Member fullName="Windows.UI.Xaml.DependencyProperty Uno.UI.Controls.Legacy.HorizontalListView::RenderTransformProperty" reason="DP declarations must be properties"/>
			<Member fullName="Windows.UI.Xaml.DependencyProperty Uno.UI.Controls.Legacy.HorizontalListView::RenderTransformOriginProperty" reason="DP declarations must be properties"/>
			<Member fullName="Windows.UI.Xaml.DependencyProperty Uno.UI.Controls.Legacy.HorizontalListView::DisplayMemberPathProperty" reason="DP declarations must be properties"/>
			<Member fullName="Windows.UI.Xaml.DependencyProperty Uno.UI.Controls.Legacy.HorizontalListView::DataContextProperty" reason="DP declarations must be properties"/>
			<Member fullName="Windows.UI.Xaml.DependencyProperty Uno.UI.Controls.Legacy.HorizontalListView::TemplatedParentProperty" reason="DP declarations must be properties"/>
			<Member fullName="Windows.UI.Xaml.DependencyProperty Uno.UI.Controls.Legacy.ListView::ItemTemplateProperty" reason="DP declarations must be properties"/>
			<Member fullName="Windows.UI.Xaml.DependencyProperty Uno.UI.Controls.Legacy.ListView::HeaderTemplateProperty" reason="DP declarations must be properties"/>
			<Member fullName="Windows.UI.Xaml.DependencyProperty Uno.UI.Controls.Legacy.ListView::FooterTemplateProperty" reason="DP declarations must be properties"/>
			<Member fullName="Windows.UI.Xaml.DependencyProperty Uno.UI.Controls.Legacy.ListView::ItemTemplateSelectorProperty" reason="DP declarations must be properties"/>
			<Member fullName="Windows.UI.Xaml.DependencyProperty Uno.UI.Controls.Legacy.ListView::HeaderProperty" reason="DP declarations must be properties"/>
			<Member fullName="Windows.UI.Xaml.DependencyProperty Uno.UI.Controls.Legacy.ListView::FooterProperty" reason="DP declarations must be properties"/>
			<Member fullName="Windows.UI.Xaml.DependencyProperty Uno.UI.Controls.Legacy.ListView::ItemsSourceProperty" reason="DP declarations must be properties"/>
			<Member fullName="Windows.UI.Xaml.DependencyProperty Uno.UI.Controls.Legacy.ListView::SelectionModeProperty" reason="DP declarations must be properties"/>
			<Member fullName="Windows.UI.Xaml.DependencyProperty Uno.UI.Controls.Legacy.ListView::SelectedItemsProperty" reason="DP declarations must be properties"/>
			<Member fullName="Windows.UI.Xaml.DependencyProperty Uno.UI.Controls.Legacy.ListView::SelectedItemProperty" reason="DP declarations must be properties"/>
			<Member fullName="Windows.UI.Xaml.DependencyProperty Uno.UI.Controls.Legacy.ListView::ItemContainerStyleProperty" reason="DP declarations must be properties"/>
			<Member fullName="Windows.UI.Xaml.DependencyProperty Uno.UI.Controls.Legacy.ListView::GroupStyleProperty" reason="DP declarations must be properties"/>
			<Member fullName="Windows.UI.Xaml.DependencyProperty Uno.UI.Controls.Legacy.ListView::IsItemClickEnabledProperty" reason="DP declarations must be properties"/>
			<Member fullName="Windows.UI.Xaml.DependencyProperty Uno.UI.Controls.Legacy.ListView::UnselectOnClickProperty" reason="DP declarations must be properties"/>
			<Member fullName="Windows.UI.Xaml.DependencyProperty Uno.UI.Controls.Legacy.ListView::BackgroundProperty" reason="DP declarations must be properties"/>
			<Member fullName="Windows.UI.Xaml.DependencyProperty Uno.UI.Controls.Legacy.ListView::OpacityProperty" reason="DP declarations must be properties"/>
			<Member fullName="Windows.UI.Xaml.DependencyProperty Uno.UI.Controls.Legacy.ListView::StyleProperty" reason="DP declarations must be properties"/>
			<Member fullName="Windows.UI.Xaml.DependencyProperty Uno.UI.Controls.Legacy.ListView::IsEnabledProperty" reason="DP declarations must be properties"/>
			<Member fullName="Windows.UI.Xaml.DependencyProperty Uno.UI.Controls.Legacy.ListView::IsHitTestVisibleProperty" reason="DP declarations must be properties"/>
			<Member fullName="Windows.UI.Xaml.DependencyProperty Uno.UI.Controls.Legacy.ListView::VisibilityProperty" reason="DP declarations must be properties"/>
			<Member fullName="Windows.UI.Xaml.DependencyProperty Uno.UI.Controls.Legacy.ListView::NameProperty" reason="DP declarations must be properties"/>
			<Member fullName="Windows.UI.Xaml.DependencyProperty Uno.UI.Controls.Legacy.ListView::MarginProperty" reason="DP declarations must be properties"/>
			<Member fullName="Windows.UI.Xaml.DependencyProperty Uno.UI.Controls.Legacy.ListView::HorizontalAlignmentProperty" reason="DP declarations must be properties"/>
			<Member fullName="Windows.UI.Xaml.DependencyProperty Uno.UI.Controls.Legacy.ListView::VerticalAlignmentProperty" reason="DP declarations must be properties"/>
			<Member fullName="Windows.UI.Xaml.DependencyProperty Uno.UI.Controls.Legacy.ListView::WidthProperty" reason="DP declarations must be properties"/>
			<Member fullName="Windows.UI.Xaml.DependencyProperty Uno.UI.Controls.Legacy.ListView::HeightProperty" reason="DP declarations must be properties"/>
			<Member fullName="Windows.UI.Xaml.DependencyProperty Uno.UI.Controls.Legacy.ListView::MinWidthProperty" reason="DP declarations must be properties"/>
			<Member fullName="Windows.UI.Xaml.DependencyProperty Uno.UI.Controls.Legacy.ListView::MinHeightProperty" reason="DP declarations must be properties"/>
			<Member fullName="Windows.UI.Xaml.DependencyProperty Uno.UI.Controls.Legacy.ListView::MaxWidthProperty" reason="DP declarations must be properties"/>
			<Member fullName="Windows.UI.Xaml.DependencyProperty Uno.UI.Controls.Legacy.ListView::MaxHeightProperty" reason="DP declarations must be properties"/>
			<Member fullName="Windows.UI.Xaml.DependencyProperty Uno.UI.Controls.Legacy.ListView::TransitionsProperty" reason="DP declarations must be properties"/>
			<Member fullName="Windows.UI.Xaml.DependencyProperty Uno.UI.Controls.Legacy.ListView::TagProperty" reason="DP declarations must be properties"/>
			<Member fullName="Windows.UI.Xaml.DependencyProperty Uno.UI.Controls.Legacy.ListView::RenderTransformProperty" reason="DP declarations must be properties"/>
			<Member fullName="Windows.UI.Xaml.DependencyProperty Uno.UI.Controls.Legacy.ListView::RenderTransformOriginProperty" reason="DP declarations must be properties"/>
			<Member fullName="Windows.UI.Xaml.DependencyProperty Uno.UI.Controls.Legacy.ListView::DisplayMemberPathProperty" reason="DP declarations must be properties"/>
			<Member fullName="Windows.UI.Xaml.DependencyProperty Uno.UI.Controls.Legacy.ListView::DataContextProperty" reason="DP declarations must be properties"/>
			<Member fullName="Windows.UI.Xaml.DependencyProperty Uno.UI.Controls.Legacy.ListView::TemplatedParentProperty" reason="DP declarations must be properties"/>
			<Member fullName="Windows.UI.Xaml.DependencyProperty Uno.UI.Behaviors.TextBoxBehavior::NextControlProperty" reason="DP declarations must be properties"/>
			<Member fullName="Windows.UI.Xaml.DependencyProperty Uno.UI.Behaviors.TextBoxBehavior::TextProperty" reason="DP declarations must be properties"/>
			<Member fullName="Windows.UI.Xaml.DependencyProperty Uno.UI.Toolkit.ElevatedView::ElevationProperty" reason="DP declarations must be properties"/>
			<Member fullName="Windows.UI.Xaml.DependencyProperty Uno.UI.Toolkit.ElevatedView::ShadowColorProperty" reason="DP declarations must be properties"/>
			<Member fullName="Windows.UI.Xaml.DependencyProperty Uno.UI.Toolkit.ElevatedView::ElevatedContentProperty" reason="DP declarations must be properties"/>
			<Member fullName="Windows.UI.Xaml.DependencyProperty Uno.UI.Toolkit.ElevatedView::BackgroundProperty" reason="DP declarations must be properties"/>
			<Member fullName="Windows.UI.Xaml.DependencyProperty Uno.UI.Toolkit.ElevatedView::CornerRadiusProperty" reason="DP declarations must be properties"/>
			<Member fullName="Windows.UI.Xaml.DependencyProperty Uno.UI.Toolkit.VisibleBoundsPadding::PaddingMaskProperty" reason="DP declarations must be properties"/>
			<Member fullName="Windows.UI.Xaml.DependencyProperty Windows.UI.Xaml.UIElement::DataContextProperty" reason="DP declarations must be properties"/>
			<Member fullName="Windows.UI.Xaml.DependencyProperty Windows.UI.Xaml.UIElement::TemplatedParentProperty" reason="DP declarations must be properties"/>
			<Member fullName="Windows.UI.Xaml.DependencyProperty Windows.UI.Xaml.Documents.Hyperlink::NavigationTargetProperty" reason="DP declarations must be properties"/>
			<Member fullName="Windows.UI.Xaml.DependencyProperty Windows.UI.Xaml.Controls.PivotItem::ImageProperty" reason="DP declarations must be properties"/>
			<Member fullName="Windows.UI.Xaml.DependencyProperty Windows.UI.Xaml.Controls.TextBox::ReturnKeyTypeProperty" reason="DP declarations must be properties"/>
			<Member fullName="Windows.UI.Xaml.DependencyProperty Windows.UI.Xaml.Controls.TextBox::KeyboardAppearanceProperty" reason="DP declarations must be properties"/>
			<Member fullName="Windows.UI.Xaml.DependencyProperty Windows.UI.Xaml.Controls.Picker::ItemsSourceProperty" reason="DP declarations must be properties"/>
			<Member fullName="Windows.UI.Xaml.DependencyProperty Windows.UI.Xaml.Controls.Picker::SelectedItemProperty" reason="DP declarations must be properties"/>
			<Member fullName="Windows.UI.Xaml.DependencyProperty Windows.UI.Xaml.Controls.Picker::SelectedIndexProperty" reason="DP declarations must be properties"/>
			<Member fullName="Windows.UI.Xaml.DependencyProperty Windows.UI.Xaml.Controls.Picker::ItemTemplateProperty" reason="DP declarations must be properties"/>
			<Member fullName="Windows.UI.Xaml.DependencyProperty Windows.UI.Xaml.Controls.Picker::ItemContainerStyleProperty" reason="DP declarations must be properties"/>
			<Member fullName="Windows.UI.Xaml.DependencyProperty Windows.UI.Xaml.Controls.Picker::ItemTemplateSelectorProperty" reason="DP declarations must be properties"/>
			<Member fullName="Windows.UI.Xaml.DependencyProperty Windows.UI.Xaml.Controls.Picker::DisplayMemberPathProperty" reason="DP declarations must be properties"/>
			<Member fullName="Windows.UI.Xaml.DependencyProperty Windows.UI.Xaml.Controls.Picker::PlaceholderProperty" reason="DP declarations must be properties"/>
			<Member fullName="Windows.UI.Xaml.DependencyProperty Windows.UI.Xaml.Controls.Picker::NameProperty" reason="DP declarations must be properties"/>
			<Member fullName="Windows.UI.Xaml.DependencyProperty Windows.UI.Xaml.Controls.Picker::MarginProperty" reason="DP declarations must be properties"/>
			<Member fullName="Windows.UI.Xaml.DependencyProperty Windows.UI.Xaml.Controls.Picker::HorizontalAlignmentProperty" reason="DP declarations must be properties"/>
			<Member fullName="Windows.UI.Xaml.DependencyProperty Windows.UI.Xaml.Controls.Picker::VerticalAlignmentProperty" reason="DP declarations must be properties"/>
			<Member fullName="Windows.UI.Xaml.DependencyProperty Windows.UI.Xaml.Controls.Picker::WidthProperty" reason="DP declarations must be properties"/>
			<Member fullName="Windows.UI.Xaml.DependencyProperty Windows.UI.Xaml.Controls.Picker::HeightProperty" reason="DP declarations must be properties"/>
			<Member fullName="Windows.UI.Xaml.DependencyProperty Windows.UI.Xaml.Controls.Picker::MinWidthProperty" reason="DP declarations must be properties"/>
			<Member fullName="Windows.UI.Xaml.DependencyProperty Windows.UI.Xaml.Controls.Picker::MinHeightProperty" reason="DP declarations must be properties"/>
			<Member fullName="Windows.UI.Xaml.DependencyProperty Windows.UI.Xaml.Controls.Picker::MaxWidthProperty" reason="DP declarations must be properties"/>
			<Member fullName="Windows.UI.Xaml.DependencyProperty Windows.UI.Xaml.Controls.Picker::MaxHeightProperty" reason="DP declarations must be properties"/>
			<Member fullName="Windows.UI.Xaml.DependencyProperty Windows.UI.Xaml.Controls.Picker::StyleProperty" reason="DP declarations must be properties"/>
			<Member fullName="Windows.UI.Xaml.DependencyProperty Windows.UI.Xaml.Controls.Picker::IsEnabledProperty" reason="DP declarations must be properties"/>
			<Member fullName="Windows.UI.Xaml.DependencyProperty Windows.UI.Xaml.Controls.Picker::OpacityProperty" reason="DP declarations must be properties"/>
			<Member fullName="Windows.UI.Xaml.DependencyProperty Windows.UI.Xaml.Controls.Picker::VisibilityProperty" reason="DP declarations must be properties"/>
			<Member fullName="Windows.UI.Xaml.DependencyProperty Windows.UI.Xaml.Controls.Picker::IsHitTestVisibleProperty" reason="DP declarations must be properties"/>
			<Member fullName="Windows.UI.Xaml.DependencyProperty Windows.UI.Xaml.Controls.Picker::TagProperty" reason="DP declarations must be properties"/>
			<Member fullName="Windows.UI.Xaml.DependencyProperty Windows.UI.Xaml.Controls.Picker::TransitionsProperty" reason="DP declarations must be properties"/>
			<Member fullName="Windows.UI.Xaml.DependencyProperty Windows.UI.Xaml.Controls.Picker::RenderTransformProperty" reason="DP declarations must be properties"/>
			<Member fullName="Windows.UI.Xaml.DependencyProperty Windows.UI.Xaml.Controls.Picker::RenderTransformOriginProperty" reason="DP declarations must be properties"/>
			<Member fullName="Windows.UI.Xaml.DependencyProperty Windows.UI.Xaml.Controls.Picker::BackgroundProperty" reason="DP declarations must be properties"/>
			<Member fullName="Windows.UI.Xaml.DependencyProperty Windows.UI.Xaml.Controls.Picker::DataContextProperty" reason="DP declarations must be properties"/>
			<Member fullName="Windows.UI.Xaml.DependencyProperty Windows.UI.Xaml.Controls.Picker::TemplatedParentProperty" reason="DP declarations must be properties"/>
			<Member fullName="Windows.UI.Xaml.DependencyProperty Windows.UI.Xaml.Controls.Popover::AnchorProperty" reason="DP declarations must be properties"/>
			<Member fullName="Windows.UI.Xaml.DependencyProperty Windows.UI.Xaml.Controls.MultilineTextBoxView::ForegroundProperty" reason="DP declarations must be properties"/>
			<Member fullName="Windows.UI.Xaml.DependencyProperty Windows.UI.Xaml.Controls.MultilineTextBoxView::NameProperty" reason="DP declarations must be properties"/>
			<Member fullName="Windows.UI.Xaml.DependencyProperty Windows.UI.Xaml.Controls.MultilineTextBoxView::MarginProperty" reason="DP declarations must be properties"/>
			<Member fullName="Windows.UI.Xaml.DependencyProperty Windows.UI.Xaml.Controls.MultilineTextBoxView::HorizontalAlignmentProperty" reason="DP declarations must be properties"/>
			<Member fullName="Windows.UI.Xaml.DependencyProperty Windows.UI.Xaml.Controls.MultilineTextBoxView::VerticalAlignmentProperty" reason="DP declarations must be properties"/>
			<Member fullName="Windows.UI.Xaml.DependencyProperty Windows.UI.Xaml.Controls.MultilineTextBoxView::WidthProperty" reason="DP declarations must be properties"/>
			<Member fullName="Windows.UI.Xaml.DependencyProperty Windows.UI.Xaml.Controls.MultilineTextBoxView::HeightProperty" reason="DP declarations must be properties"/>
			<Member fullName="Windows.UI.Xaml.DependencyProperty Windows.UI.Xaml.Controls.MultilineTextBoxView::MinWidthProperty" reason="DP declarations must be properties"/>
			<Member fullName="Windows.UI.Xaml.DependencyProperty Windows.UI.Xaml.Controls.MultilineTextBoxView::MinHeightProperty" reason="DP declarations must be properties"/>
			<Member fullName="Windows.UI.Xaml.DependencyProperty Windows.UI.Xaml.Controls.MultilineTextBoxView::MaxWidthProperty" reason="DP declarations must be properties"/>
			<Member fullName="Windows.UI.Xaml.DependencyProperty Windows.UI.Xaml.Controls.MultilineTextBoxView::MaxHeightProperty" reason="DP declarations must be properties"/>
			<Member fullName="Windows.UI.Xaml.DependencyProperty Windows.UI.Xaml.Controls.MultilineTextBoxView::StyleProperty" reason="DP declarations must be properties"/>
			<Member fullName="Windows.UI.Xaml.DependencyProperty Windows.UI.Xaml.Controls.MultilineTextBoxView::IsEnabledProperty" reason="DP declarations must be properties"/>
			<Member fullName="Windows.UI.Xaml.DependencyProperty Windows.UI.Xaml.Controls.MultilineTextBoxView::OpacityProperty" reason="DP declarations must be properties"/>
			<Member fullName="Windows.UI.Xaml.DependencyProperty Windows.UI.Xaml.Controls.MultilineTextBoxView::VisibilityProperty" reason="DP declarations must be properties"/>
			<Member fullName="Windows.UI.Xaml.DependencyProperty Windows.UI.Xaml.Controls.MultilineTextBoxView::IsHitTestVisibleProperty" reason="DP declarations must be properties"/>
			<Member fullName="Windows.UI.Xaml.DependencyProperty Windows.UI.Xaml.Controls.MultilineTextBoxView::TagProperty" reason="DP declarations must be properties"/>
			<Member fullName="Windows.UI.Xaml.DependencyProperty Windows.UI.Xaml.Controls.MultilineTextBoxView::TransitionsProperty" reason="DP declarations must be properties"/>
			<Member fullName="Windows.UI.Xaml.DependencyProperty Windows.UI.Xaml.Controls.MultilineTextBoxView::RenderTransformProperty" reason="DP declarations must be properties"/>
			<Member fullName="Windows.UI.Xaml.DependencyProperty Windows.UI.Xaml.Controls.MultilineTextBoxView::RenderTransformOriginProperty" reason="DP declarations must be properties"/>
			<Member fullName="Windows.UI.Xaml.DependencyProperty Windows.UI.Xaml.Controls.MultilineTextBoxView::BackgroundProperty" reason="DP declarations must be properties"/>
			<Member fullName="Windows.UI.Xaml.DependencyProperty Windows.UI.Xaml.Controls.MultilineTextBoxView::DataContextProperty" reason="DP declarations must be properties"/>
			<Member fullName="Windows.UI.Xaml.DependencyProperty Windows.UI.Xaml.Controls.MultilineTextBoxView::TemplatedParentProperty" reason="DP declarations must be properties"/>
			<Member fullName="Windows.UI.Xaml.DependencyProperty Windows.UI.Xaml.Controls.SinglelineTextBoxView::ForegroundProperty" reason="DP declarations must be properties"/>
			<Member fullName="Windows.UI.Xaml.DependencyProperty Windows.UI.Xaml.Controls.SinglelineTextBoxView::NameProperty" reason="DP declarations must be properties"/>
			<Member fullName="Windows.UI.Xaml.DependencyProperty Windows.UI.Xaml.Controls.SinglelineTextBoxView::MarginProperty" reason="DP declarations must be properties"/>
			<Member fullName="Windows.UI.Xaml.DependencyProperty Windows.UI.Xaml.Controls.SinglelineTextBoxView::HorizontalAlignmentProperty" reason="DP declarations must be properties"/>
			<Member fullName="Windows.UI.Xaml.DependencyProperty Windows.UI.Xaml.Controls.SinglelineTextBoxView::VerticalAlignmentProperty" reason="DP declarations must be properties"/>
			<Member fullName="Windows.UI.Xaml.DependencyProperty Windows.UI.Xaml.Controls.SinglelineTextBoxView::WidthProperty" reason="DP declarations must be properties"/>
			<Member fullName="Windows.UI.Xaml.DependencyProperty Windows.UI.Xaml.Controls.SinglelineTextBoxView::HeightProperty" reason="DP declarations must be properties"/>
			<Member fullName="Windows.UI.Xaml.DependencyProperty Windows.UI.Xaml.Controls.SinglelineTextBoxView::MinWidthProperty" reason="DP declarations must be properties"/>
			<Member fullName="Windows.UI.Xaml.DependencyProperty Windows.UI.Xaml.Controls.SinglelineTextBoxView::MinHeightProperty" reason="DP declarations must be properties"/>
			<Member fullName="Windows.UI.Xaml.DependencyProperty Windows.UI.Xaml.Controls.SinglelineTextBoxView::MaxWidthProperty" reason="DP declarations must be properties"/>
			<Member fullName="Windows.UI.Xaml.DependencyProperty Windows.UI.Xaml.Controls.SinglelineTextBoxView::MaxHeightProperty" reason="DP declarations must be properties"/>
			<Member fullName="Windows.UI.Xaml.DependencyProperty Windows.UI.Xaml.Controls.SinglelineTextBoxView::StyleProperty" reason="DP declarations must be properties"/>
			<Member fullName="Windows.UI.Xaml.DependencyProperty Windows.UI.Xaml.Controls.SinglelineTextBoxView::IsEnabledProperty" reason="DP declarations must be properties"/>
			<Member fullName="Windows.UI.Xaml.DependencyProperty Windows.UI.Xaml.Controls.SinglelineTextBoxView::OpacityProperty" reason="DP declarations must be properties"/>
			<Member fullName="Windows.UI.Xaml.DependencyProperty Windows.UI.Xaml.Controls.SinglelineTextBoxView::VisibilityProperty" reason="DP declarations must be properties"/>
			<Member fullName="Windows.UI.Xaml.DependencyProperty Windows.UI.Xaml.Controls.SinglelineTextBoxView::IsHitTestVisibleProperty" reason="DP declarations must be properties"/>
			<Member fullName="Windows.UI.Xaml.DependencyProperty Windows.UI.Xaml.Controls.SinglelineTextBoxView::TagProperty" reason="DP declarations must be properties"/>
			<Member fullName="Windows.UI.Xaml.DependencyProperty Windows.UI.Xaml.Controls.SinglelineTextBoxView::TransitionsProperty" reason="DP declarations must be properties"/>
			<Member fullName="Windows.UI.Xaml.DependencyProperty Windows.UI.Xaml.Controls.SinglelineTextBoxView::RenderTransformProperty" reason="DP declarations must be properties"/>
			<Member fullName="Windows.UI.Xaml.DependencyProperty Windows.UI.Xaml.Controls.SinglelineTextBoxView::RenderTransformOriginProperty" reason="DP declarations must be properties"/>
			<Member fullName="Windows.UI.Xaml.DependencyProperty Windows.UI.Xaml.Controls.SinglelineTextBoxView::BackgroundProperty" reason="DP declarations must be properties"/>
			<Member fullName="Windows.UI.Xaml.DependencyProperty Windows.UI.Xaml.Controls.SinglelineTextBoxView::DataContextProperty" reason="DP declarations must be properties"/>
			<Member fullName="Windows.UI.Xaml.DependencyProperty Windows.UI.Xaml.Controls.SinglelineTextBoxView::TemplatedParentProperty" reason="DP declarations must be properties"/>
			<Member fullName="Windows.UI.Xaml.DependencyProperty Uno.UI.Views.Controls.BindableUIActivityIndicatorView::DataContextProperty" reason="DP declarations must be properties"/>
			<Member fullName="Windows.UI.Xaml.DependencyProperty Uno.UI.Views.Controls.BindableUIActivityIndicatorView::TemplatedParentProperty" reason="DP declarations must be properties"/>
			<Member fullName="Windows.UI.Xaml.DependencyProperty Uno.UI.Views.Controls.BindableUIAlertView::DataContextProperty" reason="DP declarations must be properties"/>
			<Member fullName="Windows.UI.Xaml.DependencyProperty Uno.UI.Views.Controls.BindableUIAlertView::TemplatedParentProperty" reason="DP declarations must be properties"/>
			<Member fullName="Windows.UI.Xaml.DependencyProperty Uno.UI.Views.Controls.BindableUIButton::DataContextProperty" reason="DP declarations must be properties"/>
			<Member fullName="Windows.UI.Xaml.DependencyProperty Uno.UI.Views.Controls.BindableUIButton::TemplatedParentProperty" reason="DP declarations must be properties"/>
			<Member fullName="Windows.UI.Xaml.DependencyProperty Uno.UI.Views.Controls.BindableUIProgressView::DataContextProperty" reason="DP declarations must be properties"/>
			<Member fullName="Windows.UI.Xaml.DependencyProperty Uno.UI.Views.Controls.BindableUIProgressView::TemplatedParentProperty" reason="DP declarations must be properties"/>
			<Member fullName="Windows.UI.Xaml.DependencyProperty Uno.UI.Views.Controls.BindableUIScrollView::DataContextProperty" reason="DP declarations must be properties"/>
			<Member fullName="Windows.UI.Xaml.DependencyProperty Uno.UI.Views.Controls.BindableUIScrollView::TemplatedParentProperty" reason="DP declarations must be properties"/>
			<Member fullName="Windows.UI.Xaml.DependencyProperty Uno.UI.Views.Controls.BindableUISwitch::ThumbTintColorBrushProperty" reason="DP declarations must be properties"/>
			<Member fullName="Windows.UI.Xaml.DependencyProperty Uno.UI.Views.Controls.BindableUISwitch::OnTintColorBrushProperty" reason="DP declarations must be properties"/>
			<Member fullName="Windows.UI.Xaml.DependencyProperty Uno.UI.Views.Controls.BindableUISwitch::TintColorBrushProperty" reason="DP declarations must be properties"/>
			<Member fullName="Windows.UI.Xaml.DependencyProperty Uno.UI.Views.Controls.BindableUISwitch::IsOnProperty" reason="DP declarations must be properties"/>
			<Member fullName="Windows.UI.Xaml.DependencyProperty Uno.UI.Views.Controls.BindableUISwitch::DataContextProperty" reason="DP declarations must be properties"/>
			<Member fullName="Windows.UI.Xaml.DependencyProperty Uno.UI.Views.Controls.BindableUISwitch::TemplatedParentProperty" reason="DP declarations must be properties"/>
			<Member fullName="Windows.UI.Xaml.DependencyProperty Uno.UI.Views.Controls.StyleSelector2::DataContextProperty" reason="DP declarations must be properties"/>
			<Member fullName="Windows.UI.Xaml.DependencyProperty Uno.UI.Views.Controls.StyleSelector2::TemplatedParentProperty" reason="DP declarations must be properties"/>
			<Member fullName="Windows.UI.Xaml.DependencyProperty Uno.UI.Views.Controls.BindableUICollectionView::DataContextProperty" reason="DP declarations must be properties"/>
			<Member fullName="Windows.UI.Xaml.DependencyProperty Uno.UI.Views.Controls.BindableUICollectionView::TemplatedParentProperty" reason="DP declarations must be properties"/>
			<Member fullName="Windows.UI.Xaml.DependencyProperty Uno.UI.Controls.BindableSearchBar::DataContextProperty" reason="DP declarations must be properties"/>
			<Member fullName="Windows.UI.Xaml.DependencyProperty Uno.UI.Controls.BindableSearchBar::TemplatedParentProperty" reason="DP declarations must be properties"/>
			<Member fullName="Windows.UI.Xaml.DependencyProperty Uno.UI.Controls.BindableUISlider::DataContextProperty" reason="DP declarations must be properties"/>
			<Member fullName="Windows.UI.Xaml.DependencyProperty Uno.UI.Controls.BindableUISlider::TemplatedParentProperty" reason="DP declarations must be properties"/>
			<Member fullName="Windows.UI.Xaml.DependencyProperty Uno.UI.Controls.BindableUIView::DataContextProperty" reason="DP declarations must be properties"/>
			<Member fullName="Windows.UI.Xaml.DependencyProperty Uno.UI.Controls.BindableUIView::TemplatedParentProperty" reason="DP declarations must be properties"/>
			<Member fullName="Windows.UI.Xaml.DependencyProperty Uno.UI.Controls.NativeFramePresenter::IsNavigationBarHiddenProperty" reason="DP declarations must be properties"/>
			<Member fullName="Windows.UI.Xaml.DependencyProperty Uno.UI.Controls.StatePresenter::DataContextProperty" reason="DP declarations must be properties"/>
			<Member fullName="Windows.UI.Xaml.DependencyProperty Uno.UI.Controls.StatePresenter::TemplatedParentProperty" reason="DP declarations must be properties"/>
			<Member fullName="Windows.UI.Xaml.DependencyProperty Uno.UI.Controls.UnoNavigationBar::DataContextProperty" reason="DP declarations must be properties"/>
			<Member fullName="Windows.UI.Xaml.DependencyProperty Uno.UI.Controls.UnoNavigationBar::TemplatedParentProperty" reason="DP declarations must be properties"/>
			<Member fullName="Windows.UI.Xaml.DependencyProperty Uno.UI.Controls.Legacy.GridViewWrapGridLayout::ItemMaxWidthProperty" reason="DP declarations must be properties"/>
			<Member fullName="Windows.UI.Xaml.DependencyProperty Uno.UI.Controls.Legacy.GridViewWrapGridLayout::MaximumRowsOrColumnsProperty" reason="DP declarations must be properties"/>
			<Member fullName="Windows.UI.Xaml.DependencyProperty Uno.UI.Controls.Legacy.ListViewBase::ItemsSourceProperty" reason="DP declarations must be properties"/>
			<Member fullName="Windows.UI.Xaml.DependencyProperty Uno.UI.Controls.Legacy.ListViewBase::SelectedItemProperty" reason="DP declarations must be properties"/>
			<Member fullName="Windows.UI.Xaml.DependencyProperty Uno.UI.Controls.Legacy.ListViewBase::SelectedItemsProperty" reason="DP declarations must be properties"/>
			<Member fullName="Windows.UI.Xaml.DependencyProperty Uno.UI.Controls.Legacy.ListViewBase::SelectionModeProperty" reason="DP declarations must be properties"/>
			<Member fullName="Windows.UI.Xaml.DependencyProperty Uno.UI.Controls.Legacy.ListViewBase::HeaderProperty" reason="DP declarations must be properties"/>
			<Member fullName="Windows.UI.Xaml.DependencyProperty Uno.UI.Controls.Legacy.ListViewBase::FooterProperty" reason="DP declarations must be properties"/>
			<Member fullName="Windows.UI.Xaml.DependencyProperty Uno.UI.Controls.Legacy.ListViewBase::UnselectOnClickProperty" reason="DP declarations must be properties"/>
			<Member fullName="Windows.UI.Xaml.DependencyProperty Uno.UI.Controls.Legacy.ListViewBase::DisplayMemberPathProperty" reason="DP declarations must be properties"/>
			<Member fullName="Windows.UI.Xaml.DependencyProperty Uno.UI.Controls.Legacy.ListViewBase::NameProperty" reason="DP declarations must be properties"/>
			<Member fullName="Windows.UI.Xaml.DependencyProperty Uno.UI.Controls.Legacy.ListViewBase::MarginProperty" reason="DP declarations must be properties"/>
			<Member fullName="Windows.UI.Xaml.DependencyProperty Uno.UI.Controls.Legacy.ListViewBase::HorizontalAlignmentProperty" reason="DP declarations must be properties"/>
			<Member fullName="Windows.UI.Xaml.DependencyProperty Uno.UI.Controls.Legacy.ListViewBase::VerticalAlignmentProperty" reason="DP declarations must be properties"/>
			<Member fullName="Windows.UI.Xaml.DependencyProperty Uno.UI.Controls.Legacy.ListViewBase::WidthProperty" reason="DP declarations must be properties"/>
			<Member fullName="Windows.UI.Xaml.DependencyProperty Uno.UI.Controls.Legacy.ListViewBase::HeightProperty" reason="DP declarations must be properties"/>
			<Member fullName="Windows.UI.Xaml.DependencyProperty Uno.UI.Controls.Legacy.ListViewBase::MinWidthProperty" reason="DP declarations must be properties"/>
			<Member fullName="Windows.UI.Xaml.DependencyProperty Uno.UI.Controls.Legacy.ListViewBase::MinHeightProperty" reason="DP declarations must be properties"/>
			<Member fullName="Windows.UI.Xaml.DependencyProperty Uno.UI.Controls.Legacy.ListViewBase::MaxWidthProperty" reason="DP declarations must be properties"/>
			<Member fullName="Windows.UI.Xaml.DependencyProperty Uno.UI.Controls.Legacy.ListViewBase::MaxHeightProperty" reason="DP declarations must be properties"/>
			<Member fullName="Windows.UI.Xaml.DependencyProperty Uno.UI.Controls.Legacy.ListViewBase::StyleProperty" reason="DP declarations must be properties"/>
			<Member fullName="Windows.UI.Xaml.DependencyProperty Uno.UI.Controls.Legacy.ListViewBase::IsEnabledProperty" reason="DP declarations must be properties"/>
			<Member fullName="Windows.UI.Xaml.DependencyProperty Uno.UI.Controls.Legacy.ListViewBase::OpacityProperty" reason="DP declarations must be properties"/>
			<Member fullName="Windows.UI.Xaml.DependencyProperty Uno.UI.Controls.Legacy.ListViewBase::VisibilityProperty" reason="DP declarations must be properties"/>
			<Member fullName="Windows.UI.Xaml.DependencyProperty Uno.UI.Controls.Legacy.ListViewBase::IsHitTestVisibleProperty" reason="DP declarations must be properties"/>
			<Member fullName="Windows.UI.Xaml.DependencyProperty Uno.UI.Controls.Legacy.ListViewBase::TagProperty" reason="DP declarations must be properties"/>
			<Member fullName="Windows.UI.Xaml.DependencyProperty Uno.UI.Controls.Legacy.ListViewBase::TransitionsProperty" reason="DP declarations must be properties"/>
			<Member fullName="Windows.UI.Xaml.DependencyProperty Uno.UI.Controls.Legacy.ListViewBase::RenderTransformProperty" reason="DP declarations must be properties"/>
			<Member fullName="Windows.UI.Xaml.DependencyProperty Uno.UI.Controls.Legacy.ListViewBase::RenderTransformOriginProperty" reason="DP declarations must be properties"/>
			<Member fullName="Windows.UI.Xaml.DependencyProperty Uno.UI.Controls.Legacy.ListViewBase::BackgroundProperty" reason="DP declarations must be properties"/>
			<Member fullName="Windows.UI.Xaml.DependencyProperty Uno.UI.Controls.Legacy.ListViewBaseLayout::AreStickyGroupHeadersEnabledProperty" reason="DP declarations must be properties"/>
			<Member fullName="Windows.UI.Xaml.DependencyProperty Uno.UI.Controls.Legacy.ListViewBaseLayout::DataContextProperty" reason="DP declarations must be properties"/>
			<Member fullName="Windows.UI.Xaml.DependencyProperty Uno.UI.Controls.Legacy.ListViewBaseLayout::TemplatedParentProperty" reason="DP declarations must be properties"/>
			<Member fullName="Windows.UI.Xaml.DependencyProperty Windows.UI.Xaml.Controls.SecureTextBoxView::ForegroundProperty" reason="DP declarations must be properties"/>
			<Member fullName="Windows.UI.Xaml.DependencyProperty Windows.UI.Xaml.Controls.SecureTextBoxView::NameProperty" reason="DP declarations must be properties"/>
			<Member fullName="Windows.UI.Xaml.DependencyProperty Windows.UI.Xaml.Controls.SecureTextBoxView::MarginProperty" reason="DP declarations must be properties"/>
			<Member fullName="Windows.UI.Xaml.DependencyProperty Windows.UI.Xaml.Controls.SecureTextBoxView::HorizontalAlignmentProperty" reason="DP declarations must be properties"/>
			<Member fullName="Windows.UI.Xaml.DependencyProperty Windows.UI.Xaml.Controls.SecureTextBoxView::VerticalAlignmentProperty" reason="DP declarations must be properties"/>
			<Member fullName="Windows.UI.Xaml.DependencyProperty Windows.UI.Xaml.Controls.SecureTextBoxView::WidthProperty" reason="DP declarations must be properties"/>
			<Member fullName="Windows.UI.Xaml.DependencyProperty Windows.UI.Xaml.Controls.SecureTextBoxView::HeightProperty" reason="DP declarations must be properties"/>
			<Member fullName="Windows.UI.Xaml.DependencyProperty Windows.UI.Xaml.Controls.SecureTextBoxView::MinWidthProperty" reason="DP declarations must be properties"/>
			<Member fullName="Windows.UI.Xaml.DependencyProperty Windows.UI.Xaml.Controls.SecureTextBoxView::MinHeightProperty" reason="DP declarations must be properties"/>
			<Member fullName="Windows.UI.Xaml.DependencyProperty Windows.UI.Xaml.Controls.SecureTextBoxView::MaxWidthProperty" reason="DP declarations must be properties"/>
			<Member fullName="Windows.UI.Xaml.DependencyProperty Windows.UI.Xaml.Controls.SecureTextBoxView::MaxHeightProperty" reason="DP declarations must be properties"/>
			<Member fullName="Windows.UI.Xaml.DependencyProperty Windows.UI.Xaml.Controls.SecureTextBoxView::StyleProperty" reason="DP declarations must be properties"/>
			<Member fullName="Windows.UI.Xaml.DependencyProperty Windows.UI.Xaml.Controls.SecureTextBoxView::IsEnabledProperty" reason="DP declarations must be properties"/>
			<Member fullName="Windows.UI.Xaml.DependencyProperty Windows.UI.Xaml.Controls.SecureTextBoxView::OpacityProperty" reason="DP declarations must be properties"/>
			<Member fullName="Windows.UI.Xaml.DependencyProperty Windows.UI.Xaml.Controls.SecureTextBoxView::VisibilityProperty" reason="DP declarations must be properties"/>
			<Member fullName="Windows.UI.Xaml.DependencyProperty Windows.UI.Xaml.Controls.SecureTextBoxView::IsHitTestVisibleProperty" reason="DP declarations must be properties"/>
			<Member fullName="Windows.UI.Xaml.DependencyProperty Windows.UI.Xaml.Controls.SecureTextBoxView::TagProperty" reason="DP declarations must be properties"/>
			<Member fullName="Windows.UI.Xaml.DependencyProperty Windows.UI.Xaml.Controls.SecureTextBoxView::TransitionsProperty" reason="DP declarations must be properties"/>
			<Member fullName="Windows.UI.Xaml.DependencyProperty Windows.UI.Xaml.Controls.SecureTextBoxView::RenderTransformProperty" reason="DP declarations must be properties"/>
			<Member fullName="Windows.UI.Xaml.DependencyProperty Windows.UI.Xaml.Controls.SecureTextBoxView::RenderTransformOriginProperty" reason="DP declarations must be properties"/>
			<Member fullName="Windows.UI.Xaml.DependencyProperty Windows.UI.Xaml.Controls.SecureTextBoxView::BackgroundProperty" reason="DP declarations must be properties"/>
			<Member fullName="Windows.UI.Xaml.DependencyProperty Windows.UI.Xaml.Controls.SecureTextBoxView::DataContextProperty" reason="DP declarations must be properties"/>
			<Member fullName="Windows.UI.Xaml.DependencyProperty Windows.UI.Xaml.Controls.SecureTextBoxView::TemplatedParentProperty" reason="DP declarations must be properties"/>
			<Member fullName="Windows.UI.Xaml.DependencyProperty Uno.UI.Controls.BindableNSView::DataContextProperty" reason="DP declarations must be properties"/>
			<Member fullName="Windows.UI.Xaml.DependencyProperty Uno.UI.Controls.BindableNSView::TemplatedParentProperty" reason="DP declarations must be properties"/>
			<!-- ^^ DP Fields to properties -->
			<!-- Begin Skia Import -->
			<Member fullName="Windows.UI.Xaml.DependencyProperty Windows.UI.Xaml.FrameworkElement::WidthProperty" reason="Reference API does not contain this" />
			<Member fullName="Windows.UI.Xaml.DependencyProperty Windows.UI.Xaml.FrameworkElement::VerticalAlignmentProperty" reason="Reference API does not contain this" />
			<Member fullName="Windows.UI.Xaml.DependencyProperty Windows.UI.Xaml.FrameworkElement::TransitionsProperty" reason="Reference API does not contain this" />
			<Member fullName="Windows.UI.Xaml.DependencyProperty Windows.UI.Xaml.FrameworkElement::MinWidthProperty" reason="Reference API does not contain this" />
			<Member fullName="Windows.UI.Xaml.DependencyProperty Windows.UI.Xaml.FrameworkElement::MinHeightProperty" reason="Reference API does not contain this" />
			<Member fullName="Windows.UI.Xaml.DependencyProperty Windows.UI.Xaml.FrameworkElement::MaxWidthProperty" reason="Reference API does not contain this" />
			<Member fullName="Windows.UI.Xaml.DependencyProperty Windows.UI.Xaml.FrameworkElement::MaxHeightProperty" reason="Reference API does not contain this" />
			<Member fullName="Windows.UI.Xaml.DependencyProperty Windows.UI.Xaml.FrameworkElement::MarginProperty" reason="Reference API does not contain this" />
			<Member fullName="Windows.UI.Xaml.DependencyProperty Windows.UI.Xaml.FrameworkElement::HorizontalAlignmentProperty" reason="Reference API does not contain this" />
			<Member fullName="Windows.UI.Xaml.DependencyProperty Windows.UI.Xaml.FrameworkElement::HeightProperty" reason="Reference API does not contain this" />
			<Member fullName="Windows.UI.Xaml.DependencyProperty Windows.UI.Xaml.Documents.Hyperlink::NavigationTargetProperty" reason="Reference API does not contain this" />
			<Member fullName="Windows.UI.Xaml.DependencyProperty Windows.UI.Xaml.Controls.WebView::SourceProperty" reason="Reference API does not contain this" />
			<Member fullName="Windows.UI.Xaml.DependencyProperty Windows.UI.Xaml.Controls.WebView::IsScrollEnabledProperty" reason="Reference API does not contain this" />
			<Member fullName="Windows.UI.Xaml.DependencyProperty Windows.UI.Xaml.Controls.WebView::CanGoForwardProperty" reason="Reference API does not contain this" />
			<Member fullName="Windows.UI.Xaml.DependencyProperty Windows.UI.Xaml.Controls.WebView::CanGoBackProperty" reason="Reference API does not contain this" />
			<Member fullName="Windows.UI.Xaml.DependencyProperty Windows.UI.Xaml.Controls.Image::StretchProperty" reason="Reference API does not contain this" />
			<Member fullName="Windows.UI.Xaml.DependencyProperty Windows.UI.Xaml.Controls.Image::SourceProperty" reason="Reference API does not contain this" />
			<Member fullName="System.Action`1&lt;System.Action&gt; Windows.UI.Core.CoreDispatcher::DispatchOverride" reason="Reference API does not contain this" />
			<!-- End Skia Import -->
		</Fields>
	</IgnoreSet>
	<IgnoreSet baseVersion="3.1.6">
		<Types>
			<Member
				fullName="Windows.Storage.StorageItem"
				reason="Not part of the UWP API"/>
		  </Types>
		<Methods>
			<Member
				fullName="System.Void Windows.System.UserProfile.UserProfilePersonalizationSettings..ctor()"
				reason="Parameter-less ctor does not exist in UWP"/>
			<Member
				fullName="System.Void Windows.UI.Xaml.Controls.CalendarDatePickerDateChangedEventArgs..ctor()"
				reason="Parameter-less ctor does not exist in UWP"/>
			<Member
				fullName="System.Void Windows.UI.Notifications.BadgeUpdateManager..ctor()"
				reason="Parameter-less ctor does not exist in UWP"/>
			<Member
				fullName="System.Void Windows.ApplicationModel.Activation.ToastNotificationActivatedEventArgs..ctor()"
				reason="Parameter-less ctor does not exist in UWP"/>
			<Member
				fullName="System.Void Windows.Devices.Haptics.VibrationDevice..ctor()"
				reason="Parameter-less ctor does not exist in UWP"/>
			<Member
				fullName="System.Void Windows.Devices.Haptics.SimpleHapticsController..ctor()"
				reason="Parameter-less ctor does not exist in UWP"/>
			<Member
				fullName="System.Void Windows.Devices.Haptics.KnownSimpleHapticsControllerWaveforms..ctor()"
				reason="Parameter-less ctor does not exist in UWP"/>
			<Member
				fullName="System.Void Windows.Devices.Haptics.SimpleHapticsControllerFeedback..ctor()"
				reason="Parameter-less ctor does not exist in UWP"/>
			<Member
				fullName="System.Void Windows.Media.Capture.CapturedFrame.set_Size(System.UInt64 value)"
				reason="Not part of the UWP API"/>
			<Member
				fullName="System.Void Windows.Graphics.Imaging.ImageStream.set_Size(System.UInt64 value)"
				reason="Not part of the UWP API"/>
			<Member
				fullName="System.Void Windows.Devices.Enumeration.DeviceThumbnail.set_Size(System.UInt64 value)"
				reason="Not part of the UWP API"/>
			<Member
				fullName="System.Threading.Tasks.Task`1&lt;Windows.Storage.StorageFile&gt; Windows.Storage.StorageFile.GetFileFromPathAsync(System.String path)"
				reason="Not part of the UWP API"/>
			<Member
				fullName="System.Threading.Tasks.Task Windows.Storage.StorageFile.DeleteAsync(System.Threading.CancellationToken ct)"
				reason="Not part of the UWP API"/>
			<Member
				fullName="System.Threading.Tasks.Task`1&lt;System.IO.Stream&gt; Windows.Storage.StorageFile.OpenStreamForReadAsync(System.Threading.CancellationToken ct)"
				reason="Not part of the UWP API"/>
			<Member
				fullName="System.Threading.Tasks.Task`1&lt;Windows.Storage.StorageStreamTransaction&gt; Windows.Storage.StorageFile.OpenTransactedWriteAsync(System.Threading.CancellationToken ct)"
				reason="Not part of the UWP API"/>
			<Member
				fullName="System.Threading.Tasks.Task Windows.Storage.StorageFile.CopyAndReplaceAsync(System.Threading.CancellationToken ct, Windows.Storage.StorageFile destination)"
				reason="Not part of the UWP API"/>
			<Member
				fullName="System.Threading.Tasks.Task Windows.Storage.StorageFile.MoveAsync(System.Threading.CancellationToken ct, Windows.Storage.StorageFolder targetFolder)"
				reason="Not part of the UWP API"/>
			<Member
				fullName="System.Threading.Tasks.Task Windows.Storage.StorageFile.MoveAsync(System.Threading.CancellationToken ct, Windows.Storage.StorageFolder targetFolder, System.String desiredNewName)"
				reason="Not part of the UWP API"/>
			<Member
				fullName="System.Threading.Tasks.Task Windows.Storage.StorageFile.MoveAsync(System.Threading.CancellationToken ct, Windows.Storage.StorageFolder targetFolder, System.String desiredNewName, Windows.Storage.NameCollisionOption option)"
				reason="Not part of the UWP API"/>
			<Member
				fullName="System.Threading.Tasks.Task`1&lt;Windows.Storage.FileProperties.BasicProperties&gt; Windows.Storage.StorageFile.GetBasicPropertiesAsync(System.Threading.CancellationToken ct)"
				reason="Not part of the UWP API"/>
			<Member
				fullName="System.Void Windows.Storage.StorageStreamTransaction..ctor(Windows.Storage.StorageFile file)"
				reason="Not part of the UWP API"/>
			<Member
				fullName="System.IO.Stream Windows.Storage.StorageStreamTransaction.GetStream()"
				reason="Not part of the UWP API"/>
			<Member
				fullName="System.Threading.Tasks.Task Windows.Storage.StorageStreamTransaction.CommitAsync(System.Threading.CancellationToken ct)"
				reason="Not part of the UWP API"/>
			<Member
				fullName="System.Void Windows.Storage.StreamedFileDataRequest..ctor()"
				reason="Not part of the UWP API"/>
			<Member
				fullName="System.Void Windows.Storage.Streams.FileInputStream..ctor()"
				reason="Not part of the UWP API"/>
			<Member
				fullName="System.Void Windows.Storage.Streams.FileOutputStream..ctor()"
				reason="Not part of the UWP API"/>
			<Member
				fullName="System.Void Windows.Storage.Streams.FileRandomAccessStream.set_Size(System.UInt64 value)"
				reason="Not part of the UWP API"/>
			<Member
				fullName="System.Void Windows.Storage.Streams.FileRandomAccessStream..ctor()"
				reason="Not part of the UWP API"/>
			<Member
				fullName="System.Void Windows.Storage.Streams.InMemoryRandomAccessStream.set_Size(System.UInt64 value)"
				reason="Not part of the UWP API"/>
			<Member
				fullName="System.Void Windows.Storage.Streams.InputStreamOverStream..ctor()"
				reason="Not part of the UWP API"/>
			<Member
				fullName="System.Void Windows.Storage.Streams.IRandomAccessStream.set_Size(System.UInt64 value)"
				reason="Not part of the UWP API"/>
			<Member
				fullName="System.Void Windows.Storage.Streams.OutputStreamOverStream..ctor()"
				reason="Not part of the UWP API"/>
			<Member
				fullName="System.Void Windows.Storage.Streams.RandomAccessStreamOverStream.set_Size(System.UInt64 value)"
				reason="Not part of the UWP API"/>
			<Member
				fullName="System.Void Windows.Storage.Streams.RandomAccessStreamOverStream..ctor()"
				reason="Not part of the UWP API"/>
			<Member
				fullName="System.Void Windows.Storage.Streams.RandomAccessStreamReference..ctor()"
				reason="Not part of the UWP API"/>
			<Member
				fullName="System.Void Windows.Storage.StorageItem..ctor()"
				reason="Not part of the UWP API"/>
			<Member
				fullName="System.Void Windows.Storage.FileProperties.StorageItemThumbnail.set_Size(System.UInt64 value)"
				reason="Not part of the UWP API"/>
			<Member
				fullName="System.Void Windows.Media.SpeechSynthesis.SpeechSynthesisStream.set_Size(System.UInt64 value)"
				reason="Not part of the UWP API"/>
			<Member
				fullName="System.Void Windows.Media.Capture.CapturedFrame.set_Size(System.UInt64 value)"
				reason="Not part of the UWP API"/>
			<Member
				fullName="System.Void Windows.Graphics.Imaging.ImageStream.set_Size(System.UInt64 value)"
				reason="Not part of the UWP API"/>
			<Member
				fullName="System.Void Windows.Devices.Enumeration.DeviceThumbnail.set_Size(System.UInt64 value)"
				reason="Not part of the UWP API"/>
			<Member
				fullName="System.Void Windows.Storage.FileIO..ctor()"
				reason="Not part of the UWP API"/>
			<Member
				fullName="System.Void Windows.Storage.PathIO..ctor()"
				reason="Not part of the UWP API"/>
			<Member
				fullName="System.Boolean Windows.UI.Xaml.DragEventArgs.get_Handled()"
				reason="Not part of the UWP API"/>
			<Member
				fullName="System.Void Windows.ApplicationModel.DataTransfer.DataPackageView..ctor()"
				reason="Not part of the UWP API"/>
			<Member
				fullName="System.Void Windows.ApplicationModel.DataTransfer.DataProviderDeferral..ctor()"
				reason="Not part of the UWP API"/>
			<Member
				fullName="System.Void Windows.ApplicationModel.DataTransfer.DataProviderRequest..ctor()"
				reason="Not part of the UWP API"/>
			<Member
				fullName="System.Void Windows.ApplicationModel.DataTransfer.DragDrop.Core.CoreDragDropManager..ctor()"
				reason="Not part of the UWP API"/>
			<Member
				fullName="System.Void Windows.ApplicationModel.DataTransfer.DragDrop.Core.CoreDragInfo..ctor()"
				reason="Not part of the UWP API"/>
			<Member
				fullName="System.Void Windows.ApplicationModel.DataTransfer.OperationCompletedEventArgs..ctor()"
				reason="Not part of the UWP API"/>
			<Member
				fullName="System.Void Windows.UI.Input.DraggingEventArgs..ctor()"
				reason="Not part of the UWP API"/>
			<Member
				fullName="System.Void Windows.UI.Xaml.DragEventArgs..ctor()"
				reason="Not part of the UWP API"/>
			<Member
				fullName="System.Void Windows.UI.Xaml.DragEventArgs.set_Handled(System.Boolean value)"
				reason="Not part of the UWP API"/>
			<Member
				fullName="System.Void Windows.UI.Xaml.DragOperationDeferral..ctor()"
				reason="Not part of the UWP API"/>
			<Member
				fullName="System.Void Windows.UI.Xaml.DragStartingEventArgs..ctor()"
				reason="Not part of the UWP API"/>
			<Member
				fullName="System.Void Windows.UI.Xaml.DragUIOverride..ctor()"
				reason="Not part of the UWP API"/>
			<Member
				fullName="System.Void Windows.UI.Xaml.DropCompletedEventArgs..ctor()"
				reason="Not part of the UWP API"/>
			<Member
				fullName="System.Void Windows.ApplicationModel.Package..ctor()"
				reason="Not part of the UWP API"/>
			<Member
				fullName="System.Void Windows.ApplicationModel.PackageId..ctor()"
				reason="Not part of the UWP API"/>
			<Member
				fullName="System.Void Windows.Foundation.GuidHelper..ctor()"
				reason="Not part of the UWP API"/>
			<Member
				fullName="System.Void Windows.UI.Xaml.XamlRootChangedEventArgs..ctor()"
				reason="Not part of the UWP API"/>
			<Member
				fullName="System.Void Microsoft.UI.Xaml.Controls.TabView.set_TabItems(System.Collections.Generic.IList`1&lt;System.Object&gt; value)"
				reason="Not part of the UWP API"/>
		</Methods>
		<Fields>
			<Member
				fullName="System.Int32 Windows.ApplicationModel.Contacts.ContactQuerySearchFields::value__"
				reason="The enum is backed by uint" />
			<Member
				fullName="System.Int32 Windows.Storage.Streams.InputStreamOptions::value__"
				reason="The enum is backed by uint"/>
			<Member
				fullName="System.Int32 Windows.Storage.Streams.InputStreamOptions::value__"
				reason="The enum is backed by uint"/>
			<Member
				fullName="System.Int32 Windows.ApplicationModel.DataTransfer.DataPackageOperation::value__"
				reason="The enum is backed by uint"/>
			<Member
				fullName="System.Int32 Windows.ApplicationModel.DataTransfer.DragDrop.DragDropModifiers::value__"
				reason="The enum is backed by uint"/>
		</Fields>
	</IgnoreSet>

	<IgnoreSet baseVersion="3.2.0">
		<Types>
		</Types>
		<Methods>
			<Member
				fullName="System.Void Windows.UI.Core.KeyEventArgs..ctor()"
				reason="Parameter-less ctor does not exist in UWP"/>
			<Member
				fullName="System.Void Windows.UI.Composition.CompositionClip..ctor(Windows.UI.Composition.Compositor compositor)"
				reason="Parameter-less ctor does not exist in UWP"/>
		</Methods>
	</IgnoreSet>

	<IgnoreSet baseVersion="3.3.0">
		<Properties>
			<Member
				fullName="System.Boolean Windows.UI.Core.CoreDispatcher::HasThreadAccessOverride()"
				reason="Not part of the UWP API"/>
			<Member
				fullName="Windows.UI.Xaml.DependencyProperty Microsoft.UI.Xaml.Controls.InfoBarPanel::HorizontalMarginProperty()"
				reason="Renamed in WinUI" />
			<Member
				fullName="Windows.UI.Xaml.DependencyProperty Microsoft.UI.Xaml.Controls.InfoBarPanel::VerticalMarginProperty()"
				reason="Renamed in WinUI" />
		</Properties>
		<Methods>
			<Member
				fullName="System.Boolean Windows.UI.Core.CoreDispatcher.get_HasThreadAccessOverride()"
				reason="Not part of the UWP API"/>
			<Member
				fullName="System.Void Windows.UI.Core.CoreDispatcher.set_HasThreadAccessOverride(System.Boolean value)"
				reason="Not part of the UWP API"/>
			<Member
				fullName="System.Void Windows.UI.Xaml.EffectiveViewportChangedEventArgs..ctor()"
				reason="Not part of the UWP API"/>
			<Member
				fullName="Windows.UI.Xaml.Controls.UIElementCollection Windows.UI.Xaml.Controls.Panel.get_Children()"
				reason="Diff tool issue: Has not been removed, but is now part of an internal interface."/>
			<Member
				fullName="Windows.UI.Xaml.FrameworkElement Windows.UI.Xaml.Media.VisualTreeHelper.AdaptNative(System.Object nativeView)"
				reason="Non UWP API - Has been updated to use UIElement instead of Object"/>
			<Member
				fullName="Windows.UI.Xaml.FrameworkElement Windows.UI.Xaml.Media.VisualTreeHelper.TryAdaptNative(System.Object view)"
				reason="Non UWP API - Has been updated to use UIElement instead of Object"/>
			<Member
				fullName="System.Void Windows.UI.Xaml.Media.Imaging.SvgImageSourceFailedEventArgs..ctor()"
				reason="Not part of the UWP API"/>
			<Member
				fullName="System.Void Windows.UI.Xaml.Media.Imaging.SvgImageSourceOpenedEventArgs..ctor()"
				reason="Not part of the UWP API"/>
			<Member
				fullName="System.Void Windows.UI.Xaml.Media.ImageSource..ctor(System.IO.Stream stream)"
				reason="Not part of the UWP API"/>
			<Member
				fullName="System.Void Windows.Storage.Pickers.FileSavePicker.set_FileTypeChoices(System.Collections.Generic.IDictionary`2&lt;System.String,System.Collections.Generic.IList`1&lt;System.String&gt;&gt; value)"
				reason="Not part of the UWP API"/>
			<Member
				fullName="System.Void Windows.UI.Xaml.Controls.DragItemsCompletedEventArgs..ctor()"
				reason="Not part of the UWP API"/>
			<Member
				fullName="Windows.UI.Xaml.Thickness Microsoft.UI.Xaml.Controls.InfoBarPanel.GetHorizontalMargin(Windows.UI.Xaml.DependencyObject obj)"
				reason="Renamed in WinUI" />
			<Member
				fullName="System.Void Microsoft.UI.Xaml.Controls.InfoBarPanel.SetHorizontalMargin(Windows.UI.Xaml.DependencyObject obj, Windows.UI.Xaml.Thickness value)"
				reason="Renamed in WinUI" />
			<Member
				fullName="Windows.UI.Xaml.DependencyProperty Microsoft.UI.Xaml.Controls.InfoBarPanel.get_HorizontalMarginProperty()"
				reason="Renamed in WinUI" />
			<Member
				fullName="Windows.UI.Xaml.Thickness Microsoft.UI.Xaml.Controls.InfoBarPanel.GetVerticalMargin(Windows.UI.Xaml.DependencyObject obj)"
				reason="Renamed in WinUI" />
			<Member
				fullName="System.Void Microsoft.UI.Xaml.Controls.InfoBarPanel.SetVerticalMargin(Windows.UI.Xaml.DependencyObject obj, Windows.UI.Xaml.Thickness value)"
				reason="Renamed in WinUI" />
			<Member
				fullName="Windows.UI.Xaml.DependencyProperty Microsoft.UI.Xaml.Controls.InfoBarPanel.get_VerticalMarginProperty()"
				reason="Renamed in WinUI" />
		</Methods>
	</IgnoreSet>
	<IgnoreSet baseVersion="3.4.0">
		<Methods>
			<Member
				fullName="System.Void Windows.ApplicationModel.DataTransfer.DataPackagePropertySet..ctor()"
				reason="Constructor not public in UWP" />
			<Member
				fullName="System.Void Windows.ApplicationModel.DataTransfer.DataPackagePropertySetView..ctor()"
				reason="Constructor not public in UWP" />
			<Member
				fullName="System.Void Windows.ApplicationModel.DataTransfer.DataTransferManager..ctor()"
				reason="Constructor not public in UWP" />
			<Member
				fullName="System.Void Windows.ApplicationModel.DataTransfer.ShareCompletedEventArgs..ctor()"
				reason="Constructor not public in UWP" />
			<Member
				fullName="System.Void Windows.ApplicationModel.DataTransfer.ShareTargetInfo..ctor()"
				reason="Constructor not public in UWP" />
			<Member
				fullName="System.String UIKit.UIViewExtensions.GetDebugIdentifier(UIKit.UIView element)"
				reason="Internal helper that should not be public" />
			<Member
				fullName="System.String AppKit.UIViewExtensions.GetDebugIdentifier(AppKit.NSView element)"
				reason="Internal helper that should not be public" />
			<Member
				fullName="System.String Uno.UI.ViewExtensions.GetDebugIdentifier(Android.Views.View element)"
				reason="Internal helper that should not be public" />
			<Member
				fullName="System.Void Windows.UI.Composition.CompositionPropertySet..ctor()"
				reason="Constructor is not public in UWP" />
			<Member
				fullName="System.Void Windows.Foundation.PropertyValue..ctor()"
				reason="Constructor is not public in UWP" />
			<Member
				fullName="System.Void Windows.UI.Xaml.Controls.ContentDialogClosingDeferral..ctor()"
				reason="Constructor not public in UWP" />
			<Member
				fullName="System.Void Windows.ApplicationModel.DataTransfer.DataRequestedEventArgs..ctor()"
				reason="Constructor not public in UWP" />
			<Member
				fullName="System.Void Windows.ApplicationModel.DataTransfer.DataRequestDeferral..ctor()"
				reason="Constructor not public in UWP" />
			<Member
				fullName="System.Void Windows.ApplicationModel.DataTransfer.DataRequest..ctor()"
				reason="Constructor not public in UWP" />
			<Member
				fullName="System.Double Windows.UI.Xaml.Media.Animation.BounceEase.BounceEaseIn(System.Double currentTime, System.Double startValue, System.Double finalValue, System.Double duration)"
				reason="Constructor not public in UWP" />
			<Member
				fullName="System.Double Windows.UI.Xaml.Media.Animation.BounceEase.BounceEaseOut(System.Double currentTime, System.Double startValue, System.Double finalValue, System.Double duration)"
				reason="Constructor not public in UWP" />
		 </Methods>
	</IgnoreSet>
	<IgnoreSet baseVersion="3.5.1">
		<Types>
			<Member
				fullName="Windows.UI.Xaml.Shapes.ArbitraryShapeBase"
				reason="Not part of the WinUI API." />
			<Member
				fullName="Windows.UI.Xaml.Controls.NativeScrollContentPresenter"
				reason="MacOS only, not part of the WinUI API." />
			<Member
				fullName="Windows.UI.Xaml.Controls.IScrollContentPresenter"
				reason="Skia and MacOS only, not part of the WinUI API." />
		</Types>
		<Methods>
			<Member
				fullName="System.Void Windows.Storage.Pickers.FileExtensionVector..ctor()"
				reason="Constructor not public in UWP" />
			<Member
				fullName="System.Void Windows.Storage.Pickers.FilePickerFileTypesOrderedMap..ctor()"
				reason="Constructor not public in UWP" />
			<Member
				fullName="System.Void Windows.Storage.Pickers.FilePickerSelectedFilesArray..ctor()"
				reason="Constructor not public in UWP" />
			<Member
				fullName="System.Void Windows.Storage.StorageProvider..ctor()"
				reason="Constructor not public in UWP" />
			<Member
				fullName="Windows.Foundation.IAsyncOperation`1&lt;Windows.Storage.StorageFile&gt; Windows.Storage.StorageFolder.SafeGetFileAsync(System.String path)"
				reason="This method does not exist in UWP" />
			<Member
				fullName="System.Void Windows.UI.Xaml.Shapes.Shape.OnFillChanged(Windows.UI.Xaml.Media.Brush newValue)"
				reason="Not part of the WinUI API." />
			<Member
				fullName="System.Void Windows.UI.Xaml.Shapes.Shape.OnFillUpdated(Windows.UI.Xaml.Media.Brush newValue)"
				reason="Not part of the WinUI API." />
			<Member
				fullName="System.Void Windows.UI.Xaml.Shapes.Shape.OnStrokeUpdated(Windows.UI.Xaml.Media.Brush newValue)"
				reason="Not part of the WinUI API." />
			<Member
				fullName="System.Void Windows.UI.Xaml.Shapes.Shape.OnStretchUpdated(Windows.UI.Xaml.Media.Stretch newValue)"
				reason="Not part of the WinUI API." />
			<Member
				fullName="System.Void Windows.UI.Xaml.Shapes.Shape.OnStrokeThicknessUpdated(System.Double newValue)"
				reason="Not part of the WinUI API." />
			<Member
				fullName="System.Void Windows.UI.Xaml.Shapes.Shape.OnStrokeDashArrayUpdated(Windows.UI.Xaml.Media.DoubleCollection newValue)"
				reason="Not part of the WinUI API." />
			<Member
				fullName="System.Void Windows.UI.Xaml.Shapes.Shape.RefreshShape(System.Boolean forceRefresh)"
				reason="Not part of the WinUI API." />
			<Member
				fullName="Windows.Foundation.Rect Windows.UI.Xaml.Shapes.Shape.GetDrawArea(Android.Graphics.Canvas canvas)"
				reason="Not part of the WinUI API." />
			<Member
				fullName="System.Void Windows.UI.Xaml.Shapes.Shape.DrawFill(Android.Graphics.Canvas canvas, Windows.Foundation.Rect fillArea, Android.Graphics.Path fillPath)"
				reason="Not part of the WinUI API." />
			<Member
				fullName="System.Void Windows.UI.Xaml.Shapes.Shape.DrawStroke(Android.Graphics.Canvas canvas, Windows.Foundation.Rect strokeArea, System.Action`3&lt;Android.Graphics.Canvas,Windows.Foundation.Rect,Android.Graphics.Paint&gt; drawingMethod)"
				reason="Not part of the WinUI API." />
			<Member
				fullName="System.Void Windows.UI.Xaml.Shapes.Shape.SetStrokeDashEffect(Android.Graphics.Paint strokePaint)"
				reason="Not part of the WinUI API." />
			<Member
				fullName="System.Void Windows.UI.Xaml.Shapes.Shape.OnStrokeDashArrayUpdated(Windows.UI.Xaml.Media.DoubleCollection newValue)"
				reason="Not part of the WinUI API." />
			<Member
				fullName="System.Void Windows.UI.Xaml.Shapes.Shape.RefreshShape(System.Boolean forceRefresh)"
				reason="Not part of the WinUI API." />
			<Member
				fullName="Windows.Foundation.Rect Windows.UI.Xaml.Shapes.Shape.GetDrawArea(Android.Graphics.Canvas canvas)"
				reason="Not part of the WinUI API." />
			<Member
				fullName="System.Void Windows.UI.Xaml.Shapes.Shape.DrawFill(Android.Graphics.Canvas canvas, Windows.Foundation.Rect fillArea, Android.Graphics.Path fillPath)"
				reason="Not part of the WinUI API." />
			<Member
				fullName="System.Void Windows.UI.Xaml.Shapes.Shape.DrawStroke(Android.Graphics.Canvas canvas, Windows.Foundation.Rect strokeArea, System.Action`3&lt;Android.Graphics.Canvas,Windows.Foundation.Rect,Android.Graphics.Paint&gt; drawingMethod)"
				reason="Not part of the WinUI API." />
			<Member
				fullName="System.Void Windows.UI.Xaml.Shapes.Shape.SetStrokeDashEffect(Android.Graphics.Paint strokePaint)"
				reason="Not part of the WinUI API." />

			<Member
				fullName="Windows.UI.Xaml.Automation.Provider.IRawElementProviderSimple Windows.UI.Xaml.Automation.Peers.AutomationPeer.ProviderFromPeer(Windows.UI.Xaml.Automation.Peers.AutomationPeer peer)"
				reason="False positive: bug in diff tool" />
			<Member
				fullName="System.Collections.Generic.IReadOnlyList`1&lt;Windows.UI.Xaml.Controls.Primitives.Popup&gt; Windows.UI.Xaml.Media.VisualTreeHelper.GetOpenPopupsForXamlRoot(Windows.UI.Xaml.XamlRoot xamlRoot)"
				reason="False positive: bug in diff tool" />
			<Member
				fullName="System.Void Windows.Globalization.ApplicationLanguages..ctor()"
				reason="Constructor not public in UWP" />
			<Member
				fullName="System.Void Windows.UI.Xaml.XamlRoot..ctor()"
				reason="Constructor not public in UWP" />
			<Member
				fullName="Windows.UI.Xaml.Controls.Primitives.FlyoutPlacementMode Windows.UI.Xaml.Controls.DatePicker.get_FlyoutPlacement()"
				reason="Method not in UWP contract" />
			<Member
				fullName="System.Void Windows.UI.Xaml.Controls.DatePicker.set_FlyoutPlacement(Windows.UI.Xaml.Controls.Primitives.FlyoutPlacementMode value)"
				reason="Method not in UWP contract" />
			<Member
				fullName="System.Void Windows.UI.Xaml.Controls.DatePickerFlyout.OnDateChanged(System.DateTimeOffset oldDate, System.DateTimeOffset newDate)"
				reason="Method not in UWP contract" />
			<Member
				fullName="System.Void Windows.UI.Xaml.Controls.DatePickerFlyout.OnMaxYearChanged(System.DateTimeOffset oldMaxYear, System.DateTimeOffset newMaxYear)"
				reason="Method not in UWP contract" />
			<Member
				fullName="System.Void Windows.UI.Xaml.Controls.DatePickerFlyout.OnMinYearChanged(System.DateTimeOffset oldMinYear, System.DateTimeOffset newMinYear)"
				reason="Method not in UWP contract" />
			<Member
				fullName="System.Void Windows.UI.Xaml.Controls.Primitives.LoopingSelector..ctor()"
				reason="Constructor not public in UWP" />
			<Member
				fullName="System.Void Windows.UI.Xaml.Controls.Primitives.LoopingSelectorItem..ctor()"
				reason="Constructor not public in UWP" />
			<Member
				fullName="System.Void Windows.UI.Xaml.Controls.Primitives.LoopingSelectorPanel..ctor()"
				reason="Constructor not public in UWP" />
			<Member
				fullName="System.Void Windows.UI.Xaml.Automation.Peers.LoopingSelectorAutomationPeer..ctor()"
				reason="Constructor not public in UWP" />
			<Member
				fullName="System.Void Windows.UI.Xaml.Automation.Peers.LoopingSelectorItemAutomationPeer..ctor()"
				reason="Constructor not public in UWP" />
			<Member
				fullName="System.Void Windows.UI.Xaml.Automation.Peers.LoopingSelectorItemDataAutomationPeer..ctor()"
				reason="Constructor not public in UWP" />
			<Member
				fullName="Windows.Foundation.Rect Windows.UI.Xaml.Controls.ScrollContentPresenter.MakeVisible(Windows.UI.Xaml.UIElement visual, Windows.Foundation.Rect rectangle)"
				reason="False positive" />
			<Member
				fullName="Windows.UI.Xaml.Controls.ScrollBarVisibility Windows.UI.Xaml.Controls.ScrollContentPresenter.get_VerticalScrollBarVisibility()"
				reason="Not part of the UWP API" />
			<Member
				fullName="System.Void Windows.UI.Xaml.Controls.ScrollContentPresenter.set_VerticalScrollBarVisibility(Windows.UI.Xaml.Controls.ScrollBarVisibility value)"
				reason="Not part of the UWP API" />
			<Member
				fullName="Windows.UI.Xaml.Controls.ScrollBarVisibility Windows.UI.Xaml.Controls.ScrollContentPresenter.get_HorizontalScrollBarVisibility()"
				reason="Not part of the UWP API" />
			<Member
				fullName="System.Void Windows.UI.Xaml.Controls.ScrollContentPresenter.set_HorizontalScrollBarVisibility(Windows.UI.Xaml.Controls.ScrollBarVisibility value)"
				reason="Not part of the UWP API" />
			<Member
				fullName="System.Single Windows.UI.Xaml.Controls.ScrollContentPresenter.get_MinimumZoomScale()"
				reason="Not part of the UWP API" />
			<Member
				fullName="System.Void Windows.UI.Xaml.Controls.ScrollContentPresenter.set_MinimumZoomScale(System.Single value)"
				reason="Not part of the UWP API" />
			<Member
				fullName="System.Single Windows.UI.Xaml.Controls.ScrollContentPresenter.get_MaximumZoomScale()"
				reason="Not part of the UWP API" />
			<Member
				fullName="System.Void Windows.UI.Xaml.Controls.ScrollContentPresenter.set_MaximumZoomScale(System.Single value)"
				reason="Not part of the UWP API" />
			<Member
				fullName="Windows.UI.Xaml.Controls.ScrollMode Windows.UI.Xaml.Controls.ScrollContentPresenter.get_HorizontalScrollMode()"
				reason="Not part of the UWP API" />
			<Member
				fullName="System.Void Windows.UI.Xaml.Controls.ScrollContentPresenter.set_HorizontalScrollMode(Windows.UI.Xaml.Controls.ScrollMode value)"
				reason="Not part of the UWP API" />
			<Member
				fullName="Windows.UI.Xaml.Controls.ScrollMode Windows.UI.Xaml.Controls.ScrollContentPresenter.get_VerticalScrollMode()"
				reason="Not part of the UWP API" />
			<Member
				fullName="System.Void Windows.UI.Xaml.Controls.ScrollContentPresenter.set_VerticalScrollMode(Windows.UI.Xaml.Controls.ScrollMode value)"
				reason="Not part of the UWP API" />
			<Member
				fullName="System.Void Windows.Security.Authentication.Web.WebAuthenticationBroker..ctor()"
				reason="Not part of the UWP API - and it's a static class" />
			<Member
				fullName="System.Void Windows.Security.Authentication.Web.WebAuthenticationResult..ctor()"
				reason="Not part of the UWP API" />
		</Methods>
		<Fields>
			<Member
				fullName="System.String Windows.UI.Xaml.Controls.DatePicker::DayTextBlockPartName"
				reason="Method not in UWP contract" />
			<Member
				fullName="System.String Windows.UI.Xaml.Controls.DatePicker::MonthTextBlockPartName"
				reason="Method not in UWP contract" />
			<Member
				fullName="System.String Windows.UI.Xaml.Controls.DatePicker::YearTextBlockPartName"
				reason="Method not in UWP contract" />
			<Member
				fullName="System.String Windows.UI.Xaml.Controls.DatePicker::FlyoutButtonGridPartName"
				reason="Method not in UWP contract" />
			<Member
				fullName="System.String Windows.UI.Xaml.Controls.DatePicker::DayColumnPartName"
				reason="Method not in UWP contract" />
			<Member
				fullName="System.String Windows.UI.Xaml.Controls.DatePicker::MonthColumnPartName"
				reason="Method not in UWP contract" />
			<Member
				fullName="System.String Windows.UI.Xaml.Controls.DatePicker::YearColumnPartName"
				reason="Method not in UWP contract" />
			<Member
				fullName="System.String Windows.UI.Xaml.Controls.DatePicker::FlyoutButtonPartName"
				reason="Method not in UWP contract" />
			<Member
				fullName="System.String Windows.UI.Xaml.Controls.DatePickerFlyout::AcceptButtonPartName"
				reason="Method not in UWP contract" />
			<Member
				fullName="System.String Windows.UI.Xaml.Controls.DatePickerFlyout::DismissButtonPartName"
				reason="Method not in UWP contract" />
        </Fields>
		<Properties>
			<Member
				fullName="Windows.UI.Xaml.Controls.Primitives.FlyoutPlacementMode Windows.UI.Xaml.Controls.DatePicker::FlyoutPlacement()"
				reason="Method not in UWP contract" />
			<Member
				fullName="Windows.UI.Xaml.Controls.ScrollBarVisibility Windows.UI.Xaml.Controls.ScrollContentPresenter::VerticalScrollBarVisibility()"
				reason="Not part of the UWP API" />
			<Member
				fullName="Windows.UI.Xaml.Controls.ScrollBarVisibility Windows.UI.Xaml.Controls.ScrollContentPresenter::HorizontalScrollBarVisibility()"
				reason="Not part of the UWP API" />
			<Member
				fullName="System.Single Windows.UI.Xaml.Controls.ScrollContentPresenter::MinimumZoomScale()"
				reason="Not part of the UWP API" />
			<Member
				fullName="System.Single Windows.UI.Xaml.Controls.ScrollContentPresenter::MaximumZoomScale()"
				reason="Not part of the UWP API" />
			<Member
				fullName="Windows.UI.Xaml.Controls.ScrollMode Windows.UI.Xaml.Controls.ScrollContentPresenter::HorizontalScrollMode()"
				reason="Not part of the UWP API" />
			<Member
				fullName="Windows.UI.Xaml.Controls.ScrollMode Windows.UI.Xaml.Controls.ScrollContentPresenter::VerticalScrollMode()"
				reason="Not part of the UWP API" />
		</Properties>
	</IgnoreSet>
	<IgnoreSet baseVersion="3.6.6">
		<Types>
		</Types>
		<Methods>
			<Member
				fullName="System.Void Windows.UI.Xaml.DependencyObjectStore.SetResourceBinding(Windows.UI.Xaml.DependencyProperty dependencyProperty, System.Object resourceKey, System.Boolean isTheme, System.Object context)"
				reason="No longer used method that shouldn't be called from user code" />
			<Member
				fullName="System.Void Windows.ApplicationModel.Contacts.ContactBatch..ctor()"
				reason="Method not in UWP contract" />
			<Member
				fullName="System.Void Windows.UI.Xaml.Controls.SwipeItemInvokedEventArgs..ctor()"
				reason="Not part of the UWP API" />
			<Member
				fullName="System.Void Windows.UI.Xaml.Controls.SwipeItems.set_Count(System.Int32 value)"
				reason="Not part of the UWP API" />
			<Member
				fullName="System.Void Windows.UI.Xaml.Controls.SwipeItems.set_IsReadOnly(System.Boolean value)"
				reason="Not part of the UWP API" />
		</Methods>
		<Fields>
		</Fields>
		<Properties>
		</Properties>
	</IgnoreSet>
	<IgnoreSet baseVersion="3.7.7">
		<Types>
			<Member
				fullName="Windows.UI.Xaml.UIElementExtensions"
				reason="Not part of the WinUI API, was previously incorrectly included for Android/iOS/macOS." />
		</Types>
		<Methods>
			<Member
				fullName="System.Void Windows.UI.Xaml.FrameworkElement.Dispose()"
				reason="Not part of the UWP API + false positive, it's not something changed in the source" />
			<Member
				fullName="System.Void Windows.UI.Core.WindowSizeChangedEventArgs..ctor(Windows.Foundation.Size newSize)"
				reason="Not part of the UWP API" />
			<Member
				fullName="System.Void Windows.ApplicationModel.EnteredBackgroundEventArgs..ctor()"
				reason="Not part of the UWP API" />
			<Member
				fullName="System.Void Windows.ApplicationModel.LeavingBackgroundEventArgs..ctor()"
				reason="Not part of the UWP API" />
			<Member
				fullName="System.Void Windows.UI.Xaml.Controls.CalendarViewDayItemChangingEventArgs..ctor()"
				reason="Not part of the UWP API" />
			<Member
				fullName="System.Void Windows.UI.Xaml.Controls.CalendarViewSelectedDatesChangedEventArgs..ctor()"
				reason="Not part of the UWP API" />
			<Member
				fullName="System.Void Windows.UI.Xaml.Automation.Provider.IRawElementProviderSimple..ctor()"
				reason="Not part of the UWP API" />
			<Member
				fullName="System.Void Windows.UI.Xaml.FrameworkElement.OnIsEnabledChanged(System.Boolean oldValue, System.Boolean newValue)"
				reason="Internal method which is not part of the UWP API" />
			<Member
				fullName="System.Void Windows.UI.Xaml.Controls.Picker.OnIsEnabledChanged(System.Boolean oldValue, System.Boolean newValue)"
				reason="Internal method which is not part of the UWP API" />
			<Member
				fullName="System.Void Windows.UI.Xaml.Controls.NativeListViewBase.OnIsEnabledChanged(System.Boolean oldValue, System.Boolean newValue)"
				reason="Internal method which is not part of the UWP API" />
			<Member
				fullName="System.Void Windows.UI.Xaml.Controls.NativePagedView.OnIsEnabledChanged(System.Boolean oldValue, System.Boolean newValue)"
				reason="Internal method which is not part of the UWP API" />
			<Member
				fullName="System.Void Windows.UI.Xaml.Controls.MultilineTextBoxView.OnIsEnabledChanged(System.Boolean oldValue, System.Boolean newValue)"
				reason="Internal method which is not part of the UWP API" />
			<Member
				fullName="System.Void Windows.UI.Xaml.Controls.SinglelineTextBoxView.OnIsEnabledChanged(System.Boolean oldValue, System.Boolean newValue)"
				reason="Internal method which is not part of the UWP API" />
			<Member
				fullName="System.Void Windows.UI.Xaml.Controls.SecureTextBoxView.OnIsEnabledChanged(System.Boolean oldValue, System.Boolean newValue)"
				reason="Internal method which is not part of the UWP API" />
			<Member
				fullName="System.Void Uno.UI.Controls.Legacy.ListViewBase.OnIsEnabledChanged(System.Boolean oldValue, System.Boolean newValue)"
				reason="Internal method which is not part of the UWP API" />
			<Member
				fullName="System.Void Uno.UI.Controls.Legacy.ListView.OnIsEnabledChanged(System.Boolean oldValue, System.Boolean newValue)"
				reason="Internal method which is not part of the UWP API" />
			<Member
				fullName="System.Void Uno.UI.Controls.Legacy.GridView.OnIsEnabledChanged(System.Boolean oldValue, System.Boolean newValue)"
				reason="Internal method which is not part of the UWP API" />
			<Member
				fullName="System.Void Uno.UI.Controls.Legacy.HorizontalListView.OnIsEnabledChanged(System.Boolean oldValue, System.Boolean newValue)"
				reason="Internal method which is not part of the UWP API" />
			<Member
				fullName="System.Void Uno.UI.Controls.Legacy.HorizontalGridView.OnIsEnabledChanged(System.Boolean oldValue, System.Boolean newValue)"
				reason="Internal method which is not part of the UWP API" />

			<Member
				fullName="System.Boolean Windows.UI.Xaml.UIElement.DispatchEvent(System.Int32 handle, System.String eventName, System.String eventArgs)"
				reason="Public only for marshaling purposes, need to change return value" />

		</Methods>
		<Fields>
			<Member
				fullName="Windows.UI.Xaml.DependencyProperty Microsoft.UI.Xaml.Controls.XamlControlsResources::UseCompactResourcesProperty"
				reason="This should be a property, not a field" />
			<Member
				fullName="System.Int32 Windows.UI.Xaml.Automation.Peers.PatternInterface::value__"
				reason="This enum is an uint in UWP, not an int" />
		</Fields>
		<Properties>
		</Properties>
	</IgnoreSet>
	<IgnoreSet baseVersion="3.8.13">
		<Types>
		</Types>
		<Methods>
			<!-- Focus management -->
			<Member
				fullName="System.Void Windows.UI.Xaml.Controls.FocusDisengagedEventArgs..ctor()"
				reason="Should not be public" />
			<Member
				fullName="System.Void Windows.UI.Xaml.Controls.FocusEngagedEventArgs..ctor()"
				reason="Should not be public" />
			<Member
				fullName="System.Boolean Windows.UI.Xaml.Controls.Control.RequestFocus(Windows.UI.Xaml.FocusState state)"
				reason="Should not be public" />
			<Member
				fullName="System.Void Windows.UI.Xaml.Input.NoFocusCandidateFoundEventArgs..ctor()"
				reason="Should not be public" />
			<Member
				fullName="System.Void Windows.UI.Xaml.Input.LosingFocusEventArgs..ctor()"
				reason="Should not be public" />
			<Member
				fullName="System.Void Windows.UI.Xaml.Input.GettingFocusEventArgs..ctor()"
				reason="Should not be public" />
			<Member
				fullName="System.Void Windows.UI.Xaml.Input.FocusMovementResult..ctor()"
				reason="Should not be public" />
			<Member
				fullName="System.Void Windows.UI.Xaml.Input.FocusManagerLostFocusEventArgs..ctor()"
				reason="Should not be public" />
			<Member
				fullName="System.Void Windows.UI.Xaml.Input.FocusManagerGotFocusEventArgs..ctor()"
				reason="Should not be public" />
			<Member
				fullName="System.Void Windows.UI.Xaml.Input.FocusManager..ctor()"
				reason="Should not be public" />
			<Member
				fullName="System.Void Windows.UI.Xaml.Input.ExecuteRequestedEventArgs..ctor()"
				reason="Should not be public" />
			<Member
				fullName="System.Void Windows.UI.Xaml.Input.CharacterReceivedRoutedEventArgs..ctor()"
				reason="Should not be public" />
			<Member
				fullName="System.Void Windows.UI.Xaml.UIElement.OnVisibilityChanged(Windows.UI.Xaml.Visibility oldValue, Windows.UI.Xaml.Visibility newValue)"
				reason="Should not be public" />
			<Member
				fullName="Android.Views.View Windows.UI.Xaml.Input.FocusManager.InnerFindNextFocusableElement(Windows.UI.Xaml.Input.FocusNavigationDirection focusNavigationDirection)"
				reason="Should not be public" />
			<Member
				fullName="Windows.UI.Xaml.UIElement Windows.UI.Xaml.Input.FocusManager.InnerFindNextFocusableElement(Windows.UI.Xaml.Input.FocusNavigationDirection focusNavigationDirection)"
				reason="Should not be public" />
			<Member
				fullName="Windows.UI.Xaml.DependencyObject Windows.UI.Xaml.Input.FocusManager.InnerFindFirstFocusableElement(Windows.UI.Xaml.DependencyObject searchScope)"
				reason="Should not be public" />
			<Member
				fullName="UIKit.UIView Windows.UI.Xaml.Input.FocusManager.InnerFindNextFocusableElement(Windows.UI.Xaml.Input.FocusNavigationDirection focusNavigationDirection)"
				reason="Should not be public" />
			<Member
				fullName="AppKit.NSView Windows.UI.Xaml.Input.FocusManager.InnerFindNextFocusableElement(Windows.UI.Xaml.Input.FocusNavigationDirection focusNavigationDirection)"
				reason="Should not be public" />

			<Member
				fullName="System.Void Windows.Storage.CachedFileManager..ctor()"
				reason="Should not be public" />

			<Member
<<<<<<< HEAD
				fullName="System.String Windows.UI.Color.ToString(System.String format, System.IFormatProvider provider)"
				reason="Should not be public" />
=======
				fullName="System.Void Windows.UI.Xaml.Media.Geometry..ctor()"
				reason="Not part of the UWP API" />
>>>>>>> 340e1098
		</Methods>
		<Fields>
		</Fields>
		<Properties>
		</Properties>
	</IgnoreSet>
	<!--
	Supported nodes (please keep at the bottom of this file):
		<Types>
		</Types>

		<Events>
		</Events>

		<Fields>
		</Fields>

		<Properties>
		</Properties>

		<Methods>
		</Methods>
	-->
  </IgnoreSets>
</DiffIgnore><|MERGE_RESOLUTION|>--- conflicted
+++ resolved
@@ -3807,14 +3807,13 @@
 				fullName="System.Void Windows.Storage.CachedFileManager..ctor()"
 				reason="Should not be public" />
 
-			<Member
-<<<<<<< HEAD
-				fullName="System.String Windows.UI.Color.ToString(System.String format, System.IFormatProvider provider)"
-				reason="Should not be public" />
-=======
+      <Member
 				fullName="System.Void Windows.UI.Xaml.Media.Geometry..ctor()"
 				reason="Not part of the UWP API" />
->>>>>>> 340e1098
+      
+			<Member
+				fullName="System.Void Windows.UI.Xaml.Media.Geometry..ctor()"
+				reason="Not part of the UWP API" />
 		</Methods>
 		<Fields>
 		</Fields>
