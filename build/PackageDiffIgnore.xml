<?xml version="1.0" encoding="utf-8" ?>
<DiffIgnore>
  <IgnoreSets>
	<IgnoreSet baseVersion="1.43.1">
	  <Methods>
		<Member fullName="System.Void Windows.UI.Xaml.WindowCreatedEventArgs..ctor()"
                reason="Parameter-less ctor does not exist in UWP"/>

		<Member fullName="System.Void Windows.UI.Xaml.RoutedEvent..ctor()"
                reason="Parameter-less ctor does not exist in UWP"/>

		<Member
            fullName="System.Boolean Windows.UI.Xaml.Controls.TextBlock.OnTouchEvent(Android.Views.MotionEvent e)"
            reason="Removed as Routed Events implement it properly"/>
		<Member
            fullName="System.Boolean Windows.UI.Xaml.Controls.Primitives.Thumb.DispatchTouchEvent(Android.Views.MotionEvent e)"
            reason="Removed as Routed Events implement it properly"/>

		<Member fullName="Windows.Foundation.Rect Windows.UI.ViewManagement.InputPane.get_KeyboardRect()"
                reason="Unused Uno specific property"/>
		<Member fullName="Windows.Foundation.Rect Windows.UI.ViewManagement.InputPane.get_NavigationBarRect()"
                reason="Unused Uno specific property"/>

		<Member fullName="System.Void Uno.UI.IFragmentTracker.PushCreated(Android.App.Fragment fragment)"
                reason="Removed unused type"/>
		<Member fullName="System.Void Uno.UI.IFragmentTracker.PushStart(Android.App.Fragment fragment)"
                reason="Removed unused type"/>
		<Member fullName="System.Void Uno.UI.IFragmentTracker.PushPause(Android.App.Fragment fragment)"
                reason="Removed unused type"/>
		<Member fullName="System.Void Uno.UI.IFragmentTracker.PushResume(Android.App.Fragment fragment)"
                reason="Removed unused type"/>
		<Member fullName="System.Void Uno.UI.IFragmentTracker.PushViewCreated(Android.App.Fragment fragment)"
                reason="Removed unused type"/>
		<Member fullName="System.Void Uno.UI.IFragmentTracker.PushStop(Android.App.Fragment fragment)"
                reason="Removed unused type"/>
		<Member fullName="System.Void Uno.UI.IFragmentTracker.PushDestroyed(Android.App.Fragment fragment)"
                reason="Removed unused type"/>
		<Member
            fullName="Uno.UI.BaseFragment Uno.UI.Extensions.FragmentManagerExtensions.GetCurrentFragment(Android.App.FragmentManager fragmentManager)"
            reason="Removed unused type"/>

		<Member
            fullName="System.Void Windows.UI.Xaml.Controls.Canvas.add_PointerPressed(Windows.UI.Xaml.Input.PointerEventHandler value)"
            reason="Removed as Routed Events implement it properly"/>
		<Member
            fullName="System.Void Windows.UI.Xaml.Controls.Canvas.remove_PointerPressed(Windows.UI.Xaml.Input.PointerEventHandler value)"
            reason="Removed as Routed Events implement it properly"/>
		<Member
            fullName="System.Void Windows.UI.Xaml.Controls.Canvas.TouchesBegan(Foundation.NSSet touches, UIKit.UIEvent evt)"
            reason="Removed as Routed Events implement it properly"/>
		<Member
            fullName="System.Void Windows.UI.Xaml.Controls.TextBlock.TouchesBegan(Foundation.NSSet touches, UIKit.UIEvent evt)"
            reason="Removed as Routed Events implement it properly"/>
		<Member
            fullName="System.Void Windows.UI.Xaml.Controls.TextBlock.TouchesEnded(Foundation.NSSet touches, UIKit.UIEvent evt)"
            reason="Removed as Routed Events implement it properly"/>
		<Member
            fullName="System.Void Windows.UI.Xaml.Controls.TextBlock.TouchesCancelled(Foundation.NSSet touches, UIKit.UIEvent evt)"
            reason="Removed as Routed Events implement it properly"/>
		<Member
            fullName="System.Void Windows.UI.Xaml.Controls.TextBox.add_KeyUp(Windows.UI.Xaml.Input.KeyEventHandler value)"
            reason="Removed as Routed Events implement it properly"/>
		<Member
            fullName="System.Void Windows.UI.Xaml.Controls.TextBox.remove_KeyUp(Windows.UI.Xaml.Input.KeyEventHandler value)"
            reason="Removed as Routed Events implement it properly"/>
		<Member
            fullName="System.Void Windows.UI.Xaml.Controls.TextBox.add_KeyDown(Windows.UI.Xaml.Input.KeyEventHandler value)"
            reason="Removed as Routed Events implement it properly"/>
		<Member
            fullName="System.Void Windows.UI.Xaml.Controls.TextBox.remove_KeyDown(Windows.UI.Xaml.Input.KeyEventHandler value)"
            reason="Removed as Routed Events implement it properly"/>
		<Member
            fullName="System.Void Windows.UI.Xaml.Controls.Primitives.Thumb.TouchesEnded(Foundation.NSSet touches, UIKit.UIEvent evt)"
            reason="Removed as Routed Events implement it properly"/>
		<Member
            fullName="System.Void Windows.UI.Xaml.Controls.Primitives.Thumb.TouchesBegan(Foundation.NSSet touches, UIKit.UIEvent evt)"
            reason="Removed as Routed Events implement it properly"/>
		<Member
            fullName="System.Void Windows.UI.Xaml.Controls.Primitives.Thumb.TouchesMoved(Foundation.NSSet touches, UIKit.UIEvent evt)"
            reason="Removed as Routed Events implement it properly"/>

		<Member
            fullName="System.Boolean Uno.Foundation.WebAssemblyRuntime.InvokeJSUnmarshalled(System.String functionIdentifier, System.IntPtr arg0, System.IntPtr arg1, System.IntPtr arg2)"
            reason="Removed to improve the C#/JS call performance"/>

	  </Methods>

	  <Events>
		<Member
            fullName="Windows.UI.Xaml.Input.PointerEventHandler Windows.UI.Xaml.Controls.Canvas::PointerPressed"
            reason="Removed as Routed Events implement it properly"/>
		<Member fullName="Windows.UI.Xaml.Input.KeyEventHandler Windows.UI.Xaml.Controls.TextBox::KeyUp"
                reason="Removed as Routed Events implement it properly"/>
		<Member fullName="Windows.UI.Xaml.Input.KeyEventHandler Windows.UI.Xaml.Controls.TextBox::KeyDown"
                reason="Removed as Routed Events implement it properly"/>
	  </Events>

	  <Fields>
		<Member fullName="Windows.UI.Xaml.RoutedEventArgs Windows.UI.Xaml.RoutedEventArgs::Empty"
                reason="Type was incorrectly changed in 1.43.1"/>
		<Member
            fullName="Windows.UI.Xaml.DependencyProperty Windows.UI.Xaml.Controls.SymbolIcon::SymbolProperty"
            reason="Type was incorrectly changed in 1.43.1"/>
		<Member fullName="Windows.UI.Xaml.DependencyProperty Windows.UI.Xaml.Controls.TimePicker::TimeProperty"
                reason="Type was incorrectly marked as a field in 1.43.1"/>
	  </Fields>

	  <Properties>
		<Member fullName="Windows.Foundation.Rect Windows.UI.ViewManagement.InputPane::KeyboardRect()"
                reason="Unused Uno specific property"/>
		<Member fullName="Windows.Foundation.Rect Windows.UI.ViewManagement.InputPane::NavigationBarRect()"
                reason="Unused Uno specific property"/>
	  </Properties>
	</IgnoreSet>

	<IgnoreSet baseVersion="1.44.0">
	  <Types>
		<Member fullName="Windows.UI.Xaml.UIElementExtensions"
                reason="Moved to Uno.Extensions"/>
	  </Types>

	  <Methods>
		<Member
            fullName="System.Boolean Uno.Foundation.WebAssemblyRuntime.InvokeJSUnmarshalled(System.String functionIdentifier, System.IntPtr arg0, System.IntPtr arg1, System.IntPtr arg2)"
            reason="Removed to improve the C#/JS call performance"/>
	  </Methods>

	</IgnoreSet>

	<IgnoreSet baseVersion="1.44.1">
	  <Types>
		<Member fullName="Windows.UI.Xaml.UIElementExtensions"
                reason="Moved to Uno.Extensions"/>
	  </Types>

	  <Methods>
		<Member
            fullName="System.Boolean Uno.Foundation.WebAssemblyRuntime.InvokeJSUnmarshalled(System.String functionIdentifier, System.IntPtr arg0, System.IntPtr arg1, System.IntPtr arg2)"
            reason="Removed to improve the C#/JS call performance"/>

		<Member fullName="Windows.UI.Color Windows.UI.Xaml.Controls.ScrollViewer.get_BackgroundColor()"
                reason="This was a legacy mock done during initial Wasm POC, never implemented, never used."/>

		<Member
            fullName="System.Void Windows.UI.Xaml.Controls.ScrollViewer.set_BackgroundColor(Windows.UI.Color value)"
            reason="This was a legacy mock done during initial Wasm POC, never implemented, never used."/>

		<Member fullName="System.Void Windows.UI.Xaml.Shapes.Rectangle.LayoutSubviews()"
                reason="Removed to use ArrangeOverride for macOS compatibility"/>

		<Member fullName="System.Void Windows.UI.Xaml.Shapes.Rectangle.LayoutSubviews()"
                reason="Removed to use ArrangeOverride for macOS compatibility"/>

		<Member fullName="System.Void Windows.UI.Xaml.StateTriggerBase.SetActive(System.Boolean isActive)"
                reason="Aligned visibility with UWP"/>
		<Member fullName="System.Void Windows.UI.Xaml.UIElement.set_RenderSize(Windows.Foundation.Size value)"
                reason="Aligned visibility with UWP"/>

		<Member fullName="System.Void Uno.UI.UnoViewGroup.set_IsPointerCaptured(System.Boolean value)"
                reason="Aligned visibility with UWP"/>

		<Member fullName="System.Void Windows.UI.Xaml.FrameworkElement.OnLayoutUpdated()"
                reason="Invalid method visibility"/>
		<Member fullName="System.Void Windows.UI.Xaml.StateTriggerBase.SetActive(System.Boolean isActive)"
                reason="Invalid method visibility"/>
		<Member fullName="System.Void Windows.UI.Xaml.Controls.Image.OnLayoutUpdated()"
                reason="Invalid method visibility"/>
		<Member fullName="System.Void Windows.UI.Xaml.Controls.ProgressRing.OnLayoutUpdated()"
                reason="Invalid method visibility"/>
		<Member fullName="System.Void Windows.UI.Xaml.Controls.ScrollContentPresenter.OnLayoutUpdated()"
                reason="Invalid method visibility"/>
		<Member fullName="System.Void Windows.UI.Xaml.Controls.NativeListViewBase.OnLayoutUpdated()"
                reason="Invalid method visibility"/>
		<Member fullName="System.Void Windows.UI.Xaml.Controls.NativePagedView.OnLayoutUpdated()"
                reason="Invalid method visibility"/>
		<Member fullName="System.Void Windows.UI.Xaml.Controls.TextBoxView.OnLayoutUpdated()"
                reason="Invalid method visibility"/>
		<Member fullName="System.Void Uno.UI.Controls.Legacy.GridView.OnLayoutUpdated()"
                reason="Invalid method visibility"/>
		<Member fullName="System.Void Uno.UI.Controls.Legacy.HorizontalGridView.OnLayoutUpdated()"
                reason="Invalid method visibility"/>
		<Member fullName="System.Void Uno.UI.Controls.Legacy.HorizontalListView.OnLayoutUpdated()"
                reason="Invalid method visibility"/>
		<Member fullName="System.Void Uno.UI.Controls.Legacy.ListView.OnLayoutUpdated()"
                reason="Invalid method visibility"/>
		<Member fullName="System.Void Windows.UI.Xaml.Shapes.ArbitraryShapeBase.OnLayoutUpdated()"
                reason="Invalid method visibility"/>
		<Member fullName="System.Void Windows.UI.Xaml.Controls.Picker.OnLayoutUpdated()"
                reason="Invalid method visibility"/>
		<Member fullName="System.Void Windows.UI.Xaml.Controls.MultilineTextBoxView.OnLayoutUpdated()"
                reason="Invalid method visibility"/>
		<Member fullName="System.Void Windows.UI.Xaml.Controls.SinglelineTextBoxView.OnLayoutUpdated()"
                reason="Invalid method visibility"/>
		<Member fullName="System.Void Uno.UI.Controls.Legacy.ListViewBase.OnLayoutUpdated()"
                reason="Invalid method visibility"/>
	  </Methods>

	  <Fields>
		<Member
            fullName="Windows.UI.Xaml.TextWrapping Windows.UI.Xaml.TextWrapping::WordEllipsis"
            reason="Invalid enum value"/>
	  </Fields>

	  <Properties>
		<Member fullName="Windows.UI.Color Windows.UI.Xaml.Controls.ScrollViewer::BackgroundColor()"
                reason="This was a legacy mock done during initial Wasm POC, never implemented, never used."/>

		<Member
            fullName="System.Collections.Generic.IList`1&lt;Windows.UI.Xaml.Controls.MenuFlyoutItem&gt; Windows.UI.Xaml.Controls.MenuFlyout::Items()"
            reason="Changed because of invalid property type"/>
	  </Properties>

	</IgnoreSet>

	<IgnoreSet baseVersion="1.45.0">
	  <Types>
		<Member
              fullName="Uno.UI.IUnoViewParent"
              reason="Removed internal stuff."/>
		<Member
            fullName="Uno.UI.UnoGestureDetector"
            reason="Removed internal stuff."/>
		<Member
            fullName="Windows.UI.Xaml.Controls.UnoUIWebView"
            reason="UIWebView support has been removed by Apple"/>
	  </Types>

	  <Methods>
		<Member fullName="System.Void Windows.Phone.Devices.Notification.VibrationDevice..ctor()"
                reason="Parameter-less ctor does not exist in UWP"/>
		<Member fullName="System.Void Windows.Devices.Sensors.AccelerometerReadingChangedEventArgs..ctor()"
                reason="Parameter-less ctor does not exist in UWP"/>
		<Member fullName="System.Void Windows.Devices.Sensors.Accelerometer..ctor()"
                reason="Parameter-less ctor does not exist in UWP"/>
		<Member fullName="System.Void Windows.Devices.Sensors.AccelerometerShakenEventArgs..ctor()"
                reason="Parameter-less ctor does not exist in UWP"/>
		<Member fullName="System.Void Windows.Devices.Sensors.AccelerometerReading..ctor()"
                reason="Parameter-less ctor does not exist in UWP"/>
		<Member fullName="System.Void Windows.Devices.Sensors.MagnetometerReadingChangedEventArgs..ctor()"
                reason="Parameter-less ctor does not exist in UWP"/>
		<Member fullName="System.Void Windows.Devices.Sensors.Magnetometer..ctor()"
                reason="Parameter-less ctor does not exist in UWP"/>
		<Member fullName="System.Void Windows.Devices.Sensors.MagnetometerReading..ctor()"
                reason="Parameter-less ctor does not exist in UWP"/>
		<Member fullName="System.Void Windows.Devices.Sensors.Barometer..ctor()"
                reason="Parameter-less ctor does not exist in UWP"/>
		<Member fullName="System.Void Windows.Devices.Sensors.BarometerReading..ctor()"
                reason="Parameter-less ctor does not exist in UWP"/>
		<Member fullName="System.Void Windows.Devices.Sensors.BarometerReadingChangedEventArgs..ctor()"
                reason="Parameter-less ctor does not exist in UWP"/>
		<Member fullName="System.Void Windows.UI.Xaml.Controls.ComboBoxItem.OnLoaded()"
                reason="Removed no-longer-needed override. Uno-only protected method that shouldn't be called by user code."/>
		<Member fullName="System.Void Windows.UI.Xaml.Controls.ComboBoxItem.OnUnloaded()"
                reason="Removed no-longer-needed override. Uno-only protected method that shouldn't be called by user code."/>
		<Member fullName="System.Void Windows.UI.Xaml.Controls.ContentDialogButtonClickDeferral..ctor()"
                reason="ctor is internal in UWP"/>
		<Member fullName="System.Void Windows.UI.Xaml.Controls.ContentDialogButtonClickEventArgs..ctor()"
                reason="ctor is internal in UWP"/>
		<Member fullName="System.Void Windows.UI.Xaml.Controls.ContentDialogClosedEventArgs..ctor()"
                reason="ctor is internal in UWP"/>
		<Member fullName="System.Void Windows.UI.Xaml.Controls.ContentDialogClosingDeferral..ctor()"
                reason="ctor is internal in UWP"/>
		<Member fullName="System.Void Windows.UI.Xaml.Controls.ContentDialogClosingEventArgs..ctor()"
                reason="ctor is internal in UWP"/>
		<Member fullName="System.Void Windows.UI.Xaml.Controls.TextBoxView..ctor()"
                reason="Added required parameter to Android constructor. TextBoxView is internal on UWP, shouldn't normally be created or manipulated by user code."/>
		<Member fullName="System.Void Windows.UI.Xaml.Controls.TextBoxBeforeTextChangingEventArgs..ctor()"
                reason="Constructor is internal on UWP"/>
		<Member fullName="System.Void Windows.UI.Xaml.Controls.TextBoxTextChangingEventArgs..ctor()"
                reason="Constructor is internal on UWP"/>
		<Member fullName="System.Void Windows.UI.Xaml.Controls.TextChangedEventArgs..ctor()"
                reason="Constructor is internal on UWP"/>
		<Member fullName="System.String Windows.UI.Xaml.Controls.TextBoxView.get_BindableText()"
                reason="Removed obsolete property. TextBoxView is internal on UWP, shouldn't normally be created or manipulated by user code."/>
		<Member fullName="System.Void Windows.UI.Xaml.Controls.TextBoxView.set_BindableText(System.String value)"
                reason="Removed obsolete property. TextBoxView is internal on UWP, shouldn't normally be created or manipulated by user code."/>
		<Member fullName="System.Void Windows.UI.Xaml.Controls.TextBoxView.NotifyTextChanged()"
                reason="Removed obsolete method. TextBoxView is internal on UWP, shouldn't normally be created or manipulated by user code."/>
		<Member fullName="Android.Views.View Windows.UI.Xaml.Controls.Popup.get_Anchor()"
                reason="Invalid method visibility"/>
		<Member fullName="System.Void Windows.UI.Xaml.Controls.Popup.set_Anchor(Android.Views.View value)"
                reason="Invalid method visibility"/>
		<Member fullName="Windows.UI.Xaml.Controls.Popup Windows.UI.Xaml.Controls.ComboBoxItem.GetPopupControl()"
                reason="Removed no-longer-needed method. Implementation detail."/>
		<Member fullName="System.Void Windows.Media.Playback.MediaPlayer.ObserveValue(Foundation.NSString keyPath, Foundation.NSObject ofObject, Foundation.NSDictionary change, System.IntPtr context)"
                reason="Invalid method visibility"/>
		<Member fullName="System.Void Windows.Media.Playback.MediaPlayer.Dispose(System.Boolean disposing)"
                reason="Invalid method visibility"/>
		<Member fullName="System.Void Windows.UI.Xaml.Controls.VirtualizingPanelLayout.UpdateLayoutAttributesForItem(UIKit.UICollectionViewLayoutAttributes layoutAttributes)"
                reason="Implementation detail, made internal"/>
		<Member fullName="System.Void Windows.UI.StartScreen.JumpList..ctor()"
                reason="Constructor is internal on UWP" />
		<Member fullName="System.Void Windows.UI.StartScreen.JumpListItem..ctor()"
                reason="Constructor is internal on UWP" />
		<Member fullName="System.Boolean Uno.UI.UnoViewGroup.get_HasNonIdentityStaticTransformation()"
                reason="Removed unneeded pseudo-internal property" />
		<Member fullName="System.Boolean Uno.UI.UnoViewGroup.get_IsAnimationInProgress()"
                reason="Removed unneeded pseudo-internal property" />
		<Member fullName="System.Void Uno.UI.UnoViewGroup.set_IsAnimationInProgress(System.Boolean value)"
                reason="Removed unneeded pseudo-internal property" />
		<Member fullName="System.Boolean Uno.UI.UnoViewGroup.InvalidateTransformedHierarchy()"
                reason="Removed unneeded pseudo-internal method" />
		<Member
            fullName="System.Void Windows.UI.Xaml.Media.Imaging.BitmapSource.set_PixelHeight(System.Int32 value)"
            reason="Removed API not available in WinUI" />
		<Member
            fullName="System.Void Windows.UI.Xaml.Media.Imaging.BitmapSource.set_PixelWidth(System.Int32 value)"
            reason="Removed API not available in WinUI" />
		<Member
            fullName="System.Void Windows.Devices.Sensors.GyrometerReadingChangedEventArgs..ctor()"
            reason="Parameter-less ctor does not exist in UWP"/>
		<Member
            fullName="System.Void Windows.Devices.Sensors.Gyrometer..ctor()"
            reason="Parameter-less ctor does not exist in UWP"/>
		<Member
            fullName="System.Void Windows.Devices.Sensors.GyrometerReading..ctor()"
            reason="Parameter-less ctor does not exist in UWP"/>
		<Member
            fullName="System.Void Windows.UI.Xaml.Media.RenderingEventArgs..ctor()"
            reason="Constructor is internal on UWP" />
		<Member
            fullName="Windows.UI.Xaml.Style Uno.UI.GlobalStaticResources.get_EllipsisButton()"
            reason="Invalid global style renamed to align with CommandBar" />
		<Member
            fullName="Windows.UI.Xaml.Style Uno.UI.GlobalStaticResources.get___ImplicitStyle_Windows_UI_Xaml_Controls_AppBarToggleButton()"
            reason="Implicit style moved to GenericStyles.cs" />
		<Member
            fullName="Windows.UI.Xaml.Style Uno.UI.GlobalStaticResources.get___ImplicitStyle_Windows_UI_Xaml_Controls_AppBarSeparator()"
            reason="Implicit style moved to GenericStyles.cs" />
		<Member
            fullName="System.Void Windows.UI.Input.PointerPointProperties..ctor()"
            reason="Invalid visibility."/>
		<Member
            fullName="System.Void Windows.Devices.Input.PointerDevice..ctor()"
            reason="Invalid visibility."/>
		<Member
            fullName="Windows.Foundation.Point Windows.UI.Xaml.Input.PointerRoutedEventArgs.GetCurrentPoint()"
            reason="Method was missing a required parameter"/>
		<Member
            fullName="Windows.Foundation.Point[] Windows.UI.Xaml.Input.PointerRoutedEventArgs.GetIntermediatePoints()"
            reason="Method was missing a required parameter"/>
		<Member
            fullName="System.Void Windows.UI.Xaml.Controls.Primitives.ButtonBase.OnPointerMoved(Windows.UI.Xaml.Input.PointerRoutedEventArgs args)"
            reason="Binary issue, but not an API changed. Ignore it since we already have some other bin conflict."/>
		<Member
            fullName="System.Void Windows.UI.Xaml.Controls.Primitives.ButtonBase.OnPointerCanceled(Windows.UI.Xaml.Input.PointerRoutedEventArgs args)"
            reason="Binary issue, but not an API changed. Ignore it since we already have some other bin conflict."/>
		<Member
            fullName="System.Void Windows.UI.Xaml.Controls.Primitives.ButtonBase.OnPointerExited(Windows.UI.Xaml.Input.PointerRoutedEventArgs args)"
            reason="Binary issue, but not an API changed. Ignore it since we already have some other bin conflict."/>
		<Member
            fullName="System.Void Windows.UI.Xaml.Controls.Primitives.ButtonBase.OnTapped(Windows.UI.Xaml.Input.TappedRoutedEventArgs e)"
            reason="Binary issue, but not an API changed. Ignore it since we already have some other bin conflict."/>
		<Member
            fullName="System.Void Windows.UI.Xaml.Controls.Primitives.SelectorItem.OnPointerCanceled(Windows.UI.Xaml.Input.PointerRoutedEventArgs args)"
            reason="Binary issue, but not an API changed. Ignore it since we already have some other bin conflict."/>
		<Member
            fullName="System.Void Uno.UI.UnoViewGroup.set_IsAnimationInProgress(System.Boolean value)"
            reason="Removed internal stuff."/>
		<Member
            fullName="System.Boolean Uno.UI.UnoViewGroup.get_IsPointerCaptured()"
            reason="Removed internal stuff."/>
		<Member
            fullName="System.Single Uno.UI.UnoViewGroup.get_TransformedTouchX()"
            reason="Removed internal stuff."/>
		<Member
            fullName="System.Single Uno.UI.UnoViewGroup.get_TransformedTouchY()"
            reason="Removed internal stuff."/>
		<Member
            fullName="System.Void Uno.UI.UnoViewGroup.ClearCaptures()"
            reason="Removed internal stuff."/>
		<Member
            fullName="System.Boolean Uno.UI.UnoViewGroup.InvalidateTransformedHierarchy()"
            reason="Removed internal stuff."/>
		<Member
            fullName="System.Boolean Uno.UI.UnoViewGroup.IsCurrentPointer(Android.Views.MotionEvent e, System.Boolean isPointInView)"
            reason="Removed internal stuff."/>
		<Member
            fullName="System.Boolean Uno.UI.UnoViewGroup.IsLocalTouchPointInView(System.Single x, System.Single y)"
            reason="Removed internal stuff."/>
		<Member
            fullName="System.Void Uno.UI.UnoViewGroup.SetChildBlockedTouchEvent(System.Boolean childBlockedTouchEvent)"
            reason="Removed internal stuff."/>
		<Member
            fullName="System.Void Uno.UI.UnoViewGroup.SetChildHandledTouchEvent(System.Boolean childHandledTouchEvent)"
            reason="Removed internal stuff."/>
		<Member
            fullName="System.Void Uno.UI.UnoViewGroup.SetChildIsUnoViewGroup(System.Boolean childIsUnoViewGroup)"
            reason="Removed internal stuff."/>
		<Member
            fullName="System.Void Uno.UI.UnoRecyclerView.SetChildBlockedTouchEvent(System.Boolean childBlockedTouchEvent)"
            reason="Removed internal stuff."/>
		<Member
            fullName="System.Void Uno.UI.UnoRecyclerView.SetChildHandledTouchEvent(System.Boolean childHandledTouchEvent)"
            reason="Removed internal stuff."/>
		<Member
            fullName="System.Void Uno.UI.UnoRecyclerView.SetChildIsUnoViewGroup(System.Boolean childIsUnoViewGroup)"
            reason="Removed internal stuff."/>
		<Member
            fullName="System.Void Uno.UI.UnoViewGroup.SetNativeHitTestVisible(System.Boolean hitTestVisible)"
            reason="Removed internal stuff."/>
		<Member
            fullName="System.Void Uno.UI.UnoViewGroup.SetChildRenderTransform(Android.Views.View child, Android.Graphics.Matrix transform)"
            reason="Changed visibility of internal method."/>
		<Member
            fullName="System.Void Uno.UI.UnoViewGroup.RemoveChildRenderTransform(Android.Views.View child)"
            reason="Changed visibility of internal method."/>
		<Member
            fullName="System.Boolean Windows.UI.Xaml.Controls.NativeListViewBase.HitCheck()"
            reason="Not part of the UWP API."/>
		<Member
            fullName="System.Void Windows.UI.Core.CoreWindow..ctor()"
            reason="Invalid visibility."/>
		<Member
            fullName="System.Void Windows.UI.Xaml.Controls.Primitives.SelectorItem.UpdateCommonStates()"
            reason="Not part of the UWP API."/>
		<Member
            fullName="System.String Windows.UI.Xaml.RoutedEvent.get_Name()"
            reason="Not part of the UWP API."/>
		<Member
            fullName="System.Void Windows.UI.Xaml.Documents.Hyperlink.OnNavigateUriChanged()"
            reason="Not part of the UWP API."/>
		<Member
            fullName="System.Void Windows.UI.Xaml.ExceptionRoutedEventArgs..ctor(System.String errorMessage)"
            reason="Not part of the UWP API."/>
		<Member
            fullName="System.Void Windows.UI.Xaml.MediaFailedRoutedEventArgs..ctor()"
            reason="Not part of the UWP API."/>
		<Member
            fullName="Windows.UI.Xaml.RoutedEventArgs Windows.UI.Xaml.RoutedEventArgs.get_Empty()"
            reason="Not part of the UWP API."/>
		<Member
            fullName="System.Void Windows.UI.Xaml.RoutedEventArgs..ctor(System.Object originalSource)"
            reason="Not part of the UWP API."/>
		<Member
            fullName="System.Void Windows.UI.Xaml.SizeChangedEventArgs..ctor(Windows.Foundation.Size previousSize, Windows.Foundation.Size newSize)"
            reason="Not part of the UWP API."/>
		<Member
            fullName="System.Void Windows.UI.Xaml.Input.KeyRoutedEventArgs..ctor()"
            reason="Not part of the UWP API."/>
		<Member
            fullName="System.Void Windows.UI.Xaml.Controls.Primitives.RangeBaseValueChangedEventArgs..ctor()"
            reason="Not part of the UWP API."/>
		<Member
            fullName="System.Void Windows.Devices.Geolocation.StatusChangedEventArgs..ctor()"
            readson="Constructor is not public in UWP" />
		<Member
            fullName="System.Void Windows.UI.Input.ManipulationStartedEventArgs..ctor()"
            reason="Not part of the UWP API." />
		<Member
            fullName="System.Void Windows.UI.Input.ManipulationUpdatedEventArgs..ctor()"
            reason="Not part of the UWP API." />
		<Member
            fullName="System.Void Windows.UI.Input.ManipulationInertiaStartingEventArgs..ctor()"
            reason="Not part of the UWP API." />
		<Member
            fullName="System.Void Windows.UI.Input.ManipulationCompletedEventArgs..ctor()"
            reason="Not part of the UWP API." />
		<Member
            fullName="System.Boolean Windows.UI.Xaml.Input.ManipulationStartingRoutedEventArgs.get_Handled()"
            reason="Get/set methods removed as not part of the UWP API but property still present" />
		<Member
            fullName="System.Void Windows.UI.Xaml.Input.ManipulationStartingRoutedEventArgs.set_Handled(System.Boolean value)"
            reason="Get/set methods removed as not part of the UWP API but property still present" />
		<Member
            fullName="System.Boolean Windows.UI.Xaml.Input.ManipulationStartedRoutedEventArgs.get_Handled()"
            reason="Get/set methods removed as not part of the UWP API but property still present" />
		<Member
            fullName="System.Void Windows.UI.Xaml.Input.ManipulationStartedRoutedEventArgs.set_Handled(System.Boolean value)"
            reason="Get/set methods removed as not part of the UWP API but property still present" />
		<Member
            fullName="System.Boolean Windows.UI.Xaml.Input.ManipulationDeltaRoutedEventArgs.get_Handled()"
            reason="Get/set methods removed as not part of the UWP API but property still present" />
		<Member
            fullName="System.Void Windows.UI.Xaml.Input.ManipulationDeltaRoutedEventArgs.set_Handled(System.Boolean value)"
            reason="Get/set methods removed as not part of the UWP API but property still present" />
		<Member
            fullName="System.Boolean Windows.UI.Xaml.Input.ManipulationInertiaStartingRoutedEventArgs.get_Handled()"
            reason="Get/set methods removed as not part of the UWP API but property still present" />
		<Member
            fullName="System.Void Windows.UI.Xaml.Input.ManipulationInertiaStartingRoutedEventArgs.set_Handled(System.Boolean value)"
            reason="Get/set methods removed as not part of the UWP API but property still present" />
		<Member
            fullName="System.Boolean Windows.UI.Xaml.Input.ManipulationCompletedRoutedEventArgs.get_Handled()"
            reason="Get/set methods removed as not part of the UWP API but property still present" />
		<Member
            fullName="System.Void Windows.UI.Xaml.Input.ManipulationCompletedRoutedEventArgs.set_Handled(System.Boolean value)"
            reason="Get/set methods removed as not part of the UWP API but property still present" />
		<Member
            fullName="System.Void Windows.System.Profile.AnalyticsInfo..ctor()"
            reason="Not part of the UWP API." />
		<Member
            fullName="System.Void Windows.System.Profile.AnalyticsVersionInfo..ctor()"
            reason="Not part of the UWP API." />
		<Member
            fullName="System.Void Windows.Devices.Lights.Lamp..ctor()"
            reason="Parameter-less ctor does not exist in UWP" />
		<Member
            fullName="Windows.UI.Xaml.ResourceDictionary[] Windows.UI.Xaml.ResourceDictionary.get_MergedDictionaries()"
            reason="Aligned API" />
		<Member
            fullName="Windows.Foundation.IAsyncOperation`1&lt;Windows.Devices.Geolocation.Geoposition&gt; Windows.Devices.Geolocation.Geolocator.GetGeopositionAsync()"
            reason="Aligned API" />
		<Member
            fullName="Windows.Foundation.IAsyncOperation`1&lt;Windows.Devices.Geolocation.Geoposition&gt; Windows.Devices.Geolocation.Geolocator.GetGeopositionAsync(System.TimeSpan maximumAge, System.TimeSpan timeout)"
            reason="Aligned API" />
		<Member
            fullName="Windows.Foundation.IAsyncOperation`1&lt;Windows.Devices.Geolocation.GeolocationAccessStatus&gt; Windows.Devices.Geolocation.Geolocator.RequestAccessAsync()"
            reason="Aligned API" />
		<Member
            fullName="System.Void Windows.UI.Xaml.RoutedEvent..ctor(System.String name)"
            reason="Not part of the UWP API." />
		<Member
            fullName="Windows.Foundation.Point Windows.UI.Xaml.Input.DoubleTappedRoutedEventArgs.GetPosition()"
            reason="Not part of the UWP API." />
		<Member
            fullName="Windows.Foundation.Point Windows.UI.Xaml.Input.TappedRoutedEventArgs.GetPosition()"
            reason="Not part of the UWP API." />
	  </Methods>

	  <Fields>
		<Member
            fullName="System.Int32 Windows.UI.Input.GestureSettings::value__"
            reason="Enum was a int instead of uint like UWP"/>
		<Member
            fullName="System.Int32 Windows.System.VirtualKeyModifiers::value__"
            reason="Enum was a int instead of uint like UWP"/>
		<Member
            fullName="System.Int32 Windows.UI.Xaml.Input.ManipulationModes::value__"
            reason="Enum was a int instead of uint like UWP"/>
	  </Fields>

	  <Properties>
		<Member
            fullName="Android.Views.View Windows.UI.Xaml.Controls.Popup::Anchor()"
            reason="Invalid property visibility"/>
		<Member
            fullName="System.String Windows.UI.Xaml.Controls.TextBoxView::BindableText()"
            reason="Removed obsolete method. TextBoxView is internal on UWP, shouldn't normally be created or manipulated by user code."/>
		<Member
            fullName="System.Boolean Uno.UI.UnoViewGroup::HasNonIdentityStaticTransformation()"
            reason="Removed unneeded pseudo-internal property" />
		<Member
            fullName="System.Boolean Uno.UI.UnoViewGroup::IsAnimationInProgress()"
            reason="Removed unneeded pseudo-internal property" />
		<Member
            fullName="Windows.UI.Xaml.ResourceDictionary[] Windows.UI.Xaml.ResourceDictionary::MergedDictionaries()"
            reason="Property type fixed to match UWP" />
		<Member
            fullName="Windows.UI.Xaml.Style Uno.UI.GlobalStaticResources::EllipsisButton()"
            reason="Invalid global style renamed to align with CommandBar" />
		<Member
            fullName="Windows.UI.Xaml.Style Uno.UI.GlobalStaticResources::__ImplicitStyle_Windows_UI_Xaml_Controls_AppBarToggleButton()"
            reason="Implicit style moved to GenericStyles.cs" />
		<Member
            fullName="Windows.UI.Xaml.Style Uno.UI.GlobalStaticResources::__ImplicitStyle_Windows_UI_Xaml_Controls_AppBarSeparator()"
            reason="Implicit style moved to GenericStyles.cs" />
		<Member
            fullName="System.Boolean Uno.UI.UnoViewGroup::IsPointerCaptured()"
            reason="Removed internal stuff."/>
		<Member
            fullName="System.Single Uno.UI.UnoViewGroup::TransformedTouchX()"
            reason="Removed internal stuff."/>
		<Member
            fullName="System.Single Uno.UI.UnoViewGroup::TransformedTouchY()"
            reason="Removed internal stuff."/>
		<Member
            fullName="System.Boolean Windows.UI.Xaml.UIElement::IsPointerCaptured()"
            reason="Not part of the UWP API."/>
		<Member
            fullName="System.String Windows.UI.Xaml.RoutedEvent::Name()"
            reason="Not part of the UWP API."/>
		<Member
            fullName="Windows.UI.Xaml.RoutedEventArgs Windows.UI.Xaml.RoutedEventArgs::Empty()"
            reason="Not part of the UWP API."/>
	  </Properties>
	</IgnoreSet>

	<IgnoreSet baseVersion="2.0.532">
	  <Methods>
		<Member
            fullName="System.Void Windows.UI.Xaml.RoutedEvent..ctor(System.String name)"
            reason="Not part of the WinUI API." />
		<Member
            fullName="Android.Graphics.Path Windows.UI.Xaml.Shapes.ArbitraryShapeBase.GetPath()"
            reason="Not part of the WinUI API, breaking change should not have repercussion outside Uno.UI" />
		<Member
            fullName="CoreGraphics.CGPath Windows.UI.Xaml.Shapes.ArbitraryShapeBase.GetPath()"
            reason="Not part of the WinUI API, breaking change should not have repercussion outside Uno.UI" />
		<Member
            fullName="Windows.Foundation.Point Windows.UI.Xaml.Input.DoubleTappedRoutedEventArgs.GetPosition()"
            reason="Not part of the WinUI API." />
		<Member
            fullName="Windows.Foundation.Point Windows.UI.Xaml.Input.TappedRoutedEventArgs.GetPosition()"
            reason="Not part of the WinUI API." />
		<Member
            fullName="System.Void Windows.UI.ViewManagement.ApplicationViewTitleBar..ctor()"
            reason="Parameter-less ctor does not exist in WinUI" />

		<Member
            fullName="CoreGraphics.CGSize Windows.UI.Xaml.Controls.VirtualizingPanelLayout.GetItemSizeForIndexPath(Foundation.NSIndexPath indexPath)"
            reason="Made internal, shouldn't normally be called by consumer code"/>
		<Member
            fullName="CoreGraphics.CGSize Windows.UI.Xaml.Controls.ListViewBaseSource.GetItemSize(UIKit.UICollectionView collectionView, Foundation.NSIndexPath indexPath)"
            reason="Made internal, shouldn't normally be called by consumer code"/>

		<Member
			fullName="System.Boolean Windows.UI.Xaml.Input.RightTappedRoutedEventArgs.get_Handled()"
			reason="Auto property"/>
		<Member
			fullName="System.Void Windows.UI.Xaml.Input.RightTappedRoutedEventArgs.set_Handled(System.Boolean value)"
			reason="Auto property"/>
		<Member
			fullName="System.Void Windows.UI.Input.RightTappedEventArgs..ctor()"
			reason="Not part of the WinUI API."/>
		<Member
			fullName="System.Boolean Windows.UI.Xaml.Input.HoldingRoutedEventArgs.get_Handled()"
			reason="Auto property"/>
		<Member
			fullName="System.Void Windows.UI.Xaml.Input.HoldingRoutedEventArgs.set_Handled(System.Boolean value)"
			reason="Auto property"/>
		<Member
			fullName="System.Void Windows.UI.Input.HoldingEventArgs..ctor()"
			reason="Not part of the WinUI API."/>
		<Member
			fullName="System.Void Windows.System.DispatcherQueue..ctor()"
			reason="Not part of the WinUI API."/>
		<Member
			fullName="System.Void Windows.System.DispatcherQueueTimer..ctor()"
			reason="Not part of the WinUI API."/>
		<Member
			fullName="System.Void Windows.ApplicationModel.DataTransfer.Clipboard..ctor()"
			reason="Not part of the WinUI API."/>
		<Member
			fullName="System.Void Windows.Storage.KnownFolders..ctor()"
			reason="Not part of the WinUI API."/>
		<Member
			fullName="System.Void Windows.UI.Xaml.Controls.ListViewBase..ctor()"
			reason="Ctor is protected in WinUI."/>
		<Member
			fullName="System.Void Windows.Devices.Sensors.HingeAngleSensorReadingChangedEventArgs..ctor()"
			reason="Parameter-less ctor does not exist in UWP"/>
		<Member
			fullName="System.Void Windows.Devices.Sensors.HingeAngleSensor..ctor()"
			reason="Parameter-less ctor does not exist in UWP"/>
		<Member
			fullName="System.Void Windows.Devices.Sensors.HingeAngleReading..ctor()"
			reason="Parameter-less ctor does not exist in UWP"/>
		<Member
			fullName="System.Void Windows.System.Profile.AnalyticsInfo..ctor()"
			reason="Not part of the WinUI API." />
		<Member
			fullName="System.Void Windows.System.Profile.AnalyticsVersionInfo..ctor()"
			reason="Not part of the WinUI API." />
		<Member
			fullName="System.Void Windows.ApplicationModel.DataTransfer.DataPackage.SetText(System.String text)"
			reason="UWP uses 'value' as the parameter name" />
		<Member
			fullName="System.Void Windows.UI.Xaml.Controls.IconElement.AddIconElementView(Windows.UI.Xaml.UIElement child)"
			reason="macOS requires NSView as AddIconElementView parameter" />
		<Member
			fullName="System.Void Windows.UI.Xaml.Controls.IconElement.AddIconElementView(Android.Views.View child)"
			reason="Not part of UWP API" />
		<Member
			fullName="System.Void Windows.UI.Xaml.Controls.IconElement.AddIconElementView(UIKit.UIView child)"
			reason="Not part of UWP API" />
		<Member
			fullName="System.Void Windows.ApplicationModel.Calls.PhoneCallManager..ctor()"
			reason="Class is static in UWP" />
		<Member
			fullName="System.Void Windows.UI.Xaml.Controls.DatePickerSelectedValueChangedEventArgs..ctor()"
			reason="Not part of the WinUI API." />
		<Member
			fullName="System.Void Windows.UI.Xaml.Controls.DatePickerValueChangedEventArgs..ctor(System.DateTimeOffset newDate, System.DateTimeOffset oldDate)"
			reason="Not part of the WinUI API." />
		<Member
			fullName="Windows.UI.Xaml.Style Uno.UI.GlobalStaticResources.get___ImplicitStyle_Windows_UI_Xaml_Controls_DatePickerSelector()"
			reason="Style removed from monoandroid (xamarin:Style with only ios:Setter)" />
		<Member
			fullName="Windows.UI.Color Windows.UI.Xaml.Media.Brush.GetColorWithOpacity(Windows.UI.Color referenceColor)"
			reason="Not part of the WinUI API." />
		<Member
			fullName="System.Void Uno.UI.Toolkit.UIElementExtensions.SetElevation(Windows.UI.Xaml.UIElement element, System.Double Elevation)"
			reason="Naming uniformization, not a binary breaking change." />
		<Member
			fullName="System.Void Windows.UI.Xaml.Controls.Control.OnFocusStateChanged(Windows.UI.Xaml.FocusState oldValue, Windows.UI.Xaml.FocusState newValue)"
			reason="Not part of the WinUI API, Uno-specific implementation detail." />
		<Member
			fullName="System.Boolean Windows.UI.Xaml.Controls.TextBox.FocusTextView()"
			reason="Not part of the WinUI API, Uno-specific implementation detail." />
		<Member
			fullName="System.Void Windows.Devices.Sensors.PedometerReadingChangedEventArgs..ctor()"
			reason="Parameter-less ctor does not exist in UWP"/>
		<Member
			fullName="System.Void Windows.Devices.Sensors.Pedometer..ctor()"
			reason="Parameter-less ctor does not exist in UWP"/>
		<Member
			fullName="System.Void Windows.Devices.Sensors.PedometerReading..ctor()"
			reason="Parameter-less ctor does not exist in UWP"/>

		<Member
			fullName="CoreGraphics.CGSize Windows.UI.Xaml.IFrameworkElementHelper.Measure(AppKit.NSView element, Windows.Foundation.Size availableSize)"
			reason="macOS only unused extension method"/>

		<Member
			fullName="System.Void Windows.UI.Xaml.Controls.ScrollViewer.Add(Windows.UI.Xaml.UIElement view)"
			reason="macOS only breaking change"/>

		<Member
			fullName="System.Void Windows.UI.Xaml.Controls.ScrollViewer.Add(Windows.UI.Xaml.UIElement view)"
			reason="macOS only breaking change"/>
	  </Methods>
	  <Properties>
		<Member
			fullName="Windows.UI.Xaml.Style Uno.UI.GlobalStaticResources::__ImplicitStyle_Windows_UI_Xaml_Controls_DatePickerSelector()"
			reason="Style removed from monoandroid (xamarin:Style with only ios:Setter)" />
	  </Properties>
	</IgnoreSet>

	<IgnoreSet baseVersion="2.1.37">
	  <Types>
	  </Types>

	  <Methods>
		<Member
			fullName="System.Void Windows.UI.Xaml.Controls.DatePickerSelectedValueChangedEventArgs..ctor()"
			reason="Not part of the WinUI API." />
		<Member
			fullName="System.Void Windows.UI.Xaml.Controls.DatePickerValueChangedEventArgs..ctor(System.DateTimeOffset newDate, System.DateTimeOffset oldDate)"
			reason="Not part of the WinUI API." />
		<Member
			fullName="System.Boolean Windows.UI.Xaml.Controls.TextBox.FocusTextView()"
			reason="Not part of the WinUI API, Uno-specific implementation detail." />
		<Member
			fullName="System.Void Windows.UI.Xaml.Controls.Control.OnFocusStateChanged(Windows.UI.Xaml.FocusState oldValue, Windows.UI.Xaml.FocusState newValue)"
			reason="Not part of the WinUI API, Uno-specific implementation detail." />
		<Member
			fullName="Windows.UI.Xaml.Style Uno.UI.GlobalStaticResources.get___ImplicitStyle_Windows_UI_Xaml_Controls_DatePickerSelector()"
			reason="Style removed from monoandroid (xamarin:Style with only ios:Setter)" />

		<Member
			fullName="System.Void Windows.UI.Xaml.Controls.Primitives.DragCompletedEventArgs..ctor(System.Object originalSource, System.Double horizontalChange, System.Double verticalChange, System.Boolean canceled)"
			reason="Updated internal signature"/>

		<Member
			fullName="System.Void Windows.Devices.Sensors.PedometerReadingChangedEventArgs..ctor()"
			reason="Parameter-less ctor does not exist in UWP"/>
		<Member
			fullName="System.Void Windows.Devices.Sensors.Pedometer..ctor()"
			reason="Parameter-less ctor does not exist in UWP"/>
		<Member
			fullName="System.Void Windows.Devices.Sensors.PedometerReading..ctor()"
			reason="Parameter-less ctor does not exist in UWP"/>

		<Member
			fullName="CoreGraphics.CGSize Windows.UI.Xaml.IFrameworkElementHelper.Measure(AppKit.NSView element, Windows.Foundation.Size availableSize)"
			reason="macOS only unused extension method"/>

		<Member
			fullName="System.Void Windows.UI.Xaml.Controls.ScrollViewer.Add(Windows.UI.Xaml.UIElement view)"
			reason="macOS only breaking change"/>

		<Member
			fullName="System.Void Windows.UI.Xaml.Controls.ScrollViewer.Add(Windows.UI.Xaml.UIElement view)"
			reason="macOS only breaking change"/>

		<Member
			fullName="System.Void Windows.UI.Xaml.Controls.TextBox.SetIsPassword(System.Boolean isPassword)"
			reason="macOS only breaking change, internal API"/>

		<Member
			fullName="System.Object Windows.UI.Xaml.Controls.ScrollContentPresenter.get_DataContext()"
			reason="macOS ScrollContentPresenter implements IDataContextProvider"/>
		<Member
			fullName="System.Void Windows.UI.Xaml.Controls.ScrollContentPresenter.set_DataContext(System.Object value)"
			reason="macOS ScrollContentPresenter implements IDataContextProvider"/>
		<Member
			fullName="Windows.UI.Xaml.DependencyObject Windows.UI.Xaml.Controls.ScrollContentPresenter.get_TemplatedParent()"
			reason="macOS ScrollContentPresenter implements IDataContextProvider"/>
		<Member
			fullName="System.Void Windows.UI.Xaml.Controls.ScrollContentPresenter.set_TemplatedParent(Windows.UI.Xaml.DependencyObject value)"
			reason="macOS ScrollContentPresenter implements IDataContextProvider"/>
		<Member
			fullName="System.Void Windows.UI.Xaml.Controls.Control.OnPointerPressed(Windows.UI.Xaml.Input.PointerRoutedEventArgs args)"
			reason="Wrong parameter name, restored the WinUI one"/>
		<Member
			fullName="System.Void Windows.UI.Xaml.Controls.Control.OnPointerReleased(Windows.UI.Xaml.Input.PointerRoutedEventArgs args)"
			reason="Wrong parameter name, restored the WinUI one"/>
		<Member
			fullName="System.Void Windows.UI.Xaml.Controls.Control.OnPointerEntered(Windows.UI.Xaml.Input.PointerRoutedEventArgs args)"
			reason="Wrong parameter name, restored the WinUI one"/>
		<Member
			fullName="System.Void Windows.UI.Xaml.Controls.Control.OnPointerExited(Windows.UI.Xaml.Input.PointerRoutedEventArgs args)"
			reason="Wrong parameter name, restored the WinUI one"/>
		<Member
			fullName="System.Void Windows.UI.Xaml.Controls.Control.OnPointerMoved(Windows.UI.Xaml.Input.PointerRoutedEventArgs args)"
			reason="Wrong parameter name, restored the WinUI one"/>
		<Member
			fullName="System.Void Windows.UI.Xaml.Controls.Control.OnPointerCanceled(Windows.UI.Xaml.Input.PointerRoutedEventArgs args)"
			reason="Wrong parameter name, restored the WinUI one"/>
		<Member
			fullName="System.Void Windows.UI.Xaml.Controls.Control.OnPointerCaptureLost(Windows.UI.Xaml.Input.PointerRoutedEventArgs args)"
			reason="Wrong parameter name, restored the WinUI one"/>

	  </Methods>
	  <Properties>
		<Member
			fullName="Windows.UI.Xaml.Style Uno.UI.GlobalStaticResources::__ImplicitStyle_Windows_UI_Xaml_Controls_DatePickerSelector()"
			reason="Style removed from monoandroid (xamarin:Style with only ios:Setter)" />

	  </Properties>
	  <Fields>
	  </Fields>
	</IgnoreSet>
	<IgnoreSet baseVersion="2.2.0">
	  <Methods>
		<Member
			fullName="System.Void Windows.Data.Xml.Dom.DtdEntity..ctor()"
			reason="Not part of UWP"/>
		<Member
			fullName="System.Void Windows.Data.Xml.Dom.DtdNotation..ctor()"
			reason="Not part of UWP"/>
		<Member
			fullName="System.Void Windows.Data.Xml.Dom.XmlAttribute..ctor()"
			reason="Not part of UWP"/>
		<Member
			fullName="System.Void Windows.Data.Xml.Dom.XmlCDataSection..ctor()"
			reason="Not part of UWP"/>
		<Member
			fullName="System.Void Windows.Data.Xml.Dom.XmlComment..ctor()"
			reason="Not part of UWP"/>
		<Member
			fullName="System.Void Windows.Data.Xml.Dom.XmlDocumentFragment..ctor()"
			reason="Not part of UWP"/>
		<Member
			fullName="System.Void Windows.Data.Xml.Dom.XmlDocumentType..ctor()"
			reason="Not part of UWP"/>
		<Member
			fullName="System.Void Windows.Data.Xml.Dom.XmlDomImplementation..ctor()"
			reason="Not part of UWP"/>
		<Member
			fullName="System.Void Windows.Data.Xml.Dom.XmlElement..ctor()"
			reason="Not part of UWP"/>
		<Member
			fullName="System.Void Windows.Data.Xml.Dom.XmlEntityReference..ctor()"
			reason="Not part of UWP"/>
		<Member
			fullName="System.Void Windows.Data.Xml.Dom.XmlNamedNodeMap..ctor()"
			reason="Not part of UWP"/>
		<Member
			fullName="System.Void Windows.Data.Xml.Dom.XmlNodeList..ctor()"
			reason="Not part of UWP"/>
		<Member
			fullName="System.Void Windows.Data.Xml.Dom.XmlProcessingInstruction..ctor()"
			reason="Not part of UWP"/>
		<Member
			fullName="System.Void Windows.Data.Xml.Dom.XmlText..ctor()"
			reason="Not part of UWP"/>
		<Member
					fullName="System.Void Windows.UI.Xaml.Controls.AnimatedVisualPlayer.set_IsPlaying(System.Boolean value)"
					reason="Refactoring, not part of WinUI contract anyway." />
		<Member
			fullName="System.Void Windows.UI.Xaml.Controls.IAnimatedVisualSource.Play(System.Boolean looped)"
			reason="Refactoring, not part of WinUI contract anyway." />

		<Member
			fullName="System.Void Windows.UI.Xaml.Controls.TextBox..ctor(System.Boolean isPassword)"
			reason="macOS only breaking change" />

		<Member
			fullName="Windows.UI.Xaml.Media.GradientStopCollection Windows.UI.Xaml.Media.LinearGradientBrush.get_GradientStops()"
			reason="GradientStops/MappingMode moved to base GradientBrush to follow UWP/WinUI hierarchy"/>
		<Member
			fullName="System.Void Windows.UI.Xaml.Media.LinearGradientBrush.set_GradientStops(Windows.UI.Xaml.Media.GradientStopCollection value)"
			reason="GradientStops/MappingMode moved to base GradientBrush to follow UWP/WinUI hierarchy"/>
		<Member
			fullName="Windows.UI.Xaml.DependencyProperty Windows.UI.Xaml.Media.GradientBrush.get_GradientStopsProperty()"
			reason="GradientStops/MappingMode moved to base GradientBrush to follow UWP/WinUI hierarchy"/>
		<Member
			fullName="Windows.UI.Xaml.Media.GradientBrush.get_MappingModeProperty()"
			reason="GradientStops/MappingMode moved to base GradientBrush to follow UWP/WinUI hierarchy"/>
		<Member
			fullName="Windows.UI.Xaml.DependencyProperty Windows.UI.Xaml.Media.GradientBrush.get_MappingModeProperty()"
			reason="GradientStops/MappingMode moved to base GradientBrush to follow UWP/WinUI hierarchy"/>

		<!-- Begin AndroidX updates-->
		<Member
			fullName="Windows.UI.Xaml.Controls.VirtualizingPanelLayout/Line Windows.UI.Xaml.Controls.VirtualizingPanelLayout.CreateLine(Windows.UI.Xaml.Controls.Primitives.GeneratorDirection fillDirection, System.Int32 extentOffset, System.Int32 breadthOffset, System.Int32 availableBreadth, Android.Support.V7.Widget.RecyclerView/Recycler recycler, Android.Support.V7.Widget.RecyclerView/State state, Uno.UI.IndexPath nextVisibleItem, System.Boolean isNewGroup)"
			reason="AndroidX update" />
		<Member
			fullName="System.Void Windows.UI.Xaml.Controls.PivotAdapter..ctor(Android.Support.V4.App.FragmentManager fragmentManager, Windows.UI.Xaml.Controls.NativePivotPresenter pivot)"
			reason="AndroidX update" />
		<Member
			fullName="System.Void Windows.UI.Xaml.Controls.PivotAdapter..ctor(Android.Support.V4.App.FragmentManager fm)"
			reason="AndroidX update" />
		<Member
			fullName="System.IObservable`1&lt;Android.Support.V4.App.Fragment&gt; Uno.UI.IFragmentTracker.ObserveCreated()"
			reason="AndroidX update" />
		<Member
			fullName="System.IObservable`1&lt;Android.Support.V4.App.Fragment&gt; Uno.UI.IFragmentTracker.ObserveStart()"
			reason="AndroidX update" />
		<Member
			fullName="System.IObservable`1&lt;Android.Support.V4.App.Fragment&gt; Uno.UI.IFragmentTracker.ObservePause()"
			reason="AndroidX update" />
		<Member
			fullName="System.IObservable`1&lt;Android.Support.V4.App.Fragment&gt; Uno.UI.IFragmentTracker.ObserveResume()"
			reason="AndroidX update" />
		<Member
			fullName="System.IObservable`1&lt;Android.Support.V4.App.Fragment&gt; Uno.UI.IFragmentTracker.ObserveViewCreated()"
			reason="AndroidX update" />
		<Member
			fullName="System.IObservable`1&lt;Android.Support.V4.App.Fragment&gt; Uno.UI.IFragmentTracker.ObserveStop()"
			reason="AndroidX update" />
		<Member
			fullName="System.IObservable`1&lt;Android.Support.V4.App.Fragment&gt; Uno.UI.IFragmentTracker.ObserveDestroyed()"
			reason="AndroidX update" />
		<Member
			fullName="System.Threading.Tasks.Task`1&lt;Android.Support.V4.App.Fragment&gt; Uno.UI.IFragmentTracker.GetCurrent(System.Threading.CancellationToken ct)"
			reason="AndroidX update" />
		<Member
			fullName="System.Void Uno.UI.IFragmentTracker.PushCreated(Android.Support.V4.App.Fragment fragment)"
			reason="AndroidX update" />
		<Member
			fullName="System.Void Uno.UI.IFragmentTracker.PushStart(Android.Support.V4.App.Fragment fragment)"
			reason="AndroidX update" />
		<Member
			fullName="System.Void Uno.UI.IFragmentTracker.PushPause(Android.Support.V4.App.Fragment fragment)"
			reason="AndroidX update" />
		<Member
			fullName="System.Void Uno.UI.IFragmentTracker.PushResume(Android.Support.V4.App.Fragment fragment)"
			reason="AndroidX update" />
		<Member
			fullName="System.Void Uno.UI.IFragmentTracker.PushViewCreated(Android.Support.V4.App.Fragment fragment)"
			reason="AndroidX update" />
		<Member
			fullName="System.Void Uno.UI.IFragmentTracker.PushStop(Android.Support.V4.App.Fragment fragment)"
			reason="AndroidX update" />
		<Member
			fullName="System.Void Uno.UI.IFragmentTracker.PushDestroyed(Android.Support.V4.App.Fragment fragment)"
			reason="AndroidX update" />
		<Member
			fullName="Uno.UI.BaseFragment Uno.UI.Extensions.FragmentManagerExtensions.GetCurrentFragment(Android.Support.V4.App.FragmentManager fragmentManager)"
			reason="AndroidX update" />
		<Member
			fullName="Android.Views.View Uno.UI.Extensions.RecyclerExtensions.GetViewForPosition(Android.Support.V7.Widget.RecyclerView/Recycler recycler, System.Int32 position, Android.Support.V7.Widget.RecyclerView/State state)"
			reason="AndroidX update" />
		<Member
			fullName="Android.Graphics.Color Uno.UI.Extensions.ToolbarExtensions.GetTitleTextColor(Android.Support.V7.Widget.Toolbar toolbar)"
			reason="AndroidX update" />
		<Member
			fullName="System.Void Uno.UI.Controls.SlidingTabLayout.SetOnPageChangeListener(Android.Support.V4.View.ViewPager/IOnPageChangeListener listener)"
			reason="AndroidX update" />
		<Member
			fullName="System.Void Uno.UI.Controls.SlidingTabLayout.SetViewPager(Android.Support.V4.View.ViewPager viewPager)"
			reason="AndroidX update" />
		<!-- End AndroidX updates-->
	  </Methods>
	  <Events>
	  </Events>
	  <Fields>
		<Member
			fullName="Windows.UI.Xaml.DependencyProperty Windows.UI.Xaml.Media.LinearGradientBrush::GradientStopsProperty"
			reason="GradientStops/MappingMode moved to base GradientBrush to follow UWP/WinUI hierarchy"/>
	  </Fields>
	  <Properties>
		<Member
			fullName="Windows.UI.Xaml.Media.GradientStopCollection Windows.UI.Xaml.Media.LinearGradientBrush::GradientStops()"
			reason="GradientStops/MappingMode moved to base GradientBrush to follow UWP/WinUI hierarchy"/>
		<Member
			fullName="Windows.UI.Xaml.DependencyProperty Windows.UI.Xaml.Media.GradientBrush::GradientStopsProperty()"
			reason="GradientStops/MappingMode moved to base GradientBrush to follow UWP/WinUI hierarchy"/>
		<Member
			fullName="Windows.UI.Xaml.DependencyProperty Windows.UI.Xaml.Media.GradientBrush::MappingModeProperty()"
			reason="GradientStops/MappingMode moved to base GradientBrush to follow UWP/WinUI hierarchy"/>
	  </Properties>
	</IgnoreSet>

	<IgnoreSet baseVersion="2.4.4">
		<Assemblies>
			<Member fullName="Uno.UI.Wasm" reason="Moved to another package" />
		</Assemblies>
		
		<Types>
			<Member
				fullName="Windows.Gaming.UI.GameMonitor"
				reason="Removed UWP type"/>
			<Member
				fullName="Windows.Gaming.UI.GameMonitoringPermission"
				reason="Removed UWP type"/>
			<Member
				fullName="Microsoft.UI.Xaml.Controls.AnimatedVisualPlayer.ILottieVisualSourceProvider"
				reason="Incorrect namespace"/>
			<Member
				fullName="Windows.UI.Xaml.Shapes.ArbitraryShapeBase"
				reason="iOS only, not part of the WinUI API." />
			<!-- Styles overhaul -->
			<Member
				fullName="Uno.UI.GlobalStaticResources"
				reason="Resources defined in XAML are no longer converted to public properties on GlobalStaticResources. The type itself is still present." />
			<Member
				fullName="Uno.UI.Toolkit.GlobalStaticResources"
				reason="Resources defined in XAML are no longer converted to public properties on GlobalStaticResources. The type itself is still present." />
			<Member
				fullName="Windows.UI.Xaml.GenericStyles"
				reason="Removed obsolete non-standard type (Styles are now all defined in XAML)." />
			<Member
				fullName="Windows.UI.Xaml.Style`1"
				reason="Removed unused non-standard generic version of Style." />
			<Member
				fullName="Uno.UI.Controls.BindableSearchView"
				reason="Removed unused Uno-only legacy control." />
			<!-- ^^ Styles overhaul -->

		  <!-- Begin remove IFrameworkElement -->
		  <Member
				  fullName="Windows.UI.Xaml.IUIElement"
				  reason="Removed non-WinUI type"/>
		  <Member
				  fullName="Windows.UI.Xaml.Controls.BatchCollection`1"
				  reason="Removed non-WinUI type"/>
		  <Member
				  fullName="Windows.UI.Xaml.Controls.IImage"
				  reason="Removed non-WinUI type"/>

		  <Member
				  fullName="Windows.UI.Xaml.Controls.Image"
				  reason="Now inherits correctly from FrameworkElement, all IFrameworkElement members removed"/>
		  <Member
				  fullName="Windows.UI.Xaml.Controls.ScrollContentPresenter"
				  reason="Now inherits correctly from FrameworkElement, all IFrameworkElement members removed"/>
		  <Member
				  fullName="Windows.UI.Xaml.Controls.ProgressRing"
				  reason="Now inherits correctly from FrameworkElement, all IFrameworkElement members removed"/>
		  <Member
			  fullName="Windows.UI.Xaml.IFrameworkElement"
			  reason="Made internal, now it isn't needed by framework types"/>
		  <Member
			  fullName="Windows.UI.Xaml.Controls.IItemsControl"
			  reason="Made non-standard interface internal"/>
		  <Member
			  fullName="Windows.UI.Xaml.Controls.IListView"
			  reason="Made non-standard interface internal"/>
		  <Member
			  fullName="Windows.UI.Xaml.Controls.ISelector"
			  reason="Made non-standard interface internal"/>
		  <Member
			  fullName="Windows.UI.Xaml.Controls.ILayouter"
			  reason="Made internal. Layouter is an implementation detail that may be removed in the future."/>
		  <Member
			  fullName="Windows.UI.Xaml.Controls.Layouter"
			  reason="Made internal. Layouter is an implementation detail that may be removed in the future."/>
		  <Member
			  fullName="Windows.UI.Xaml.FrameworkElementExtensions"
			  reason="Made non-WinUI helper methods internal"/>
		  <Member
			  fullName="Windows.UI.Xaml.IFrameworkElementHelper"
			  reason="Made non-WinUI helper methods internal"/>
		  <Member
			  fullName="Windows.UI.Xaml.Controls.ItemsControlExtensions"
			  reason="Made non-WinUI helper methods internal"/>
		  <Member
			  fullName="Windows.UI.Xaml.Controls.LayouterExtensions"
			  reason="Made non-WinUI helper methods internal"/>
		  <!-- End remove IFrameworkElement -->
		<!-- Begin Skia Import -->
		<Member fullName="Windows.UI.Xaml.Wasm.SvgElement" reason="Removed unused Uno-only legacy control." />
		<Member fullName="Windows.UI.Xaml.RoutedEventHandlerWithHandled" reason="Removed unused Uno-only legacy control." />
		<Member fullName="Windows.UI.Xaml.Media.GeometryData" reason="Removed unused Uno-only legacy control." />
		<Member fullName="Windows.UI.Xaml.Documents.NavigationTarget" reason="Removed unused Uno-only legacy control." />
		<Member fullName="Windows.UI.Xaml.Controls.HtmlImage" reason="Removed unused Uno-only legacy control." />
		<Member fullName="Uno.UI.Services.ResourcesService" reason="Removed unused Uno-only legacy control." />
		<Member fullName="Uno.Foundation.WebAssemblyRuntime" reason="Removed unused Uno-only legacy control." />
		<Member fullName="Uno.Foundation.Interop.TSInteropMessageAttribute" reason="Removed unused Uno-only legacy control." />
		<Member fullName="Uno.Foundation.Interop.TSInteropMarshaller" reason="Removed unused Uno-only legacy control." />
		<Member fullName="Uno.Foundation.Interop.JSObjectHandle" reason="Removed unused Uno-only legacy control." />
		<Member fullName="Uno.Foundation.Interop.JSObject" reason="Removed unused Uno-only legacy control." />
		<Member fullName="Uno.Foundation.Interop.IJSObjectMetadata" reason="Removed unused Uno-only legacy control." />
		<Member fullName="Uno.Foundation.Interop.IJSObject" reason="Removed unused Uno-only legacy control." />
		<Member fullName="Uno.Extensions.UIElementExtensions" reason="Removed unused Uno-only legacy control." />
		<Member fullName="Uno.Diagnostics.Eventing.Tracing" reason="Removed unused Uno-only legacy control." />
		<Member fullName="Uno.Diagnostics.Eventing.NullEventProvider" reason="Removed unused Uno-only legacy control." />
		<Member fullName="Uno.Diagnostics.Eventing.IEventProviderFactory" reason="Removed unused Uno-only legacy control." />
		<Member fullName="Uno.Diagnostics.Eventing.IEventProvider" reason="Removed unused Uno-only legacy control." />
		<Member fullName="Uno.Diagnostics.Eventing.EventProviderExtensions" reason="Removed unused Uno-only legacy control." />
		<Member fullName="Uno.Diagnostics.Eventing.EventOpcode" reason="Removed unused Uno-only legacy control." />
		<Member fullName="Uno.Diagnostics.Eventing.EventDescriptor" reason="Removed unused Uno-only legacy control." />
		<Member fullName="Uno.Diagnostics.Eventing.EventActivity" reason="Removed unused Uno-only legacy control." />

		<Member fullName="Windows.UI.Xaml.Controls.TextBoxView" reason="Type not present in reference API" />
		<Member fullName="Windows.UI.Xaml.Font" reason="Type not present in reference API" />
		<Member fullName="Windows.UI.Xaml.Controls.TextBoxViewDelegate" reason="Type not present in reference API" />

		<!-- End Skia Import -->
		</Types>

	  <Events>
		<!-- Begin Skia Import -->
		<Member fullName="Windows.UI.Xaml.DependencyPropertyChangedEventHandler Windows.UI.Xaml.FrameworkElement::IsEnabledChanged" reason="Removed unused Uno-only legacy control." />
		<!-- End Skia Import -->
	  </Events>

		<Methods>
			<Member
				fullName="System.Void Windows.UI.Xaml.Controls.Maps.MapTileSource..ctor()"
				reason="UWP does not have this ctor"/>
			<Member
				fullName="System.Void Windows.UI.Xaml.Automation.AutomationAnnotation..ctor()"
				reason="UWP does not have this ctor"/>
			<Member
				fullName="System.Void Windows.UI.Xaml.Automation.Peers.AutomationPeerAnnotation..ctor()"
				reason="UWP does not have this ctor"/>
			<Member
 				fullName="System.Void Windows.Networking.Connectivity.ConnectionCost..ctor()"
				reason="Not in UWP" />
			<Member
				fullName="System.Void Windows.Networking.Connectivity.ConnectionProfile..ctor()"
				reason="Not in UWP" />
			<Member
				fullName="System.Void Windows.Networking.Connectivity.NetworkInformation..ctor()"
				reason="Not in UWP" />
			<Member
				fullName="System.Void Windows.ApplicationModel.Activation.ProtocolActivatedEventArgs..ctor()"
				reason="Parameter-less ctor does not exist in UWP"/>
			<Member
				fullName="System.Void Windows.ApplicationModel.SuspendingDeferral..ctor()"
				reason="Parameter-less ctor does not exist in UWP"/>
			<Member
				fullName="System.Void Windows.ApplicationModel.SuspendingOperation..ctor(System.DateTimeOffset offset)"
				reason="Parameter-less ctor does not exist in UWP"/>
			<Member
				fullName="System.Void Windows.UI.Xaml.Shapes.Shape.OnFillChanged(Windows.UI.Xaml.Media.Brush newValue)"
				reason="Not part of the WinUI API." />
			<Member
				fullName="System.Void Windows.UI.Xaml.Shapes.Shape.OnFillUpdated(Windows.UI.Xaml.Media.Brush newValue)"
				reason="Not part of the WinUI API." />
			<Member
				fullName="System.Void Windows.UI.Xaml.Shapes.Shape.OnStrokeUpdated(Windows.UI.Xaml.Media.Brush newValue)"
				reason="Not part of the WinUI API." />
			<Member
				fullName="System.Void Windows.UI.Xaml.Shapes.Shape.OnStretchUpdated(Windows.UI.Xaml.Media.Stretch newValue)"
				reason="Not part of the WinUI API." />
			<Member
				fullName="System.Void Windows.UI.Xaml.Shapes.Shape.OnStrokeThicknessUpdated(System.Double newValue)"
				reason="Not part of the WinUI API." />
			<Member
				fullName="System.Void Windows.UI.Xaml.Shapes.Shape.OnStrokeDashArrayUpdated(Windows.UI.Xaml.Media.DoubleCollection newValue)"
				reason="Not part of the WinUI API." />
			<Member
				fullName="System.Void Windows.UI.Xaml.Shapes.Shape.RefreshShape(System.Boolean forceRefresh)"
				reason="Not part of the WinUI API." />
			<Member
					fullName="Windows.Foundation.IAsyncOperation`1&lt;Windows.Storage.StorageFile&gt; Windows.Storage.StorageFolder.CreateFileAsync(System.String path, Windows.Storage.CreationCollisionOption option)"
					reason="UWP alignment" />
			<!-- Styles overhaul -->
			<Member
				fullName="System.Void Windows.UI.Xaml.FrameworkElement.OnStyleChanged(Windows.UI.Xaml.Style oldStyle, Windows.UI.Xaml.Style newStyle)"
				reason="Removed non-standard protected method"/>
			<Member
				fullName="System.Func`2&lt;System.String,System.Object&gt; Windows.UI.Xaml.ResourceDictionary.get_DefaultResolver()"
				reason="Removed non-standard property that's no longer used by Xaml-generated code with new resources handling"/>
			<Member
				fullName="System.Void Windows.UI.Xaml.ResourceDictionary.set_DefaultResolver(System.Func`2&lt;System.String,System.Object&gt; value)"
				reason="Removed non-standard property that's no longer used by Xaml-generated code with new resources handling"/>
			<Member
				fullName="System.Void Windows.UI.Xaml.Style..ctor(System.Type targetType, Windows.UI.Xaml.Style basedOn)"
				reason="Removed non-standard Style constructor"/>
			<Member
				fullName="System.Void Windows.UI.Xaml.Style.ApplyTo(Windows.UI.Xaml.DependencyObject o)"
				reason="Made non-standard method internal, shouldn't normally be called from consumer code"/>
			<Member
				fullName="System.Void Windows.UI.Xaml.Style.RegisterDefaultStyleForType(System.Type type, Windows.UI.Xaml.Style style)"
				reason="Removed unused overload. This is public to be callable from Xaml-generated code, but should never be called by consumer code."/>
			<Member
				fullName="Windows.UI.Xaml.Style Windows.UI.Xaml.Style.DefaultStyleForType(System.Type type)"
				reason="Made non-standard method internal"/>
			<Member
				fullName="Windows.UI.Xaml.Style Windows.UI.Xaml.Documents.TextElement.get_Style()"
				reason="Removed unused non-standard property"/>
			<Member
				fullName="System.Void Windows.UI.Xaml.Documents.TextElement.set_Style(Windows.UI.Xaml.Style value)"
				reason="Removed unused non-standard property"/>
			<Member
				fullName="System.Void Windows.UI.Xaml.Documents.TextElement.OnStyleChanged()"
				reason="Removed unused non-standard property"/>
			<Member
				fullName="Windows.UI.Xaml.Style Windows.UI.Xaml.Controls.NativePage.get_Style()"
				reason="Removed unused non-standard property"/>
			<Member
				fullName="System.Void Windows.UI.Xaml.Controls.NativePage.set_Style(Windows.UI.Xaml.Style value)"
				reason="Removed unused non-standard property"/>
			<Member
				fullName="System.Void Windows.UI.Xaml.NativeApplication..ctor(Windows.UI.Xaml.Application app, System.IntPtr javaReference, Android.Runtime.JniHandleOwnership transfer)"
				reason="This ctor is superceded by the version that takes a function. It's removed because it causes a crash with the new theme handling."/>
			<Member
				fullName="System.Object Windows.UI.Xaml.ResourceDictionary.Lookup(System.Object key)"
				reason="Not a public WinUI method (in the .NET projection)"/>
			<!-- ^^ Styles overhaul -->
			<Member 
				fullName="System.Void Windows.UI.Text.FontWeight..ctor(System.Int32 weight)"
				reason="Changed from int to ushort to replicate uwp definition"/>
			<Member 
				fullName="System.Int32 Windows.UI.Text.FontWeight.get_Weight()"
				reason="Changed from int to ushort to replicate uwp definition"/>
			<Member
				fullName="System.Void Windows.Devices.Sensors.HingeAngleSensor..ctor()"
				reason="Constructor not part of UWP API" />
			<Member
				fullName="System.Void Windows.Devices.Sensors.Pedometer..ctor()"
				reason="Constructor not part of UWP API" />
			<Member
				fullName="System.Void Windows.Devices.Sensors.Accelerometer..ctor()"
				reason="Constructor not part of UWP API" />
			<Member
				fullName="System.Void Windows.Devices.Sensors.Barometer..ctor()"
				reason="Constructor not part of UWP API" />
			<Member
				fullName="System.Void Windows.Devices.Sensors.Gyrometer..ctor()"
				reason="Constructor not part of UWP API" />
			<Member
				fullName="System.Void Windows.Devices.Sensors.Magnetometer..ctor()"
				reason="Constructor not part of UWP API" />															

			<!-- INPC on base view removal -->
		  <Member
				fullName="System.Void Uno.UI.Controls.BindableView.add_PropertyChanged(System.ComponentModel.PropertyChangedEventHandler value)"
				reason="INPC is not defined in UWP/WinUI"/>
		  <Member
				fullName="System.Void Uno.UI.Controls.BindableView.remove_PropertyChanged(System.ComponentModel.PropertyChangedEventHandler value)"
				reason="INPC is not defined in UWP/WinUI"/>
		  <Member
				fullName="System.Void Uno.UI.Controls.BindableView.RaisePropertyChanged(System.String propertyName)"
				reason="INPC is not defined in UWP/WinUI"/>
		  <Member
				fullName="System.Void Uno.UI.Controls.BindableUIView.add_PropertyChanged(System.ComponentModel.PropertyChangedEventHandler value)"
				reason="INPC is not defined in UWP/WinUI"/>
		  <Member
				fullName="System.Void Uno.UI.Controls.BindableUIView.remove_PropertyChanged(System.ComponentModel.PropertyChangedEventHandler value)"
				reason="INPC is not defined in UWP/WinUI"/>
		  <Member
				fullName="System.Void Uno.UI.Controls.BindableUIView.RaisePropertyChanged(System.String propertyName)"
				reason="INPC is not defined in UWP/WinUI"/>
		  <Member
				fullName="System.Void Uno.UI.Controls.BindableNSView.add_PropertyChanged(System.ComponentModel.PropertyChangedEventHandler value)"
				reason="INPC is not defined in UWP/WinUI"/>
		  <Member
				fullName="System.Void Uno.UI.Controls.BindableNSView.remove_PropertyChanged(System.ComponentModel.PropertyChangedEventHandler value)"
				reason="INPC is not defined in UWP/WinUI"/>
		  <Member
				fullName="System.Void Uno.UI.Controls.BindableNSView.RaisePropertyChanged(System.String propertyName)"
				reason="INPC is not defined in UWP/WinUI"/>

			<Member
				fullName="System.Void Windows.Media.Playback.MediaPlaybackSession..ctor()"
				reason="Constructor not part of UWP API" />
			<Member
				fullName="System.Boolean Windows.UI.Xaml.Controls.MediaTransportControls.get_FastPlayFallbackBehaviour()"
				reason="Changed from boolean to Windows.UI.Xaml.Media.FastPlayFallbackBehaviour to replicate uwp definition" />
			<Member
				fullName="System.Void Windows.UI.Xaml.Controls.MediaTransportControls.set_FastPlayFallbackBehaviour(System.Boolean value)"
				reason="Changed from boolean to Windows.UI.Xaml.Media.FastPlayFallbackBehaviour to replicate uwp definition" />				

			<!-- Begin OnLoaded/OnUnloaded removal -->
			<Member fullName="System.Void Windows.UI.Xaml.FrameworkElement.OnLoaded()" reason="Removed OnLoaded/OnUnloaded"/>
			<Member fullName="System.Void Windows.UI.Xaml.FrameworkElement.OnUnloaded()" reason="Removed OnLoaded/OnUnloaded"/>
			<Member fullName="System.Void Windows.UI.Xaml.Controls.Image.OnLoaded()" reason="Removed OnLoaded/OnUnloaded"/>
			<Member fullName="System.Void Windows.UI.Xaml.Controls.Image.OnUnloaded()" reason="Removed OnLoaded/OnUnloaded"/>
			<Member fullName="System.Void Windows.UI.Xaml.Controls.ProgressRing.OnLoaded()" reason="Removed OnLoaded/OnUnloaded"/>
			<Member fullName="System.Void Windows.UI.Xaml.Controls.ProgressRing.OnUnloaded()" reason="Removed OnLoaded/OnUnloaded"/>
			<Member fullName="System.Void Windows.UI.Xaml.Controls.ScrollContentPresenter.OnLoaded()" reason="Removed OnLoaded/OnUnloaded"/>
			<Member fullName="System.Void Windows.UI.Xaml.Controls.ScrollContentPresenter.OnUnloaded()" reason="Removed OnLoaded/OnUnloaded"/>
			<Member fullName="System.Void Windows.UI.Xaml.Controls.NativeListViewBase.OnLoaded()" reason="Removed OnLoaded/OnUnloaded"/>
			<Member fullName="System.Void Windows.UI.Xaml.Controls.NativeListViewBase.OnUnloaded()" reason="Removed OnLoaded/OnUnloaded"/>
			<Member fullName="System.Void Windows.UI.Xaml.Controls.NativePagedView.OnLoaded()" reason="Removed OnLoaded/OnUnloaded"/>
			<Member fullName="System.Void Windows.UI.Xaml.Controls.NativePagedView.OnUnloaded()" reason="Removed OnLoaded/OnUnloaded"/>
			<Member fullName="System.Void Windows.UI.Xaml.Controls.TextBoxView.OnLoaded()" reason="Removed OnLoaded/OnUnloaded"/>
			<Member fullName="System.Void Windows.UI.Xaml.Controls.TextBoxView.OnUnloaded()" reason="Removed OnLoaded/OnUnloaded"/>
			<Member fullName="System.Void Uno.UI.Controls.Legacy.GridView.OnLoaded()" reason="Removed OnLoaded/OnUnloaded"/>
			<Member fullName="System.Void Uno.UI.Controls.Legacy.GridView.OnUnloaded()" reason="Removed OnLoaded/OnUnloaded"/>
			<Member fullName="System.Void Uno.UI.Controls.Legacy.HorizontalGridView.OnLoaded()" reason="Removed OnLoaded/OnUnloaded"/>
			<Member fullName="System.Void Uno.UI.Controls.Legacy.HorizontalGridView.OnUnloaded()" reason="Removed OnLoaded/OnUnloaded"/>
			<Member fullName="System.Void Uno.UI.Controls.Legacy.HorizontalListView.OnLoaded()" reason="Removed OnLoaded/OnUnloaded"/>
			<Member fullName="System.Void Uno.UI.Controls.Legacy.HorizontalListView.OnUnloaded()" reason="Removed OnLoaded/OnUnloaded"/>
			<Member fullName="System.Void Uno.UI.Controls.Legacy.ListView.OnLoaded()" reason="Removed OnLoaded/OnUnloaded"/>
			<Member fullName="System.Void Uno.UI.Controls.Legacy.ListView.OnUnloaded()" reason="Removed OnLoaded/OnUnloaded"/>
			<Member fullName="System.Void Windows.UI.Xaml.FrameworkElement.OnLoaded()" reason="Removed OnLoaded/OnUnloaded"/>
			<Member fullName="System.Void Windows.UI.Xaml.FrameworkElement.OnUnloaded()" reason="Removed OnLoaded/OnUnloaded"/>
			<Member fullName="System.Void Windows.UI.Xaml.Controls.Image.OnLoaded()" reason="Removed OnLoaded/OnUnloaded"/>
			<Member fullName="System.Void Windows.UI.Xaml.Controls.Image.OnUnloaded()" reason="Removed OnLoaded/OnUnloaded"/>
			<Member fullName="System.Void Windows.UI.Xaml.Controls.ProgressRing.OnLoaded()" reason="Removed OnLoaded/OnUnloaded"/>
			<Member fullName="System.Void Windows.UI.Xaml.Controls.ProgressRing.OnUnloaded()" reason="Removed OnLoaded/OnUnloaded"/>
			<Member fullName="System.Void Windows.UI.Xaml.Controls.ScrollContentPresenter.OnLoaded()" reason="Removed OnLoaded/OnUnloaded"/>
			<Member fullName="System.Void Windows.UI.Xaml.Controls.ScrollContentPresenter.OnUnloaded()" reason="Removed OnLoaded/OnUnloaded"/>
			<Member fullName="System.Void Windows.UI.Xaml.Controls.NativeListViewBase.OnLoaded()" reason="Removed OnLoaded/OnUnloaded"/>
			<Member fullName="System.Void Windows.UI.Xaml.Controls.NativeListViewBase.OnUnloaded()" reason="Removed OnLoaded/OnUnloaded"/>
			<Member fullName="System.Void Windows.UI.Xaml.Controls.NativePagedView.OnLoaded()" reason="Removed OnLoaded/OnUnloaded"/>
			<Member fullName="System.Void Windows.UI.Xaml.Controls.NativePagedView.OnUnloaded()" reason="Removed OnLoaded/OnUnloaded"/>
			<Member fullName="System.Void Windows.UI.Xaml.Controls.TextBoxView.OnLoaded()" reason="Removed OnLoaded/OnUnloaded"/>
			<Member fullName="System.Void Windows.UI.Xaml.Controls.TextBoxView.OnUnloaded()" reason="Removed OnLoaded/OnUnloaded"/>
			<Member fullName="System.Void Uno.UI.Controls.Legacy.GridView.OnLoaded()" reason="Removed OnLoaded/OnUnloaded"/>
			<Member fullName="System.Void Uno.UI.Controls.Legacy.GridView.OnUnloaded()" reason="Removed OnLoaded/OnUnloaded"/>
			<Member fullName="System.Void Uno.UI.Controls.Legacy.HorizontalGridView.OnLoaded()" reason="Removed OnLoaded/OnUnloaded"/>
			<Member fullName="System.Void Uno.UI.Controls.Legacy.HorizontalGridView.OnUnloaded()" reason="Removed OnLoaded/OnUnloaded"/>
			<Member fullName="System.Void Uno.UI.Controls.Legacy.HorizontalListView.OnLoaded()" reason="Removed OnLoaded/OnUnloaded"/>
			<Member fullName="System.Void Uno.UI.Controls.Legacy.HorizontalListView.OnUnloaded()" reason="Removed OnLoaded/OnUnloaded"/>
			<Member fullName="System.Void Uno.UI.Controls.Legacy.ListView.OnLoaded()" reason="Removed OnLoaded/OnUnloaded"/>
			<Member fullName="System.Void Uno.UI.Controls.Legacy.ListView.OnUnloaded()" reason="Removed OnLoaded/OnUnloaded"/>
			<Member fullName="System.Void Windows.UI.Xaml.FrameworkElement.OnLoaded()" reason="Removed OnLoaded/OnUnloaded"/>
			<Member fullName="System.Void Windows.UI.Xaml.FrameworkElement.OnUnloaded()" reason="Removed OnLoaded/OnUnloaded"/>
			<Member fullName="System.Void Windows.UI.Xaml.FrameworkElement.OnLoaded()" reason="Removed OnLoaded/OnUnloaded"/>
			<Member fullName="System.Void Windows.UI.Xaml.FrameworkElement.OnUnloaded()" reason="Removed OnLoaded/OnUnloaded"/>
			<Member fullName="System.Void Windows.UI.Xaml.Controls.Image.OnLoaded()" reason="Removed OnLoaded/OnUnloaded"/>
			<Member fullName="System.Void Windows.UI.Xaml.Controls.Image.OnUnloaded()" reason="Removed OnLoaded/OnUnloaded"/>
			<Member fullName="System.Void Windows.UI.Xaml.Controls.ProgressRing.OnLoaded()" reason="Removed OnLoaded/OnUnloaded"/>
			<Member fullName="System.Void Windows.UI.Xaml.Controls.ProgressRing.OnUnloaded()" reason="Removed OnLoaded/OnUnloaded"/>
			<Member fullName="System.Void Windows.UI.Xaml.Controls.ScrollContentPresenter.OnLoaded()" reason="Removed OnLoaded/OnUnloaded"/>
			<Member fullName="System.Void Windows.UI.Xaml.Controls.ScrollContentPresenter.OnUnloaded()" reason="Removed OnLoaded/OnUnloaded"/>
			<Member fullName="System.Void Windows.UI.Xaml.Controls.NativeListViewBase.OnLoaded()" reason="Removed OnLoaded/OnUnloaded"/>
			<Member fullName="System.Void Windows.UI.Xaml.Controls.NativeListViewBase.OnUnloaded()" reason="Removed OnLoaded/OnUnloaded"/>
			<Member fullName="System.Void Windows.UI.Xaml.Controls.Picker.OnLoaded()" reason="Removed OnLoaded/OnUnloaded"/>
			<Member fullName="System.Void Windows.UI.Xaml.Controls.Picker.OnUnloaded()" reason="Removed OnLoaded/OnUnloaded"/>
			<Member fullName="System.Void Windows.UI.Xaml.Controls.MultilineTextBoxView.OnLoaded()" reason="Removed OnLoaded/OnUnloaded"/>
			<Member fullName="System.Void Windows.UI.Xaml.Controls.MultilineTextBoxView.OnUnloaded()" reason="Removed OnLoaded/OnUnloaded"/>
			<Member fullName="System.Void Windows.UI.Xaml.Controls.SinglelineTextBoxView.OnLoaded()" reason="Removed OnLoaded/OnUnloaded"/>
			<Member fullName="System.Void Windows.UI.Xaml.Controls.SinglelineTextBoxView.OnUnloaded()" reason="Removed OnLoaded/OnUnloaded"/>
			<Member fullName="System.Void Uno.UI.Controls.Legacy.ListViewBase.OnLoaded()" reason="Removed OnLoaded/OnUnloaded"/>
			<Member fullName="System.Void Uno.UI.Controls.Legacy.ListViewBase.OnUnloaded()" reason="Removed OnLoaded/OnUnloaded"/>
			<Member fullName="System.Void Windows.UI.Xaml.FrameworkElement.OnLoaded()" reason="Removed OnLoaded/OnUnloaded"/>
			<Member fullName="System.Void Windows.UI.Xaml.FrameworkElement.OnUnloaded()" reason="Removed OnLoaded/OnUnloaded"/>
			<Member fullName="System.Void Windows.UI.Xaml.Controls.Image.OnLoaded()" reason="Removed OnLoaded/OnUnloaded"/>
			<Member fullName="System.Void Windows.UI.Xaml.Controls.Image.OnUnloaded()" reason="Removed OnLoaded/OnUnloaded"/>
			<Member fullName="System.Void Windows.UI.Xaml.Controls.ScrollContentPresenter.OnLoaded()" reason="Removed OnLoaded/OnUnloaded"/>
			<Member fullName="System.Void Windows.UI.Xaml.Controls.ScrollContentPresenter.OnUnloaded()" reason="Removed OnLoaded/OnUnloaded"/>
			<Member fullName="System.Void Windows.UI.Xaml.Controls.SecureTextBoxView.OnLoaded()" reason="Removed OnLoaded/OnUnloaded"/>
			<Member fullName="System.Void Windows.UI.Xaml.Controls.SecureTextBoxView.OnUnloaded()" reason="Removed OnLoaded/OnUnloaded"/>
			<Member fullName="System.Void Windows.UI.Xaml.Controls.TextBoxView.OnLoaded()" reason="Removed OnLoaded/OnUnloaded"/>
			<Member fullName="System.Void Windows.UI.Xaml.Controls.TextBoxView.OnUnloaded()" reason="Removed OnLoaded/OnUnloaded"/>
			<!-- End OnLoaded/OnUnloaded removal -->

		  <!-- Begin remove IFrameworkElement -->
		  <Member
			  fullName="Windows.UI.Xaml.IFrameworkElement Windows.UI.Xaml.FrameworkElement.FindName(System.String name)"
			  reason="Removed public references to IFrameworkElement"/>
		  <Member
			  fullName="System.Collections.Generic.IList`1&lt;Windows.UI.Xaml.VisualStateGroup&gt; Windows.UI.Xaml.VisualStateManager.GetVisualStateGroups(Windows.UI.Xaml.IFrameworkElement obj)"
			  reason="Removed public references to IFrameworkElement"/>
		  <Member
			  fullName="System.Void Windows.UI.Xaml.VisualStateManager.SetVisualStateGroups(Windows.UI.Xaml.IFrameworkElement obj, System.Collections.Generic.IList`1&lt;Windows.UI.Xaml.VisualStateGroup&gt; value)"
			  reason="Removed public references to IFrameworkElement"/>
		  <Member
			  fullName="System.Boolean Windows.UI.Xaml.VisualStateManager.GoToStateCore(Windows.UI.Xaml.Controls.Control control, Windows.UI.Xaml.IFrameworkElement templateRoot, System.String stateName, Windows.UI.Xaml.VisualStateGroup group, Windows.UI.Xaml.VisualState state, System.Boolean useTransitions)"
			  reason="Removed public references to IFrameworkElement"/>
		  <Member
			  fullName="Windows.UI.Xaml.IFrameworkElement Windows.UI.Xaml.Controls.Control.GetTemplateRoot()"
			  reason="Removed public references to IFrameworkElement"/>
		  <Member
			  fullName="System.Void Windows.UI.Xaml.Controls.Panel.OnChildAdded(Windows.UI.Xaml.IFrameworkElement element)"
			  reason="Removed public references to IFrameworkElement"/>
		  <Member
			  fullName="Windows.UI.Xaml.IFrameworkElement Windows.UI.Xaml.Controls.NativeListViewBase.FindName(System.String name)"
			  reason="Removed public references to IFrameworkElement"/>
		  <Member
			  fullName="Windows.UI.Xaml.IFrameworkElement Windows.UI.Xaml.Controls.NativePagedView.FindName(System.String name)"
			  reason="Removed public references to IFrameworkElement"/>
		  <Member
			  fullName="Windows.UI.Xaml.IFrameworkElement Windows.UI.Xaml.Controls.PivotItemFragment.get_TemplatedParent()"
			  reason="Removed public references to IFrameworkElement"/>
		  <Member
			  fullName="System.Void Windows.UI.Xaml.Controls.PivotItemFragment.set_TemplatedParent(Windows.UI.Xaml.IFrameworkElement value)"
			  reason="Removed public references to IFrameworkElement"/>
		  <Member
			  fullName="Windows.UI.Xaml.IFrameworkElement Windows.UI.Xaml.Controls.TextBoxView.FindName(System.String name)"
			  reason="Removed public references to IFrameworkElement"/>
		  <Member
			  fullName="System.Void Windows.UI.Xaml.Automation.Peers.ButtonBaseAutomationPeer..ctor(Windows.UI.Xaml.IFrameworkElement buttonBase)"
			  reason="Removed public references to IFrameworkElement"/>
		  <Member
			  fullName="Windows.UI.Xaml.IFrameworkElement Windows.UI.Xaml.Automation.Peers.FrameworkElementAutomationPeer.get_Owner()"
			  reason="Removed public references to IFrameworkElement"/>
		  <Member
			  fullName="System.Void Windows.UI.Xaml.Automation.Peers.FrameworkElementAutomationPeer..ctor(Windows.UI.Xaml.IFrameworkElement element)"
			  reason="Removed public references to IFrameworkElement"/>
		  <Member
			  fullName="Windows.UI.Xaml.Automation.Peers.AutomationPeer Windows.UI.Xaml.Automation.Peers.FrameworkElementAutomationPeer.CreatePeerForIFrameworkElement(Windows.UI.Xaml.IFrameworkElement element)"
			  reason="Removed public references to IFrameworkElement"/>
		  <Member
			  fullName="Windows.UI.Xaml.Automation.Peers.AutomationPeer Windows.UI.Xaml.Automation.Peers.FrameworkElementAutomationPeer.FromIFrameworkElement(Windows.UI.Xaml.IFrameworkElement element)"
			  reason="Removed public references to IFrameworkElement"/>
		  <Member
			  fullName="System.Void Windows.UI.Xaml.Automation.Peers.ItemsControlAutomationPeer..ctor(Windows.UI.Xaml.IFrameworkElement e)"
			  reason="Removed public references to IFrameworkElement"/>
		  <Member
			  fullName="System.Void Uno.UI.FrameworkElementHelper.SetRenderPhase(Windows.UI.Xaml.IFrameworkElement target, System.Int32 phase)"
			  reason="Removed public references to IFrameworkElement"/>
		  <Member
			  fullName="System.Void Uno.UI.FrameworkElementHelper.SetBaseUri(Windows.UI.Xaml.IFrameworkElement target, System.String uri)"
			  reason="Removed public references to IFrameworkElement"/>
		  <Member
			  fullName="Windows.UI.Xaml.IFrameworkElement Uno.UI.Controls.Legacy.GridView.FindName(System.String name)"
			  reason="Removed public references to IFrameworkElement"/>
		  <Member
			  fullName="Windows.UI.Xaml.IFrameworkElement Uno.UI.Controls.Legacy.HorizontalGridView.FindName(System.String name)"
			  reason="Removed public references to IFrameworkElement"/>
		  <Member
			  fullName="Windows.UI.Xaml.IFrameworkElement Uno.UI.Controls.Legacy.HorizontalListView.FindName(System.String name)"
			  reason="Removed public references to IFrameworkElement"/>
		  <Member
			  fullName="Windows.UI.Xaml.IFrameworkElement Uno.UI.Controls.Legacy.ListView.FindName(System.String name)"
			  reason="Removed public references to IFrameworkElement"/>
		  <Member
			  fullName="Windows.UI.Xaml.IFrameworkElement Windows.UI.Xaml.Controls.Picker.FindName(System.String name)"
			  reason="Removed public references to IFrameworkElement"/>
		  <Member
			  fullName="Windows.UI.Xaml.IFrameworkElement Windows.UI.Xaml.Controls.MultilineTextBoxView.FindName(System.String name)"
			  reason="Removed public references to IFrameworkElement"/>
		  <Member
			  fullName="Windows.UI.Xaml.IFrameworkElement Windows.UI.Xaml.Controls.SinglelineTextBoxView.FindName(System.String name)"
			  reason="Removed public references to IFrameworkElement"/>
		  <Member
			  fullName="Windows.UI.Xaml.IFrameworkElement Uno.UI.Controls.Legacy.ListViewBase.FindName(System.String name)"
			  reason="Removed public references to IFrameworkElement"/>;
		  <Member
			  fullName="Windows.UI.Xaml.IFrameworkElement Windows.UI.Xaml.Controls.SecureTextBoxView.FindName(System.String name)"
			  reason="Removed public references to IFrameworkElement"/>

		  <Member
			  fullName="Windows.UI.Xaml.IUIElement Windows.UI.Xaml.Controls.Flyout.get_Content()"
			  reason="Removed IUIElement"/>
		  <Member
			  fullName="System.Void Windows.UI.Xaml.Controls.Flyout.set_Content(Windows.UI.Xaml.IUIElement value)"
			  reason="Removed IUIElement"/>
		  <Member
			  fullName="Windows.UI.Xaml.IUIElement Windows.UI.Xaml.Automation.AutomationProperties.GetLabeledBy(Windows.UI.Xaml.DependencyObject element)"
			  reason="Removed IUIElement"/>
		  <Member
			  fullName="System.Void Windows.UI.Xaml.Automation.AutomationProperties.SetLabeledBy(Windows.UI.Xaml.DependencyObject element, Windows.UI.Xaml.IUIElement value)"
			  reason="Removed IUIElement"/>

		  <Member
			  fullName="Android.Views.View Windows.UI.Xaml.Controls.Border.get_Child()"
			  reason="Removed references to native view"/>
		  <Member
			  fullName="System.Void Windows.UI.Xaml.Controls.Border.set_Child(Android.Views.View value)"
			  reason="Removed references to native view"/>
		  <Member
			  fullName="System.Void Windows.UI.Xaml.Controls.Border.OnChildChanged(Android.Views.View oldValue, Android.Views.View newValue)"
			  reason="Removed references to native view"/>
		  <Member
			  fullName="System.Void Windows.UI.Xaml.Controls.Panel.Add(Android.Views.View view)"
			  reason="Removed references to native view"/>
		  <Member
			  fullName="Android.Views.View Windows.UI.Xaml.Controls.SplitView.get_Content()"
			  reason="Removed references to native view"/>
		  <Member
			  fullName="System.Void Windows.UI.Xaml.Controls.SplitView.set_Content(Android.Views.View value)"
			  reason="Removed references to native view"/>
		  <Member
			  fullName="Android.Views.View Windows.UI.Xaml.Controls.SplitView.get_Pane()"
			  reason="Removed references to native view"/>
		  <Member
			  fullName="System.Void Windows.UI.Xaml.Controls.SplitView.set_Pane(Android.Views.View value)"
			  reason="Removed references to native view"/>
		  <Member
			  fullName="Android.Views.View Windows.UI.Xaml.Controls.PopupBase.get_Child()"
			  reason="Removed references to native view"/>
		  <Member
			  fullName="System.Void Windows.UI.Xaml.Controls.PopupBase.set_Child(Android.Views.View value)"
			  reason="Removed references to native view"/>
		  <Member
			  fullName="System.Void Windows.UI.Xaml.Controls.PopupBase.OnChildChanged(Android.Views.View oldChild, Android.Views.View newChild)"
			  reason="Removed references to native view"/>
		  <Member
			  fullName="System.Collections.Generic.List`1/Enumerator&lt;Android.Views.View&gt; Windows.UI.Xaml.Controls.UIElementCollection.GetEnumerator()"
			  reason="Removed references to native view"/>
		  <Member
			  fullName="Android.Views.View Uno.UI.Controls.BindableDrawerLayout.get_Content()"
			  reason="Removed references to native view"/>
		  <Member
			  fullName="System.Void Uno.UI.Controls.BindableDrawerLayout.set_Content(Android.Views.View value)"
			  reason="Removed references to native view"/>
		  <Member
			  fullName="System.Void Uno.UI.Controls.BindableDrawerLayout.OnContentChanged(Android.Views.View oldValue, Android.Views.View newValue)"
			  reason="Removed references to native view"/>
		  <Member
			  fullName="Android.Views.View Uno.UI.Controls.BindableDrawerLayout.get_RightPane()"
			  reason="Removed references to native view"/>
		  <Member
			  fullName="System.Void Uno.UI.Controls.BindableDrawerLayout.set_RightPane(Android.Views.View value)"
			  reason="Removed references to native view"/>
		  <Member
			  fullName="System.Void Uno.UI.Controls.BindableDrawerLayout.OnRightPaneChanged(Android.Views.View oldValue, Android.Views.View newValue)"
			  reason="Removed references to native view"/>
		  <Member
			  fullName="Android.Views.View Uno.UI.Controls.BindableDrawerLayout.get_LeftPane()"
			  reason="Removed references to native view"/>
		  <Member
			  fullName="System.Void Uno.UI.Controls.BindableDrawerLayout.set_LeftPane(Android.Views.View value)"
			  reason="Removed references to native view"/>
		  <Member
			  fullName="System.Void Uno.UI.Controls.BindableDrawerLayout.OnLeftPaneChanged(Android.Views.View oldValue, Android.Views.View newValue)"
			  reason="Removed references to native view"/>

		  <Member
			  fullName="UIKit.UIView Windows.UI.Xaml.Controls.Border.get_Child()"
			  reason="Removed references to native view"/>
		  <Member
			  fullName="System.Void Windows.UI.Xaml.Controls.Border.set_Child(UIKit.UIView value)"
			  reason="Removed references to native view"/>
		  <Member
			  fullName="System.Void Windows.UI.Xaml.Controls.Border.OnChildChanged(UIKit.UIView oldValue, UIKit.UIView newValue)"
			  reason="Removed references to native view"/>
		  <Member
			  fullName="UIKit.UIView Windows.UI.Xaml.Controls.SplitView.get_Content()"
			  reason="Removed references to native view"/>
		  <Member
			  fullName="System.Void Windows.UI.Xaml.Controls.SplitView.set_Content(UIKit.UIView value)"
			  reason="Removed references to native view"/>
		  <Member
			  fullName="UIKit.UIView Windows.UI.Xaml.Controls.SplitView.get_Pane()"
			  reason="Removed references to native view"/>
		  <Member
			  fullName="System.Void Windows.UI.Xaml.Controls.SplitView.set_Pane(UIKit.UIView value)"
			  reason="Removed references to native view"/>
		  <Member
			  fullName="UIKit.UIView Windows.UI.Xaml.Controls.UserControl.get_Content()"
			  reason="Removed references to native view"/>
		  <Member
			  fullName="System.Void Windows.UI.Xaml.Controls.UserControl.set_Content(UIKit.UIView value)"
			  reason="Removed references to native view"/>
		  <Member
			  fullName="UIKit.UIView Windows.UI.Xaml.Controls.PopupBase.get_Child()"
			  reason="Removed references to native view"/>
		  <Member
			  fullName="System.Void Windows.UI.Xaml.Controls.PopupBase.set_Child(UIKit.UIView value)"
			  reason="Removed references to native view"/>
		  <Member
			  fullName="System.Void Windows.UI.Xaml.Controls.PopupBase.OnChildChanged(UIKit.UIView oldChild, UIKit.UIView newChild)"
			  reason="Removed references to native view"/>
		  <Member
			  fullName="System.Collections.Generic.List`1/Enumerator&lt;UIKit.UIView&gt; Windows.UI.Xaml.Controls.UIElementCollection.GetEnumerator()"
			  reason="Removed references to native view"/>

		  <Member
			  fullName="AppKit.NSView Windows.UI.Xaml.Controls.Border.get_Child()"
			  reason="Removed references to native view"/>
		  <Member
			  fullName="System.Void Windows.UI.Xaml.Controls.Border.set_Child(AppKit.NSView value)"
			  reason="Removed references to native view"/>
		  <Member
			  fullName="System.Void Windows.UI.Xaml.Controls.Border.OnChildChanged(AppKit.NSView oldValue, AppKit.NSView newValue)"
			  reason="Removed references to native view"/>
		  <Member
			  fullName="AppKit.NSView Windows.UI.Xaml.Controls.UserControl.get_Content()"
			  reason="Removed references to native view"/>
		  <Member
			  fullName="System.Void Windows.UI.Xaml.Controls.UserControl.set_Content(AppKit.NSView value)"
			  reason="Removed references to native view"/>
		  <Member
			  fullName="AppKit.NSView Windows.UI.Xaml.Controls.PopupBase.get_Child()"
			  reason="Removed references to native view"/>
		  <Member
			  fullName="System.Void Windows.UI.Xaml.Controls.PopupBase.set_Child(AppKit.NSView value)"
			  reason="Removed references to native view"/>
		  <Member
			  fullName="System.Void Windows.UI.Xaml.Controls.PopupBase.OnChildChanged(AppKit.NSView oldChild, AppKit.NSView newChild)"
			  reason="Removed references to native view"/>
		  <Member
			  fullName="System.Collections.Generic.List`1/Enumerator&lt;AppKit.NSView&gt; Windows.UI.Xaml.Controls.UIElementCollection.GetEnumerator()"
			  reason="Removed references to native view"/>

		  <Member
			  fullName="Windows.UI.Xaml.FrameworkElement Windows.UI.Xaml.Controls.PopupBase.get_Child()"
			  reason="Property type corrected from FrameworkElement to UIElement as part of native views clean-up"/>
		  <Member
			  fullName="System.Void Windows.UI.Xaml.Controls.PopupBase.set_Child(Windows.UI.Xaml.FrameworkElement value)"
			  reason="Property type corrected from FrameworkElement to UIElement as part of native views clean-up"/>
		  <Member
			  fullName="System.Void Windows.UI.Xaml.Controls.PopupBase.OnChildChanged(Windows.UI.Xaml.FrameworkElement oldChild, Windows.UI.Xaml.FrameworkElement newChild)"
			  reason="Property type corrected from FrameworkElement to UIElement as part of native views clean-up"/>

		  <Member
			  fullName="System.Object Uno.UI.Controls.BindableProgressBar.get_DataContext()"
			  reason="Since ProgressRing no longer inherits from this type, DataContext no longer implements IDataContextProvider.DataContext, and it is therefore no longer flagged as a virtual method, which is picked up as a binary breaking change"/>
		  <Member
			  fullName="System.Void Uno.UI.Controls.BindableProgressBar.set_DataContext(System.Object value)"
			  reason="ProgressRing no longer inherits from this type, so this method is no longer implementing interface"/>
		  <Member
			  fullName="Windows.UI.Xaml.DependencyObject Uno.UI.Controls.BindableProgressBar.get_TemplatedParent()"
			  reason="ProgressRing no longer inherits from this type, so this method is no longer implementing interface"/>
		  <Member
			  fullName="System.Void Uno.UI.Controls.BindableProgressBar.set_TemplatedParent(Windows.UI.Xaml.DependencyObject value)"
			  reason="ProgressRing no longer inherits from this type, so this method is no longer implementing interface"/>

		  <Member
			  fullName="System.Object Uno.UI.Views.Controls.BindableUIActivityIndicatorView.get_DataContext()"
			  reason="ProgressRing no longer inherits from this type, so this method is no longer implementing interface"/>
		  <Member
			  fullName="System.Void Uno.UI.Views.Controls.BindableUIActivityIndicatorView.set_DataContext(System.Object value)"
			  reason="ProgressRing no longer inherits from this type, so this method is no longer implementing interface"/>
		  <Member
			  fullName="Windows.UI.Xaml.DependencyObject Uno.UI.Views.Controls.BindableUIActivityIndicatorView.get_TemplatedParent()"
			  reason="ProgressRing no longer inherits from this type, so this method is no longer implementing interface"/>
		  <Member
			  fullName="System.Void Uno.UI.Views.Controls.BindableUIActivityIndicatorView.set_TemplatedParent(Windows.UI.Xaml.DependencyObject value)"
			  reason="ProgressRing no longer inherits from this type, so this method is no longer implementing interface"/>
		  <!-- End remove IFrameworkElement -->

			<!-- Begin Skia Import -->
			<Member fullName="Windows.UI.Xaml.Wasm.SvgElement Windows.UI.Xaml.Shapes.Shape.GetMainSvgElement()" reason="reference API does not contain this API" />
			<Member fullName="Windows.UI.Xaml.UIElement Windows.UI.Xaml.UIElement.FindFirstChild()" reason="reference API does not contain this API" />
			<Member fullName="Windows.UI.Xaml.Media.Brush Windows.UI.Xaml.Controls.TextBoxView.get_Foreground()" reason="reference API does not contain this API" />
			<Member fullName="Windows.UI.Xaml.FrameworkElement Uno.UI.Extensions.UIElementExtensions.GetTopLevelParent(Windows.UI.Xaml.UIElement view)" reason="reference API does not contain this API" />
			<Member fullName="Windows.UI.Xaml.Documents.NavigationTarget Windows.UI.Xaml.Documents.Hyperlink.get_NavigationTarget()" reason="reference API does not contain this API" />
			<Member fullName="Windows.UI.Xaml.Documents.Inline Windows.UI.Xaml.Documents.InlineCollection.get_Item(System.Int32 index)" reason="reference API does not contain this API" />
			<Member fullName="Windows.UI.Xaml.DependencyProperty Windows.UI.Xaml.Controls.TimePicker.get_TimeProperty()" reason="reference API does not contain this API" />
			<Member fullName="Windows.UI.Xaml.DependencyProperty Windows.UI.Xaml.Controls.TimePicker.get_MinuteIncrementProperty()" reason="reference API does not contain this API" />
			<Member fullName="Windows.UI.Xaml.DependencyProperty Windows.UI.Xaml.Controls.Control.get_IsEnabledProperty()" reason="reference API does not contain this API" />
			<Member fullName="Windows.UI.Xaml.Controls.UIElementCollection Windows.UI.Xaml.Shapes.Shape.get_SvgChildren()" reason="reference API does not contain this API" />
			<Member fullName="Windows.UI.Composition.Compositor Windows.UI.Composition.Compositor.get_Current()" reason="reference API does not contain this API" />
			<Member fullName="Windows.Foundation.Size Windows.UI.Xaml.UIElement.MeasureView(Windows.Foundation.Size availableSize)" reason="reference API does not contain this API" />
			<Member fullName="Windows.Foundation.Size Windows.UI.Xaml.UIElement.get_AvailableMeasureSize()" reason="reference API does not contain this API" />
			<Member fullName="Windows.Foundation.Rect Windows.UI.Xaml.UIElement.get_Arranged()" reason="reference API does not contain this API" />
			<Member fullName="Windows.Foundation.Point Windows.UI.Xaml.UIElement.get_RenderTransformOrigin()" reason="reference API does not contain this API" />
			<Member fullName="Windows.Foundation.Point Windows.UI.Xaml.IFrameworkElement.get_RenderTransformOrigin()" reason="reference API does not contain this API" />
			<Member fullName="System.Void Windows.UI.Xaml.Window.Resize(System.Double width, System.Double height)" reason="reference API does not contain this API" />
			<Member fullName="System.Void Windows.UI.Xaml.UIElement.set_RequestedDesiredSize(System.Nullable`1&lt;Windows.Foundation.Size&gt; value)" reason="reference API does not contain this API" />
			<Member fullName="System.Void Windows.UI.Xaml.UIElement.set_RenderTransformOrigin(Windows.Foundation.Point value)" reason="reference API does not contain this API" />
			<Member fullName="System.Void Windows.UI.Xaml.UIElement.set_MeasureCallCount(System.Int32 value)" reason="reference API does not contain this API" />
			<Member fullName="System.Void Windows.UI.Xaml.UIElement.set_DesiredSizeSelector(System.Func`2&lt;Windows.Foundation.Size,Windows.Foundation.Size&gt; value)" reason="reference API does not contain this API" />
			<Member fullName="System.Void Windows.UI.Xaml.UIElement.set_AvailableMeasureSize(Windows.Foundation.Size value)" reason="reference API does not contain this API" />
			<Member fullName="System.Void Windows.UI.Xaml.UIElement.set_Arranged(Windows.Foundation.Rect value)" reason="reference API does not contain this API" />
			<Member fullName="System.Void Windows.UI.Xaml.UIElement.set_ArrangeCallCount(System.Int32 value)" reason="reference API does not contain this API" />
			<Member fullName="System.Void Windows.UI.Xaml.UIElement.ClearChildren()" reason="reference API does not contain this API" />
			<Member fullName="System.Void Windows.UI.Xaml.UIElement.AddChild(Windows.UI.Xaml.UIElement child, System.Nullable`1&lt;System.Int32&gt; index)" reason="reference API does not contain this API" />
			<Member fullName="System.Void Windows.UI.Xaml.UIElement..ctor(System.String htmlTag, System.Boolean isSvg)" reason="reference API does not contain this API" />
			<Member fullName="System.Void Windows.UI.Xaml.Shapes.Shape.OnChildrenChanged()" reason="reference API does not contain this API" />
			<Member fullName="System.Void Windows.UI.Xaml.Shapes.Shape.InitCommonShapeProperties()" reason="reference API does not contain this API" />
			<Member fullName="System.Void Windows.UI.Xaml.Input.FocusManager.ReceiveFocusNative(System.Int32 handle)" reason="reference API does not contain this API" />
			<Member fullName="System.Void Windows.UI.Xaml.IFrameworkElement.set_RenderTransformOrigin(Windows.Foundation.Point value)" reason="reference API does not contain this API" />
			<Member fullName="System.Void Windows.UI.Xaml.FrameworkElement.SetCornerRadius(Windows.UI.Xaml.CornerRadius cornerRadius)" reason="reference API does not contain this API" />
			<Member fullName="System.Void Windows.UI.Xaml.FrameworkElement.SetBorder(Windows.UI.Xaml.Thickness thickness, Windows.UI.Xaml.Media.Brush brush, Windows.UI.Xaml.CornerRadius cornerRadius)" reason="reference API does not contain this API" />
			<Member fullName="System.Void Windows.UI.Xaml.FrameworkElement.remove_Loading(Windows.UI.Xaml.RoutedEventHandler value)" reason="reference API does not contain this API" />
			<Member fullName="System.Void Windows.UI.Xaml.FrameworkElement.remove_IsEnabledChanged(Windows.UI.Xaml.DependencyPropertyChangedEventHandler value)" reason="reference API does not contain this API" />
			<Member fullName="System.Void Windows.UI.Xaml.FrameworkElement.add_Loading(Windows.UI.Xaml.RoutedEventHandler value)" reason="reference API does not contain this API" />
			<Member fullName="System.Void Windows.UI.Xaml.FrameworkElement.add_IsEnabledChanged(Windows.UI.Xaml.DependencyPropertyChangedEventHandler value)" reason="reference API does not contain this API" />
			<Member fullName="System.Void Windows.UI.Xaml.FrameworkElement..ctor(System.String htmlTag, System.Boolean isSvg)" reason="reference API does not contain this API" />
			<Member fullName="System.Void Windows.UI.Xaml.Documents.TextElement..ctor(System.String htmlTag)" reason="reference API does not contain this API" />
			<Member fullName="System.Void Windows.UI.Xaml.Documents.Span..ctor(System.String htmlTag)" reason="reference API does not contain this API" />
			<Member fullName="System.Void Windows.UI.Xaml.Documents.InlineCollection.set_Item(System.Int32 index, Windows.UI.Xaml.Documents.Inline value)" reason="reference API does not contain this API" />
			<Member fullName="System.Void Windows.UI.Xaml.Documents.InlineCollection.RemoveAt(System.Int32 index)" reason="reference API does not contain this API" />
			<Member fullName="System.Void Windows.UI.Xaml.Documents.InlineCollection.Insert(System.Int32 index, Windows.UI.Xaml.Documents.Inline item)" reason="reference API does not contain this API" />
			<Member fullName="System.Void Windows.UI.Xaml.Documents.InlineCollection.CopyTo(Windows.UI.Xaml.Documents.Inline[] array, System.Int32 arrayIndex)" reason="reference API does not contain this API" />
			<Member fullName="System.Void Windows.UI.Xaml.Documents.InlineCollection.Clear()" reason="reference API does not contain this API" />
			<Member fullName="System.Void Windows.UI.Xaml.Documents.InlineCollection.Add(Windows.UI.Xaml.Documents.Inline item)" reason="reference API does not contain this API" />
			<Member fullName="System.Void Windows.UI.Xaml.Documents.InlineCollection..ctor(Windows.UI.Xaml.UIElement containerElement)" reason="reference API does not contain this API" />
			<Member fullName="System.Void Windows.UI.Xaml.Documents.Inline..ctor(System.String htmlTag)" reason="reference API does not contain this API" />
			<Member fullName="System.Void Windows.UI.Xaml.Documents.Hyperlink.set_NavigationTarget(Windows.UI.Xaml.Documents.NavigationTarget value)" reason="reference API does not contain this API" />
			<Member fullName="System.Void Windows.UI.Xaml.Controls.WebView.set_IsScrollEnabled(System.Boolean value)" reason="reference API does not contain this API" />
			<Member fullName="System.Void Windows.UI.Xaml.Controls.WebView.NavigateWithHttpRequestMessage(System.Net.Http.HttpRequestMessage requestMessage)" reason="reference API does not contain this API" />
			<Member fullName="System.Void Windows.UI.Xaml.Controls.WebView.Navigate(System.Uri uri)" reason="reference API does not contain this API" />
			<Member fullName="System.Void Windows.UI.Xaml.Controls.UIElementCollection..ctor(Windows.UI.Xaml.UIElement view)" reason="reference API does not contain this API" />
			<Member fullName="System.Void Windows.UI.Xaml.Controls.TextBoxView.set_SelectionStart(System.Int32 value)" reason="reference API does not contain this API" />
			<Member fullName="System.Void Windows.UI.Xaml.Controls.TextBoxView.set_SelectionEnd(System.Int32 value)" reason="reference API does not contain this API" />
			<Member fullName="System.Void Windows.UI.Xaml.Controls.TextBoxView.set_Foreground(Windows.UI.Xaml.Media.Brush value)" reason="reference API does not contain this API" />
			<Member fullName="System.Void Windows.UI.Xaml.Controls.TextBoxView..ctor(Windows.UI.Xaml.Controls.TextBox textBox, System.Boolean isMultiline)" reason="reference API does not contain this API" />
			<Member fullName="System.Void Windows.UI.Xaml.Controls.TextBox.SetIsPassword(System.Boolean isPassword)" reason="reference API does not contain this API" />
			<Member fullName="System.Void Windows.UI.Xaml.Controls.ScrollContentPresenter.ScrollTo(System.Nullable`1&lt;System.Double&gt; horizontalOffset, System.Nullable`1&lt;System.Double&gt; verticalOffset, System.Boolean disableAnimation)" reason="reference API does not contain this API" />
			<Member fullName="System.Void Windows.UI.Xaml.Controls.Primitives.ProgressRingTemplateSettings.set_MaxSideLength(System.Double value)" reason="reference API does not contain this API" />
			<Member fullName="System.Void Windows.UI.Xaml.Controls.Primitives.ProgressRingTemplateSettings.set_EllipseOffset(Windows.UI.Xaml.Thickness value)" reason="reference API does not contain this API" />
			<Member fullName="System.Void Windows.UI.Xaml.Controls.Primitives.ProgressRingTemplateSettings.set_EllipseDiameter(System.Double value)" reason="reference API does not contain this API" />
			<Member fullName="System.Void Windows.UI.Xaml.Controls.Panel.UpdateBorder()" reason="reference API does not contain this API" />
			<Member fullName="System.Void Windows.UI.Xaml.Controls.Panel.Add(Windows.UI.Xaml.UIElement view)" reason="reference API does not contain this API" />
			<Member fullName="System.Void Windows.UI.Xaml.Controls.Image.remove_ImageFailed(Windows.UI.Xaml.RoutedEventHandler value)" reason="reference API does not contain this API" />
			<Member fullName="System.Void Windows.UI.Xaml.Controls.Image.add_ImageFailed(Windows.UI.Xaml.RoutedEventHandler value)" reason="reference API does not contain this API" />
			<Member fullName="System.Void Windows.UI.Xaml.Controls.Control..ctor(System.String htmlTag)" reason="reference API does not contain this API" />
			<Member fullName="System.Void Windows.UI.Core.PointerEventArgs..ctor()" reason="reference API does not contain this API" />
			<Member fullName="System.Void Windows.UI.Composition.VisualCollection..ctor(Windows.UI.Composition.Visual owner)" reason="reference API does not contain this API" />
			<Member fullName="System.Void Windows.UI.Composition.Visual..ctor()" reason="reference API does not contain this API" />
			<Member fullName="System.Void Windows.UI.Composition.SpriteVisual..ctor()" reason="reference API does not contain this API" />
			<Member fullName="System.Void Windows.UI.Composition.ShapeVisual..ctor()" reason="reference API does not contain this API" />
			<Member fullName="System.Void Windows.UI.Composition.ScalarKeyFrameAnimation..ctor()" reason="reference API does not contain this API" />
			<Member fullName="System.Void Windows.UI.Composition.KeyFrameAnimation..ctor()" reason="reference API does not contain this API" />
			<Member fullName="System.Void Windows.UI.Composition.CompositionSpriteShape..ctor()" reason="reference API does not contain this API" />
			<Member fullName="System.Void Windows.UI.Composition.CompositionShapeCollection.set_IsReadOnly(System.Boolean value)" reason="reference API does not contain this API" />
			<Member fullName="System.Void Windows.UI.Composition.CompositionShapeCollection.set_Count(System.Int32 value)" reason="reference API does not contain this API" />
			<Member fullName="System.Void Windows.UI.Composition.CompositionShapeCollection..ctor()" reason="reference API does not contain this API" />
			<Member fullName="System.Void Windows.UI.Composition.CompositionScopedBatch..ctor(Windows.UI.Composition.CompositionBatchTypes batchType)" reason="reference API does not contain this API" />
			<Member fullName="System.Void Windows.UI.Composition.CompositionPathGeometry..ctor()" reason="reference API does not contain this API" />
			<Member fullName="System.Void Windows.UI.Composition.CompositionObject..ctor()" reason="reference API does not contain this API" />
			<Member fullName="System.Void Windows.UI.Composition.CompositionGeometry..ctor()" reason="reference API does not contain this API" />
			<Member fullName="System.Void Windows.UI.Composition.CompositionColorBrush..ctor()" reason="reference API does not contain this API" />
			<Member fullName="System.Void Windows.UI.Composition.CompositionBrush..ctor()" reason="reference API does not contain this API" />
			<Member fullName="System.Void Windows.UI.Composition.CompositionAnimation..ctor()" reason="reference API does not contain this API" />
			<Member fullName="System.Void Windows.Security.Credentials.PasswordVault..ctor()" reason="reference API does not contain this API" />
			<Member fullName="System.UInt32 Windows.UI.Xaml.Documents.InlineCollection.get_Size()" reason="reference API does not contain this API" />
			<Member fullName="System.Threading.Tasks.Task`1&lt;Windows.Devices.Geolocation.Geoposition&gt; Windows.Devices.Geolocation.Geolocator.GetGeopositionAsync(System.TimeSpan maximumAge, System.TimeSpan timeout)" reason="reference API does not contain this API" />
			<Member fullName="System.Threading.Tasks.Task`1&lt;Windows.Devices.Geolocation.Geoposition&gt; Windows.Devices.Geolocation.Geolocator.GetGeopositionAsync()" reason="reference API does not contain this API" />
			<Member fullName="System.Threading.Tasks.Task`1&lt;Windows.Devices.Geolocation.GeolocationAccessStatus&gt; Windows.Devices.Geolocation.Geolocator.RequestAccessAsync()" reason="reference API does not contain this API" />
			<Member fullName="System.Threading.Tasks.Task`1&lt;System.String&gt; Windows.UI.Xaml.Controls.WebView.InvokeScriptAsync(System.Threading.CancellationToken ct, System.String script, System.String[] arguments)" reason="reference API does not contain this API" />
			<Member fullName="System.Threading.Tasks.Task`1&lt;System.Boolean&gt; Windows.System.Launcher.LaunchUriPlatformAsync(System.Uri uri)" reason="reference API does not contain this API" />
			<Member fullName="System.String Windows.UI.Xaml.UIElement.get_HtmlTag()" reason="reference API does not contain this API" />
			<Member fullName="System.String Windows.UI.Text.FontWeight.ToCssString()" reason="reference API does not contain this API" />
			<Member fullName="System.String Windows.UI.Color.ToCssString()" reason="reference API does not contain this API" />
			<Member fullName="System.String Uno.UI.Helpers.Automation.SetDependencyPropertyValue(System.Int32 handle, System.String dependencyPropertyNameAndValue)" reason="reference API does not contain this API" />
			<Member fullName="System.String Uno.UI.Helpers.Automation.GetDependencyPropertyValue(System.Int32 handle, System.String propertyName)" reason="reference API does not contain this API" />
			<Member fullName="System.Nullable`1&lt;Windows.Foundation.Size&gt; Windows.UI.Xaml.UIElement.get_RequestedDesiredSize()" reason="reference API does not contain this API" />
			<Member fullName="System.IntPtr Windows.UI.Xaml.UIElement.get_HtmlId()" reason="reference API does not contain this API" />
			<Member fullName="System.Int32 Windows.UI.Xaml.UIElement.get_MeasureCallCount()" reason="reference API does not contain this API" />
			<Member fullName="System.Int32 Windows.UI.Xaml.UIElement.get_ArrangeCallCount()" reason="reference API does not contain this API" />
			<Member fullName="System.Int32 Windows.UI.Xaml.Documents.InlineCollection.IndexOf(Windows.UI.Xaml.Documents.Inline item)" reason="reference API does not contain this API" />
			<Member fullName="System.Int32 Windows.UI.Xaml.Documents.InlineCollection.get_Count()" reason="reference API does not contain this API" />
			<Member fullName="System.Int32 Windows.UI.Xaml.Controls.TextBoxView.get_SelectionStart()" reason="reference API does not contain this API" />
			<Member fullName="System.Int32 Windows.UI.Xaml.Controls.TextBoxView.get_SelectionEnd()" reason="reference API does not contain this API" />
			<Member fullName="System.Int32 Windows.Devices.Sensors.Magnetometer.DispatchReading(System.Single x, System.Single y, System.Single z)" reason="reference API does not contain this API" />
			<Member fullName="System.Int32 Windows.Devices.Sensors.Gyrometer.DispatchReading(System.Single x, System.Single y, System.Single z)" reason="reference API does not contain this API" />
			<Member fullName="System.Int32 Windows.Devices.Sensors.Accelerometer.DispatchReading(System.Single x, System.Single y, System.Single z)" reason="reference API does not contain this API" />
			<Member fullName="System.Int32 Windows.Devices.Geolocation.Geolocator.DispatchGeoposition(System.String serializedGeoposition, System.String requestId)" reason="reference API does not contain this API" />
			<Member fullName="System.Int32 Windows.Devices.Geolocation.Geolocator.DispatchError(System.String currentPositionRequestResult, System.String requestId)" reason="reference API does not contain this API" />
			<Member fullName="System.Int32 Windows.Devices.Geolocation.Geolocator.DispatchAccessRequest(System.String serializedAccessStatus)" reason="reference API does not contain this API" />
			<Member fullName="System.Func`2&lt;Windows.Foundation.Size,Windows.Foundation.Size&gt; Windows.UI.Xaml.UIElement.get_DesiredSizeSelector()" reason="reference API does not contain this API" />
			<Member fullName="System.Collections.IEnumerator Windows.UI.Xaml.Controls.Panel.GetEnumerator()" reason="reference API does not contain this API" />
			<Member fullName="System.Collections.Generic.IEnumerator`1&lt;Windows.UI.Xaml.Documents.Inline&gt; Windows.UI.Xaml.Documents.InlineCollection.GetEnumerator()" reason="reference API does not contain this API" />
			<Member fullName="System.Collections.Generic.IEnumerable`1&lt;Windows.UI.Xaml.UIElement&gt; Windows.UI.Xaml.UIElement.GetChildren()" reason="reference API does not contain this API" />
			<Member fullName="System.Collections.Generic.IEnumerable`1&lt;System.Object&gt; Uno.UI.ViewExtensions.GetChildren(System.Object group)" reason="reference API does not contain this API" />
			<Member fullName="System.Boolean Windows.UI.Xaml.UIElement.RemoveChild(Windows.UI.Xaml.UIElement child)" reason="reference API does not contain this API" />
			<Member fullName="System.Boolean Windows.UI.Xaml.UIElement.get_HtmlTagIsSvg()" reason="reference API does not contain this API" />
			<Member fullName="System.Boolean Windows.UI.Xaml.UIElement.DispatchEvent(System.Int32 handle, System.String eventName, System.String eventArgs)" reason="reference API does not contain this API" />
			<Member fullName="System.Boolean Windows.UI.Xaml.Documents.InlineCollection.Remove(Windows.UI.Xaml.Documents.Inline item)" reason="reference API does not contain this API" />
			<Member fullName="System.Boolean Windows.UI.Xaml.Documents.InlineCollection.get_IsReadOnly()" reason="reference API does not contain this API" />
			<Member fullName="System.Boolean Windows.UI.Xaml.Documents.InlineCollection.Contains(Windows.UI.Xaml.Documents.Inline item)" reason="reference API does not contain this API" />
			<Member fullName="System.Boolean Windows.UI.Xaml.Controls.WebView.get_IsScrollEnabled()" reason="reference API does not contain this API" />
			<Member fullName="System.Boolean Windows.UI.Xaml.Controls.Control.IsDelegatingFocusToTemplateChild()" reason="reference API does not contain this API" />
			<Member fullName="System.Boolean Windows.UI.Core.SystemNavigationManager.DispatchBackRequest()" reason="reference API does not contain this API" />

			<Member fullName="Android.Views.View Windows.UI.Composition.Visual.get_NativeOwner()" reason="reference API does not contain this API" />
			<Member fullName="UIKit.UIView Windows.UI.Composition.Visual.get_NativeOwner()" reason="reference API does not contain this API" />
			<Member fullName="System.Void Windows.UI.Composition.Visual.set_NativeOwner(Android.Views.View value)" reason="reference API does not contain this API" />
			<Member fullName="System.Void Windows.UI.Composition.Visual.set_NativeOwner(UIKit.UIView value)" reason="reference API does not contain this API" />
			<Member fullName="System.Void Windows.UI.Composition.Visual.set_NativeOwner(System.Object value)" reason="reference API does not contain this API" />
			<Member fullName="System.Object Windows.UI.Composition.Visual.get_NativeOwner()" reason="reference API does not contain this API" />
			<Member fullName="System.Boolean Windows.UI.Xaml.FrameworkElement.HasParent()" reason="reference API does not contain this API" />
			<Member fullName="CoreAnimation.CALayer Windows.UI.Composition.Visual.get_NativeLayer()" reason="reference API does not contain this API" />

			<Member fullName="System.Void Windows.UI.Xaml.Controls.WebView..ctor()" reason="reference API does not contain this API" />
			<Member fullName="System.Void Windows.Devices.Sensors.AccelerometerReading..ctor()" reason="reference API does not contain this API" />
			<Member fullName="System.Void Windows.Devices.Sensors.AccelerometerReadingChangedEventArgs..ctor()" reason="reference API does not contain this API" />
			<Member fullName="System.Void Windows.Devices.Sensors.AccelerometerShakenEventArgs..ctor()" reason="reference API does not contain this API" />

			<Member fullName="System.Void Windows.UI.Composition.CompositionShape..ctor()" reason="reference API does not contain this API" />
			<Member fullName="System.Void Windows.UI.Composition.CompositionSurfaceBrush..ctor()" reason="reference API does not contain this API" />
			<Member fullName="System.Void Windows.UI.Composition.CompositionClip..ctor()" reason="reference API does not contain this API" />
			<Member fullName="System.Void Windows.UI.Composition.CompositionGeometricClip..ctor()" reason="reference API does not contain this API" />
			<Member fullName="System.Void Windows.UI.Composition.InsetClip..ctor()" reason="reference API does not contain this API" />

			<!-- End Skia Import -->

			<Member
				fullName="System.Void Windows.Devices.Midi.MidiMessageReceivedEventArgs..ctor()"
				reason="UWP does not have this ctor" />
			<Member
				fullName="System.Void Windows.Devices.Midi.MidiOutPort..ctor()"
				reason="UWP does not have this ctor" />
			<Member
				fullName="System.Void Windows.Devices.Midi.MidiInPort..ctor()"
				reason="UWP does not have this ctor" />	
			<Member
				fullName="System.Void Windows.Devices.Enumeration.DeviceInformation..ctor()"
				reason="UWP does not have this ctor" />
			<Member
				fullName="System.Void Windows.Devices.Enumeration.DeviceInformationCollection..ctor()"
				reason="UWP does not have this ctor" />
			<Member
				fullName="System.Void Windows.Devices.Enumeration.DeviceInformationUpdate..ctor()"
				reason="UWP does not have this ctor" />
			<Member
				fullName="System.Void Windows.Devices.Enumeration.DeviceWatcher..ctor()"
				reason="UWP does not have this ctor" />
			<Member
				fullName="System.UInt32 Windows.Storage.Streams.InMemoryBuffer.get_Capacity()"
				reason="UWP does not have this method" />
			<Member
				fullName="System.UInt32 Windows.Storage.Streams.InMemoryBuffer.get_Length()"
				reason="UWP does not have this method" />
			<Member
				fullName="System.Void Windows.Storage.Streams.InMemoryBuffer.set_Length(System.UInt32 value)"
				reason="UWP does not have this method" />	   
			<Member
				fullName="System.Void Windows.UI.Core.Preview.SystemNavigationCloseRequestedPreviewEventArgs..ctor()"
				reason="This ctor does not exist in UWP"/>
			<Member
				fullName="System.Void Windows.UI.Core.Preview.SystemNavigationManagerPreview..ctor()"
				reason="This ctor does not exist in UWP"/> 
			<Member
				fullName="Windows.UI.Xaml.Controls.ScrollMode Windows.UI.Xaml.Controls.ListViewBaseScrollContentPresenter.get_HorizontalScrollMode()"
				reason="Not part of WinUI API"/>
			<Member
				fullName="System.Void Windows.UI.Xaml.Controls.ListViewBaseScrollContentPresenter.set_HorizontalScrollMode(Windows.UI.Xaml.Controls.ScrollMode value)"
				reason="Not part of WinUI API"/>
			<Member
				fullName="Windows.UI.Xaml.Controls.ScrollMode Windows.UI.Xaml.Controls.ListViewBaseScrollContentPresenter.get_VerticalScrollMode()"
				reason="Not part of WinUI API"/>
			<Member
				fullName="System.Void Windows.UI.Xaml.Controls.ListViewBaseScrollContentPresenter.set_VerticalScrollMode(Windows.UI.Xaml.Controls.ScrollMode value)"
				reason="Not part of WinUI API"/>
			</Methods>
		<Events>
			<!-- INPC on base view removal -->
		  <Member
			  fullName="System.ComponentModel.PropertyChangedEventHandler Uno.UI.Controls.BindableView::PropertyChanged"
			  reason="INPC is not defined in UWP/WinUI"/>
		  <Member
			  fullName="System.ComponentModel.PropertyChangedEventHandler Uno.UI.Controls.BindableUIView::PropertyChanged"
			  reason="INPC is not defined in UWP/WinUI"/>
		  <Member
			  fullName="System.ComponentModel.PropertyChangedEventHandler Uno.UI.Controls.BindableNSView::PropertyChanged"
			  reason="INPC is not defined in UWP/WinUI"/>
		</Events>

		<Properties>
			<!-- Styles overhaul -->
			<Member
				fullName="System.Func`2&lt;System.String,System.Object&gt; Windows.UI.Xaml.ResourceDictionary::DefaultResolver()"
				reason="Removed non-standard property that's no longer used by Xaml-generated code with new resources handling"/>
			<Member
				fullName="Windows.UI.Xaml.Style Windows.UI.Xaml.Documents.TextElement::Style()"
				reason="Removed unused non-standard property"/>
			<Member
				fullName="Windows.UI.Xaml.Style Windows.UI.Xaml.Controls.NativePage::Style()"
				reason="Removed unused non-standard property"/>
			<!-- ^^ Styles overhaul -->
			<Member 
				fullName="System.Int32 Windows.UI.Text.FontWeight::Weight()"
				reason="Changed from int to ushort to replicate uwp definition"/>	
			<Member
				fullName="System.Boolean Windows.UI.Xaml.Controls.MediaTransportControls::FastPlayFallbackBehaviour()"
				reason="Changed from boolean to Windows.UI.Xaml.Media.FastPlayFallbackBehaviour to replicate uwp definition"/>

			<!-- Begin remove IFrameworkElement -->
			<Member
				fullName="Windows.UI.Xaml.IFrameworkElement Windows.UI.Xaml.Controls.PivotItemFragment::TemplatedParent()"
				reason="Removed public references to IFrameworkElement"/>
			<Member
				fullName="Windows.UI.Xaml.IFrameworkElement Windows.UI.Xaml.Automation.Peers.FrameworkElementAutomationPeer::Owner()"
				reason="Removed public references to IFrameworkElement"/>

			<Member
				fullName="Windows.UI.Xaml.IUIElement Windows.UI.Xaml.Controls.Flyout::Content()"
				reason="Removed IUIElement"/>

			<Member
				fullName="Android.Views.View Windows.UI.Xaml.Controls.Border::Child()"
				reason="Removed references to native view"/>
			<Member
				fullName="Android.Views.View Windows.UI.Xaml.Controls.SplitView::Content()"
				reason="Removed references to native view"/>
			<Member
				fullName="Android.Views.View Windows.UI.Xaml.Controls.SplitView::Pane()"
				reason="Removed references to native view"/>
			<Member
				fullName="Android.Views.View Windows.UI.Xaml.Controls.PopupBase::Child()"
				reason="Removed references to native view"/>
			<Member
				fullName="Android.Views.View Uno.UI.Controls.BindableDrawerLayout::Content()"
				reason="Removed references to native view"/>
			<Member
				fullName="Android.Views.View Uno.UI.Controls.BindableDrawerLayout::RightPane()"
				reason="Removed references to native view"/>
			<Member
				fullName="Android.Views.View Uno.UI.Controls.BindableDrawerLayout::LeftPane()"
				reason="Removed references to native view"/>

			<Member
				fullName="UIKit.UIView Windows.UI.Xaml.Controls.Border::Child()"
				reason="Removed references to native view"/>
			<Member
				fullName="UIKit.UIView Windows.UI.Xaml.Controls.SplitView::Content()"
				reason="Removed references to native view"/>
			<Member
				fullName="UIKit.UIView Windows.UI.Xaml.Controls.SplitView::Pane()"
				reason="Removed references to native view"/>
			<Member
				fullName="UIKit.UIView Windows.UI.Xaml.Controls.UserControl::Content()"
				reason="Removed references to native view"/>
			<Member
				fullName="UIKit.UIView Windows.UI.Xaml.Controls.PopupBase::Child()"
				reason="Removed references to native view"/>

			<Member
				fullName="AppKit.NSView Windows.UI.Xaml.Controls.Border::Child()"
				reason="Removed references to native view"/>
			<Member
				fullName="AppKit.NSView Windows.UI.Xaml.Controls.UserControl::Content()"
				reason="Removed references to native view"/>
			<Member
				fullName="AppKit.NSView Windows.UI.Xaml.Controls.PopupBase::Child()"
				reason="Removed references to native view"/>
				
			<Member
				fullName="Windows.UI.Xaml.FrameworkElement Windows.UI.Xaml.Controls.PopupBase::Child()"
				reason="Property type corrected from FrameworkElement to UIElement as part of native views clean-up"/>
			<!-- End remove IFrameworkElement -->

			<!-- Begin Skia Import -->
			<Member fullName="Windows.UI.Xaml.Media.Brush Windows.UI.Xaml.Controls.TextBoxView::Foreground()" reason="Reference API does not contain this" />
			<Member fullName="Windows.UI.Xaml.Documents.NavigationTarget Windows.UI.Xaml.Documents.Hyperlink::NavigationTarget()" reason="Reference API does not contain this" />
			<Member fullName="Windows.UI.Xaml.Documents.Inline Windows.UI.Xaml.Documents.InlineCollection::Item(System.Int32)" reason="Reference API does not contain this" />
			<Member fullName="Windows.UI.Xaml.DependencyProperty Windows.UI.Xaml.Controls.TimePicker::TimeProperty()" reason="Reference API does not contain this" />
			<Member fullName="Windows.UI.Xaml.DependencyProperty Windows.UI.Xaml.Controls.TimePicker::MinuteIncrementProperty()" reason="Reference API does not contain this" />
			<Member fullName="Windows.UI.Xaml.DependencyProperty Windows.UI.Xaml.Controls.Control::IsEnabledProperty()" reason="Reference API does not contain this" />
			<Member fullName="Windows.UI.Xaml.Controls.UIElementCollection Windows.UI.Xaml.Shapes.Shape::SvgChildren()" reason="Reference API does not contain this" />
			<Member fullName="Windows.UI.Composition.Compositor Windows.UI.Composition.Compositor::Current()" reason="Reference API does not contain this" />
			<Member fullName="Windows.Foundation.Size Windows.UI.Xaml.UIElement::AvailableMeasureSize()" reason="Reference API does not contain this" />
			<Member fullName="Windows.Foundation.Rect Windows.UI.Xaml.UIElement::Arranged()" reason="Reference API does not contain this" />
			<Member fullName="Windows.Foundation.Point Windows.UI.Xaml.IFrameworkElement::RenderTransformOrigin()" reason="Reference API does not contain this" />
			<Member fullName="System.UInt32 Windows.UI.Xaml.Documents.InlineCollection::Size()" reason="Reference API does not contain this" />
			<Member fullName="System.String Windows.UI.Xaml.UIElement::HtmlTag()" reason="Reference API does not contain this" />
			<Member fullName="System.Nullable`1&lt;Windows.Foundation.Size&gt; Windows.UI.Xaml.UIElement::RequestedDesiredSize()" reason="Reference API does not contain this" />
			<Member fullName="System.IntPtr Windows.UI.Xaml.UIElement::HtmlId()" reason="Reference API does not contain this" />
			<Member fullName="System.Int32 Windows.UI.Xaml.UIElement::MeasureCallCount()" reason="Reference API does not contain this" />
			<Member fullName="System.Int32 Windows.UI.Xaml.UIElement::ArrangeCallCount()" reason="Reference API does not contain this" />
			<Member fullName="System.Int32 Windows.UI.Xaml.Documents.InlineCollection::Count()" reason="Reference API does not contain this" />
			<Member fullName="System.Int32 Windows.UI.Xaml.Controls.TextBoxView::SelectionStart()" reason="Reference API does not contain this" />
			<Member fullName="System.Int32 Windows.UI.Xaml.Controls.TextBoxView::SelectionEnd()" reason="Reference API does not contain this" />
			<Member fullName="System.Func`2&lt;Windows.Foundation.Size,Windows.Foundation.Size&gt; Windows.UI.Xaml.UIElement::DesiredSizeSelector()" reason="Reference API does not contain this" />
			<Member fullName="System.Boolean Windows.UI.Xaml.UIElement::HtmlTagIsSvg()" reason="Reference API does not contain this" />
			<Member fullName="System.Boolean Windows.UI.Xaml.Documents.InlineCollection::IsReadOnly()" reason="Reference API does not contain this" />
			<Member fullName="System.Boolean Windows.UI.Xaml.Controls.WebView::IsScrollEnabled()" reason="Reference API does not contain this" />

			<Member fullName="UIKit.UIView Windows.UI.Composition.Visual::NativeOwner()" reason="Reference API does not contain this" />
			<Member fullName="Android.Views.View Windows.UI.Composition.Visual::NativeOwner()" reason="Reference API does not contain this" />
			<Member fullName="Android.Views.View Windows.UI.Composition.Visual::NativeOwner()" reason="Reference API does not contain this" />
			<Member fullName="System.Object Windows.UI.Composition.Visual::NativeOwner()" reason="Reference API does not contain this" />
			<Member fullName="CoreAnimation.CALayer Windows.UI.Composition.Visual::NativeLayer()" reason="Reference API does not contain this" />
		  <!-- End Skia Import -->
			<Member
				fullName="System.UInt32 Windows.Storage.Streams.InMemoryBuffer::Length()"
				reason="Property not available in UWP"/>
			<Member
				fullName="System.UInt32 Windows.Storage.Streams.InMemoryBuffer::Capacity()"
				reason="Property not available in UWP"/>
			<Member
				fullName="Windows.UI.Xaml.Controls.ScrollMode Windows.UI.Xaml.Controls.ListViewBaseScrollContentPresenter::HorizontalScrollMode()"
				reason="Not part of WinUI API"/>
			<Member
				fullName="Windows.UI.Xaml.Controls.ScrollMode Windows.UI.Xaml.Controls.ListViewBaseScrollContentPresenter::VerticalScrollMode()"
				reason="Not part of WinUI API"/>
		</Properties>

		<Fields>
			<Member
				fullName="Windows.UI.Xaml.DependencyProperty Windows.UI.Xaml.Shapes.Shape::FillProperty"
				reason="Converted as property, as WinUI." />
			<Member
				fullName="Windows.UI.Xaml.DependencyProperty Windows.UI.Xaml.Shapes.Shape::StrokeProperty"
				reason="Converted as property, as WinUI." />
			<Member
				fullName="Windows.UI.Xaml.DependencyProperty Windows.UI.Xaml.Shapes.Shape::StrokeThicknessProperty"
				reason="Converted as property, as WinUI." />
			<Member
				fullName="Windows.UI.Xaml.DependencyProperty Windows.UI.Xaml.Shapes.Shape::StretchProperty"
				reason="Converted as property, as WinUI." />
			<Member
				fullName="Windows.UI.Xaml.DependencyProperty Windows.UI.Xaml.Shapes.Shape::StrokeDashArrayProperty"
				reason="Converted as property, as WinUI." />
			<!-- Styles overhaul -->
			<Member
				fullName="Windows.UI.Xaml.DependencyProperty Windows.UI.Xaml.Documents.TextElement::StyleProperty"
				reason="Removed unused non-standard DependencyProperty"/>
			<!-- ^^ Styles overhaul -->

			<!-- DP Fields to properties -->
			<Member fullName="Windows.UI.Xaml.DependencyProperty Microsoft.UI.Xaml.Media.RadialGradientBrush::CenterProperty" reason="DP declarations must be properties"/>
			<Member fullName="Windows.UI.Xaml.DependencyProperty Microsoft.UI.Xaml.Media.RadialGradientBrush::RadiusXProperty" reason="DP declarations must be properties"/>
			<Member fullName="Windows.UI.Xaml.DependencyProperty Microsoft.UI.Xaml.Media.RadialGradientBrush::RadiusYProperty" reason="DP declarations must be properties"/>
			<Member fullName="Windows.UI.Xaml.DependencyProperty Microsoft.UI.Xaml.Media.RadialGradientBrush::GradientOriginProperty" reason="DP declarations must be properties"/>
			<Member fullName="Windows.UI.Xaml.DependencyProperty Microsoft.UI.Xaml.Media.RadialGradientBrush::InterpolationSpaceProperty" reason="DP declarations must be properties"/>
			<Member fullName="Windows.UI.Xaml.DependencyProperty Microsoft.UI.Xaml.Controls.NumberBox::MinimumProperty" reason="DP declarations must be properties"/>
			<Member fullName="Windows.UI.Xaml.DependencyProperty Microsoft.UI.Xaml.Controls.NumberBox::MaximumProperty" reason="DP declarations must be properties"/>
			<Member fullName="Windows.UI.Xaml.DependencyProperty Microsoft.UI.Xaml.Controls.NumberBox::ValueProperty" reason="DP declarations must be properties"/>
			<Member fullName="Windows.UI.Xaml.DependencyProperty Microsoft.UI.Xaml.Controls.NumberBox::SmallChangeProperty" reason="DP declarations must be properties"/>
			<Member fullName="Windows.UI.Xaml.DependencyProperty Microsoft.UI.Xaml.Controls.NumberBox::LargeChangeProperty" reason="DP declarations must be properties"/>
			<Member fullName="Windows.UI.Xaml.DependencyProperty Microsoft.UI.Xaml.Controls.NumberBox::TextProperty" reason="DP declarations must be properties"/>
			<Member fullName="Windows.UI.Xaml.DependencyProperty Microsoft.UI.Xaml.Controls.NumberBox::HeaderProperty" reason="DP declarations must be properties"/>
			<Member fullName="Windows.UI.Xaml.DependencyProperty Microsoft.UI.Xaml.Controls.NumberBox::HeaderTemplateProperty" reason="DP declarations must be properties"/>
			<Member fullName="Windows.UI.Xaml.DependencyProperty Microsoft.UI.Xaml.Controls.NumberBox::PlaceholderTextProperty" reason="DP declarations must be properties"/>
			<Member fullName="Windows.UI.Xaml.DependencyProperty Microsoft.UI.Xaml.Controls.NumberBox::SelectionFlyoutProperty" reason="DP declarations must be properties"/>
			<Member fullName="Windows.UI.Xaml.DependencyProperty Microsoft.UI.Xaml.Controls.NumberBox::SelectionHighlightColorProperty" reason="DP declarations must be properties"/>
			<Member fullName="Windows.UI.Xaml.DependencyProperty Microsoft.UI.Xaml.Controls.NumberBox::TextReadingOrderProperty" reason="DP declarations must be properties"/>
			<Member fullName="Windows.UI.Xaml.DependencyProperty Microsoft.UI.Xaml.Controls.NumberBox::PreventKeyboardDisplayOnProgrammaticFocusProperty" reason="DP declarations must be properties"/>
			<Member fullName="Windows.UI.Xaml.DependencyProperty Microsoft.UI.Xaml.Controls.NumberBox::DescriptionProperty" reason="DP declarations must be properties"/>
			<Member fullName="Windows.UI.Xaml.DependencyProperty Microsoft.UI.Xaml.Controls.NumberBox::ValidationModeProperty" reason="DP declarations must be properties"/>
			<Member fullName="Windows.UI.Xaml.DependencyProperty Microsoft.UI.Xaml.Controls.NumberBox::SpinButtonPlacementModeProperty" reason="DP declarations must be properties"/>
			<Member fullName="Windows.UI.Xaml.DependencyProperty Microsoft.UI.Xaml.Controls.NumberBox::IsWrapEnabledProperty" reason="DP declarations must be properties"/>
			<Member fullName="Windows.UI.Xaml.DependencyProperty Microsoft.UI.Xaml.Controls.NumberBox::AcceptsExpressionProperty" reason="DP declarations must be properties"/>
			<Member fullName="Windows.UI.Xaml.DependencyProperty Microsoft.UI.Xaml.Controls.NumberBox::NumberFormatterProperty" reason="DP declarations must be properties"/>
			<Member fullName="Windows.UI.Xaml.DependencyProperty Microsoft.UI.Xaml.Controls.ProgressRing::IsActiveProperty" reason="DP declarations must be properties"/>
			<Member fullName="Windows.UI.Xaml.DependencyProperty Microsoft.UI.Xaml.Controls.TwoPaneView::Pane1Property" reason="DP declarations must be properties"/>
			<Member fullName="Windows.UI.Xaml.DependencyProperty Microsoft.UI.Xaml.Controls.TwoPaneView::Pane2Property" reason="DP declarations must be properties"/>
			<Member fullName="Windows.UI.Xaml.DependencyProperty Microsoft.UI.Xaml.Controls.TwoPaneView::Pane1LengthProperty" reason="DP declarations must be properties"/>
			<Member fullName="Windows.UI.Xaml.DependencyProperty Microsoft.UI.Xaml.Controls.TwoPaneView::Pane2LengthProperty" reason="DP declarations must be properties"/>
			<Member fullName="Windows.UI.Xaml.DependencyProperty Microsoft.UI.Xaml.Controls.TwoPaneView::PanePriorityProperty" reason="DP declarations must be properties"/>
			<Member fullName="Windows.UI.Xaml.DependencyProperty Microsoft.UI.Xaml.Controls.TwoPaneView::ModeProperty" reason="DP declarations must be properties"/>
			<Member fullName="Windows.UI.Xaml.DependencyProperty Microsoft.UI.Xaml.Controls.TwoPaneView::WideModeConfigurationProperty" reason="DP declarations must be properties"/>
			<Member fullName="Windows.UI.Xaml.DependencyProperty Microsoft.UI.Xaml.Controls.TwoPaneView::TallModeConfigurationProperty" reason="DP declarations must be properties"/>
			<Member fullName="Windows.UI.Xaml.DependencyProperty Microsoft.UI.Xaml.Controls.TwoPaneView::MinWideModeWidthProperty" reason="DP declarations must be properties"/>
			<Member fullName="Windows.UI.Xaml.DependencyProperty Microsoft.UI.Xaml.Controls.TwoPaneView::MinTallModeHeightProperty" reason="DP declarations must be properties"/>
			<Member fullName="Windows.UI.Xaml.DependencyProperty Windows.UI.Xaml.AdaptiveTrigger::MinWindowHeightProperty" reason="DP declarations must be properties"/>
			<Member fullName="Windows.UI.Xaml.DependencyProperty Windows.UI.Xaml.AdaptiveTrigger::MinWindowWidthProperty" reason="DP declarations must be properties"/>
			<Member fullName="Windows.UI.Xaml.DependencyProperty Windows.UI.Xaml.FrameworkElement::StyleProperty" reason="DP declarations must be properties"/>
			<Member fullName="Windows.UI.Xaml.DependencyProperty Windows.UI.Xaml.FrameworkElement::StretchAffectsMeasureProperty" reason="DP declarations must be properties"/>
			<Member fullName="Windows.UI.Xaml.DependencyProperty Windows.UI.Xaml.FrameworkElement::BackgroundProperty" reason="DP declarations must be properties"/>
			<Member fullName="Windows.UI.Xaml.DependencyProperty Windows.UI.Xaml.FrameworkElement::IsEnabledProperty" reason="DP declarations must be properties"/>
			<Member fullName="Windows.UI.Xaml.DependencyProperty Windows.UI.Xaml.FrameworkElement::NameProperty" reason="DP declarations must be properties"/>
			<Member fullName="Windows.UI.Xaml.DependencyProperty Windows.UI.Xaml.FrameworkElement::MarginProperty" reason="DP declarations must be properties"/>
			<Member fullName="Windows.UI.Xaml.DependencyProperty Windows.UI.Xaml.FrameworkElement::HorizontalAlignmentProperty" reason="DP declarations must be properties"/>
			<Member fullName="Windows.UI.Xaml.DependencyProperty Windows.UI.Xaml.FrameworkElement::VerticalAlignmentProperty" reason="DP declarations must be properties"/>
			<Member fullName="Windows.UI.Xaml.DependencyProperty Windows.UI.Xaml.FrameworkElement::WidthProperty" reason="DP declarations must be properties"/>
			<Member fullName="Windows.UI.Xaml.DependencyProperty Windows.UI.Xaml.FrameworkElement::HeightProperty" reason="DP declarations must be properties"/>
			<Member fullName="Windows.UI.Xaml.DependencyProperty Windows.UI.Xaml.FrameworkElement::MinWidthProperty" reason="DP declarations must be properties"/>
			<Member fullName="Windows.UI.Xaml.DependencyProperty Windows.UI.Xaml.FrameworkElement::MinHeightProperty" reason="DP declarations must be properties"/>
			<Member fullName="Windows.UI.Xaml.DependencyProperty Windows.UI.Xaml.FrameworkElement::MaxWidthProperty" reason="DP declarations must be properties"/>
			<Member fullName="Windows.UI.Xaml.DependencyProperty Windows.UI.Xaml.FrameworkElement::MaxHeightProperty" reason="DP declarations must be properties"/>
			<Member fullName="Windows.UI.Xaml.DependencyProperty Windows.UI.Xaml.FrameworkElement::TransitionsProperty" reason="DP declarations must be properties"/>
			<Member fullName="Windows.UI.Xaml.DependencyProperty Windows.UI.Xaml.FrameworkElement::TagProperty" reason="DP declarations must be properties"/>
			<Member fullName="Windows.UI.Xaml.DependencyProperty Windows.UI.Xaml.FrameworkTemplate::DataContextProperty" reason="DP declarations must be properties"/>
			<Member fullName="Windows.UI.Xaml.DependencyProperty Windows.UI.Xaml.FrameworkTemplate::TemplatedParentProperty" reason="DP declarations must be properties"/>
			<Member fullName="Windows.UI.Xaml.DependencyProperty Windows.UI.Xaml.PropertyPath::DataContextProperty" reason="DP declarations must be properties"/>
			<Member fullName="Windows.UI.Xaml.DependencyProperty Windows.UI.Xaml.PropertyPath::TemplatedParentProperty" reason="DP declarations must be properties"/>
			<Member fullName="Windows.UI.Xaml.DependencyProperty Windows.UI.Xaml.ResourceDictionary::DataContextProperty" reason="DP declarations must be properties"/>
			<Member fullName="Windows.UI.Xaml.DependencyProperty Windows.UI.Xaml.ResourceDictionary::TemplatedParentProperty" reason="DP declarations must be properties"/>
			<Member fullName="Windows.UI.Xaml.DependencyProperty Windows.UI.Xaml.SetterBase::DataContextProperty" reason="DP declarations must be properties"/>
			<Member fullName="Windows.UI.Xaml.DependencyProperty Windows.UI.Xaml.SetterBase::TemplatedParentProperty" reason="DP declarations must be properties"/>
			<Member fullName="Windows.UI.Xaml.DependencyProperty Windows.UI.Xaml.StateTriggerBase::DataContextProperty" reason="DP declarations must be properties"/>
			<Member fullName="Windows.UI.Xaml.DependencyProperty Windows.UI.Xaml.StateTriggerBase::TemplatedParentProperty" reason="DP declarations must be properties"/>
			<Member fullName="Windows.UI.Xaml.DependencyProperty Windows.UI.Xaml.Style::DataContextProperty" reason="DP declarations must be properties"/>
			<Member fullName="Windows.UI.Xaml.DependencyProperty Windows.UI.Xaml.Style::TemplatedParentProperty" reason="DP declarations must be properties"/>
			<Member fullName="Windows.UI.Xaml.DependencyProperty Windows.UI.Xaml.TriggerAction::DataContextProperty" reason="DP declarations must be properties"/>
			<Member fullName="Windows.UI.Xaml.DependencyProperty Windows.UI.Xaml.TriggerAction::TemplatedParentProperty" reason="DP declarations must be properties"/>
			<Member fullName="Windows.UI.Xaml.DependencyProperty Windows.UI.Xaml.TriggerBase::DataContextProperty" reason="DP declarations must be properties"/>
			<Member fullName="Windows.UI.Xaml.DependencyProperty Windows.UI.Xaml.TriggerBase::TemplatedParentProperty" reason="DP declarations must be properties"/>
			<Member fullName="Windows.UI.Xaml.DependencyProperty Windows.UI.Xaml.UIElement::ClipProperty" reason="DP declarations must be properties"/>
			<Member fullName="Windows.UI.Xaml.DependencyProperty Windows.UI.Xaml.UIElement::RenderTransformProperty" reason="DP declarations must be properties"/>
			<Member fullName="Windows.UI.Xaml.DependencyProperty Windows.UI.Xaml.UIElement::RenderTransformOriginProperty" reason="DP declarations must be properties"/>
			<Member fullName="Windows.UI.Xaml.DependencyProperty Windows.UI.Xaml.UIElement::IsHitTestVisibleProperty" reason="DP declarations must be properties"/>
			<Member fullName="Windows.UI.Xaml.DependencyProperty Windows.UI.Xaml.UIElement::OpacityProperty" reason="DP declarations must be properties"/>
			<Member fullName="Windows.UI.Xaml.DependencyProperty Windows.UI.Xaml.UIElement::VisibilityProperty" reason="DP declarations must be properties"/>
			<Member fullName="Windows.UI.Xaml.DependencyProperty Windows.UI.Xaml.UIElement::EventsBubblingInManagedCodeProperty" reason="DP declarations must be properties"/>
			<Member fullName="Windows.UI.Xaml.DependencyProperty Windows.UI.Xaml.VisualState::StoryboardProperty" reason="DP declarations must be properties"/>
			<Member fullName="Windows.UI.Xaml.DependencyProperty Windows.UI.Xaml.VisualState::DataContextProperty" reason="DP declarations must be properties"/>
			<Member fullName="Windows.UI.Xaml.DependencyProperty Windows.UI.Xaml.VisualState::TemplatedParentProperty" reason="DP declarations must be properties"/>
			<Member fullName="Windows.UI.Xaml.DependencyProperty Windows.UI.Xaml.VisualStateGroup::StatesProperty" reason="DP declarations must be properties"/>
			<Member fullName="Windows.UI.Xaml.DependencyProperty Windows.UI.Xaml.VisualStateGroup::TransitionsProperty" reason="DP declarations must be properties"/>
			<Member fullName="Windows.UI.Xaml.DependencyProperty Windows.UI.Xaml.VisualStateGroup::DataContextProperty" reason="DP declarations must be properties"/>
			<Member fullName="Windows.UI.Xaml.DependencyProperty Windows.UI.Xaml.VisualStateGroup::TemplatedParentProperty" reason="DP declarations must be properties"/>
			<Member fullName="Windows.UI.Xaml.DependencyProperty Windows.UI.Xaml.VisualStateManager::VisualStateGroupsProperty" reason="DP declarations must be properties"/>
			<Member fullName="Windows.UI.Xaml.DependencyProperty Windows.UI.Xaml.VisualStateManager::DataContextProperty" reason="DP declarations must be properties"/>
			<Member fullName="Windows.UI.Xaml.DependencyProperty Windows.UI.Xaml.VisualStateManager::TemplatedParentProperty" reason="DP declarations must be properties"/>
			<Member fullName="Windows.UI.Xaml.DependencyProperty Windows.UI.Xaml.VisualTransition::StoryboardProperty" reason="DP declarations must be properties"/>
			<Member fullName="Windows.UI.Xaml.DependencyProperty Windows.UI.Xaml.VisualTransition::DataContextProperty" reason="DP declarations must be properties"/>
			<Member fullName="Windows.UI.Xaml.DependencyProperty Windows.UI.Xaml.VisualTransition::TemplatedParentProperty" reason="DP declarations must be properties"/>
			<Member fullName="Windows.UI.Xaml.DependencyProperty Windows.UI.Xaml.AttachedDependencyObject::DataContextProperty" reason="DP declarations must be properties"/>
			<Member fullName="Windows.UI.Xaml.DependencyProperty Windows.UI.Xaml.AttachedDependencyObject::TemplatedParentProperty" reason="DP declarations must be properties"/>
			<Member fullName="Windows.UI.Xaml.DependencyProperty Windows.UI.Xaml.DependencyObjectCollectionBase::DataContextProperty" reason="DP declarations must be properties"/>
			<Member fullName="Windows.UI.Xaml.DependencyProperty Windows.UI.Xaml.DependencyObjectCollectionBase::TemplatedParentProperty" reason="DP declarations must be properties"/>
			<Member fullName="Windows.UI.Xaml.DependencyProperty Windows.UI.Xaml.NameScope::NameScopeProperty" reason="DP declarations must be properties"/>
			<Member fullName="Windows.UI.Xaml.DependencyProperty Windows.UI.Xaml.Shapes.Path::DataProperty" reason="DP declarations must be properties"/>
			<Member fullName="Windows.UI.Xaml.DependencyProperty Windows.UI.Xaml.Shapes.Rectangle::RadiusYProperty" reason="DP declarations must be properties"/>
			<Member fullName="Windows.UI.Xaml.DependencyProperty Windows.UI.Xaml.Shapes.Rectangle::RadiusXProperty" reason="DP declarations must be properties"/>
			<Member fullName="Windows.UI.Xaml.DependencyProperty Windows.UI.Xaml.Printing.PrintDocument::DataContextProperty" reason="DP declarations must be properties"/>
			<Member fullName="Windows.UI.Xaml.DependencyProperty Windows.UI.Xaml.Printing.PrintDocument::TemplatedParentProperty" reason="DP declarations must be properties"/>
			<Member fullName="Windows.UI.Xaml.DependencyProperty Windows.UI.Xaml.Navigation.PageStackEntry::SourcePageTypeProperty" reason="DP declarations must be properties"/>
			<Member fullName="Windows.UI.Xaml.DependencyProperty Windows.UI.Xaml.Navigation.PageStackEntry::DataContextProperty" reason="DP declarations must be properties"/>
			<Member fullName="Windows.UI.Xaml.DependencyProperty Windows.UI.Xaml.Navigation.PageStackEntry::TemplatedParentProperty" reason="DP declarations must be properties"/>
			<Member fullName="Windows.UI.Xaml.DependencyProperty Windows.UI.Xaml.Input.InputScope::DataContextProperty" reason="DP declarations must be properties"/>
			<Member fullName="Windows.UI.Xaml.DependencyProperty Windows.UI.Xaml.Input.InputScope::TemplatedParentProperty" reason="DP declarations must be properties"/>
			<Member fullName="Windows.UI.Xaml.DependencyProperty Windows.UI.Xaml.Input.InputScopeName::DataContextProperty" reason="DP declarations must be properties"/>
			<Member fullName="Windows.UI.Xaml.DependencyProperty Windows.UI.Xaml.Input.InputScopeName::TemplatedParentProperty" reason="DP declarations must be properties"/>
			<Member fullName="Windows.UI.Xaml.DependencyProperty Windows.UI.Xaml.Input.KeyboardAccelerator::DataContextProperty" reason="DP declarations must be properties"/>
			<Member fullName="Windows.UI.Xaml.DependencyProperty Windows.UI.Xaml.Input.KeyboardAccelerator::TemplatedParentProperty" reason="DP declarations must be properties"/>
			<Member fullName="Windows.UI.Xaml.DependencyProperty Windows.UI.Xaml.Input.XamlUICommand::DataContextProperty" reason="DP declarations must be properties"/>
			<Member fullName="Windows.UI.Xaml.DependencyProperty Windows.UI.Xaml.Input.XamlUICommand::TemplatedParentProperty" reason="DP declarations must be properties"/>
			<Member fullName="Windows.UI.Xaml.DependencyProperty Windows.UI.Xaml.Documents.ContentLinkProvider::DataContextProperty" reason="DP declarations must be properties"/>
			<Member fullName="Windows.UI.Xaml.DependencyProperty Windows.UI.Xaml.Documents.ContentLinkProvider::TemplatedParentProperty" reason="DP declarations must be properties"/>
			<Member fullName="Windows.UI.Xaml.DependencyProperty Windows.UI.Xaml.Documents.Run::TextProperty" reason="DP declarations must be properties"/>
			<Member fullName="Windows.UI.Xaml.DependencyProperty Windows.UI.Xaml.Documents.TextElement::FontFamilyProperty" reason="DP declarations must be properties"/>
			<Member fullName="Windows.UI.Xaml.DependencyProperty Windows.UI.Xaml.Documents.TextElement::FontStyleProperty" reason="DP declarations must be properties"/>
			<Member fullName="Windows.UI.Xaml.DependencyProperty Windows.UI.Xaml.Documents.TextElement::FontSizeProperty" reason="DP declarations must be properties"/>
			<Member fullName="Windows.UI.Xaml.DependencyProperty Windows.UI.Xaml.Documents.TextElement::ForegroundProperty" reason="DP declarations must be properties"/>
			<Member fullName="Windows.UI.Xaml.DependencyProperty Windows.UI.Xaml.Documents.TextElement::FontWeightProperty" reason="DP declarations must be properties"/>
			<Member fullName="Windows.UI.Xaml.DependencyProperty Windows.UI.Xaml.Documents.TextElement::DataContextProperty" reason="DP declarations must be properties"/>
			<Member fullName="Windows.UI.Xaml.DependencyProperty Windows.UI.Xaml.Documents.TextElement::TemplatedParentProperty" reason="DP declarations must be properties"/>
			<Member fullName="Windows.UI.Xaml.DependencyProperty Windows.UI.Xaml.Documents.TextHighlighterBase::DataContextProperty" reason="DP declarations must be properties"/>
			<Member fullName="Windows.UI.Xaml.DependencyProperty Windows.UI.Xaml.Documents.TextHighlighterBase::TemplatedParentProperty" reason="DP declarations must be properties"/>
			<Member fullName="Windows.UI.Xaml.DependencyProperty Windows.UI.Xaml.Controls.AutoSuggestBoxQuerySubmittedEventArgs::DataContextProperty" reason="DP declarations must be properties"/>
			<Member fullName="Windows.UI.Xaml.DependencyProperty Windows.UI.Xaml.Controls.AutoSuggestBoxQuerySubmittedEventArgs::TemplatedParentProperty" reason="DP declarations must be properties"/>
			<Member fullName="Windows.UI.Xaml.DependencyProperty Windows.UI.Xaml.Controls.AutoSuggestBoxSuggestionChosenEventArgs::DataContextProperty" reason="DP declarations must be properties"/>
			<Member fullName="Windows.UI.Xaml.DependencyProperty Windows.UI.Xaml.Controls.AutoSuggestBoxSuggestionChosenEventArgs::TemplatedParentProperty" reason="DP declarations must be properties"/>
			<Member fullName="Windows.UI.Xaml.DependencyProperty Windows.UI.Xaml.Controls.AutoSuggestBoxTextChangedEventArgs::DataContextProperty" reason="DP declarations must be properties"/>
			<Member fullName="Windows.UI.Xaml.DependencyProperty Windows.UI.Xaml.Controls.AutoSuggestBoxTextChangedEventArgs::TemplatedParentProperty" reason="DP declarations must be properties"/>
			<Member fullName="Windows.UI.Xaml.DependencyProperty Windows.UI.Xaml.Controls.Border::ChildProperty" reason="DP declarations must be properties"/>
			<Member fullName="Windows.UI.Xaml.DependencyProperty Windows.UI.Xaml.Controls.Border::CornerRadiusProperty" reason="DP declarations must be properties"/>
			<Member fullName="Windows.UI.Xaml.DependencyProperty Windows.UI.Xaml.Controls.Border::ChildTransitionsProperty" reason="DP declarations must be properties"/>
			<Member fullName="Windows.UI.Xaml.DependencyProperty Windows.UI.Xaml.Controls.Border::PaddingProperty" reason="DP declarations must be properties"/>
			<Member fullName="Windows.UI.Xaml.DependencyProperty Windows.UI.Xaml.Controls.Border::BorderThicknessProperty" reason="DP declarations must be properties"/>
			<Member fullName="Windows.UI.Xaml.DependencyProperty Windows.UI.Xaml.Controls.Border::BorderBrushProperty" reason="DP declarations must be properties"/>
			<Member fullName="Windows.UI.Xaml.DependencyProperty Windows.UI.Xaml.Controls.Button::FlyoutProperty" reason="DP declarations must be properties"/>
			<Member fullName="Windows.UI.Xaml.DependencyProperty Windows.UI.Xaml.Controls.Canvas::LeftProperty" reason="DP declarations must be properties"/>
			<Member fullName="Windows.UI.Xaml.DependencyProperty Windows.UI.Xaml.Controls.Canvas::TopProperty" reason="DP declarations must be properties"/>
			<Member fullName="Windows.UI.Xaml.DependencyProperty Windows.UI.Xaml.Controls.Canvas::ZIndexProperty" reason="DP declarations must be properties"/>
			<Member fullName="Windows.UI.Xaml.DependencyProperty Windows.UI.Xaml.Controls.ColumnDefinition::WidthProperty" reason="DP declarations must be properties"/>
			<Member fullName="Windows.UI.Xaml.DependencyProperty Windows.UI.Xaml.Controls.ColumnDefinition::DataContextProperty" reason="DP declarations must be properties"/>
			<Member fullName="Windows.UI.Xaml.DependencyProperty Windows.UI.Xaml.Controls.ColumnDefinition::TemplatedParentProperty" reason="DP declarations must be properties"/>
			<Member fullName="Windows.UI.Xaml.DependencyProperty Windows.UI.Xaml.Controls.ComboBox::PlaceholderTextProperty" reason="DP declarations must be properties"/>
			<Member fullName="Windows.UI.Xaml.DependencyProperty Windows.UI.Xaml.Controls.ComboBox::IsDropDownOpenProperty" reason="DP declarations must be properties"/>
			<Member fullName="Windows.UI.Xaml.DependencyProperty Windows.UI.Xaml.Controls.ComboBox::MaxDropDownHeightProperty" reason="DP declarations must be properties"/>
			<Member fullName="Windows.UI.Xaml.DependencyProperty Windows.UI.Xaml.Controls.ContentControl::ContentProperty" reason="DP declarations must be properties"/>
			<Member fullName="Windows.UI.Xaml.DependencyProperty Windows.UI.Xaml.Controls.ContentControl::ContentTemplateProperty" reason="DP declarations must be properties"/>
			<Member fullName="Windows.UI.Xaml.DependencyProperty Windows.UI.Xaml.Controls.ContentControl::ContentTemplateSelectorProperty" reason="DP declarations must be properties"/>
			<Member fullName="Windows.UI.Xaml.DependencyProperty Windows.UI.Xaml.Controls.ContentControl::ContentTransitionsProperty" reason="DP declarations must be properties"/>
			<Member fullName="Windows.UI.Xaml.DependencyProperty Windows.UI.Xaml.Controls.ContentPresenter::ContentProperty" reason="DP declarations must be properties"/>
			<Member fullName="Windows.UI.Xaml.DependencyProperty Windows.UI.Xaml.Controls.ContentPresenter::ContentTemplateProperty" reason="DP declarations must be properties"/>
			<Member fullName="Windows.UI.Xaml.DependencyProperty Windows.UI.Xaml.Controls.ContentPresenter::ContentTemplateSelectorProperty" reason="DP declarations must be properties"/>
			<Member fullName="Windows.UI.Xaml.DependencyProperty Windows.UI.Xaml.Controls.ContentPresenter::ContentTransitionsProperty" reason="DP declarations must be properties"/>
			<Member fullName="Windows.UI.Xaml.DependencyProperty Windows.UI.Xaml.Controls.ContentPresenter::ForegroundProperty" reason="DP declarations must be properties"/>
			<Member fullName="Windows.UI.Xaml.DependencyProperty Windows.UI.Xaml.Controls.ContentPresenter::FontWeightProperty" reason="DP declarations must be properties"/>
			<Member fullName="Windows.UI.Xaml.DependencyProperty Windows.UI.Xaml.Controls.ContentPresenter::FontSizeProperty" reason="DP declarations must be properties"/>
			<Member fullName="Windows.UI.Xaml.DependencyProperty Windows.UI.Xaml.Controls.ContentPresenter::FontFamilyProperty" reason="DP declarations must be properties"/>
			<Member fullName="Windows.UI.Xaml.DependencyProperty Windows.UI.Xaml.Controls.ContentPresenter::FontStyleProperty" reason="DP declarations must be properties"/>
			<Member fullName="Windows.UI.Xaml.DependencyProperty Windows.UI.Xaml.Controls.ContentPresenter::TextWrappingProperty" reason="DP declarations must be properties"/>
			<Member fullName="Windows.UI.Xaml.DependencyProperty Windows.UI.Xaml.Controls.ContentPresenter::MaxLinesProperty" reason="DP declarations must be properties"/>
			<Member fullName="Windows.UI.Xaml.DependencyProperty Windows.UI.Xaml.Controls.ContentPresenter::TextTrimmingProperty" reason="DP declarations must be properties"/>
			<Member fullName="Windows.UI.Xaml.DependencyProperty Windows.UI.Xaml.Controls.ContentPresenter::TextAlignmentProperty" reason="DP declarations must be properties"/>
			<Member fullName="Windows.UI.Xaml.DependencyProperty Windows.UI.Xaml.Controls.ContentPresenter::HorizontalContentAlignmentProperty" reason="DP declarations must be properties"/>
			<Member fullName="Windows.UI.Xaml.DependencyProperty Windows.UI.Xaml.Controls.ContentPresenter::VerticalContentAlignmentProperty" reason="DP declarations must be properties"/>
			<Member fullName="Windows.UI.Xaml.DependencyProperty Windows.UI.Xaml.Controls.Control::TemplateProperty" reason="DP declarations must be properties"/>
			<Member fullName="Windows.UI.Xaml.DependencyProperty Windows.UI.Xaml.Controls.Control::ForegroundProperty" reason="DP declarations must be properties"/>
			<Member fullName="Windows.UI.Xaml.DependencyProperty Windows.UI.Xaml.Controls.Control::FontWeightProperty" reason="DP declarations must be properties"/>
			<Member fullName="Windows.UI.Xaml.DependencyProperty Windows.UI.Xaml.Controls.Control::FontSizeProperty" reason="DP declarations must be properties"/>
			<Member fullName="Windows.UI.Xaml.DependencyProperty Windows.UI.Xaml.Controls.Control::FontFamilyProperty" reason="DP declarations must be properties"/>
			<Member fullName="Windows.UI.Xaml.DependencyProperty Windows.UI.Xaml.Controls.Control::FontStyleProperty" reason="DP declarations must be properties"/>
			<Member fullName="Windows.UI.Xaml.DependencyProperty Windows.UI.Xaml.Controls.Control::PaddingProperty" reason="DP declarations must be properties"/>
			<Member fullName="Windows.UI.Xaml.DependencyProperty Windows.UI.Xaml.Controls.Control::BorderThicknessProperty" reason="DP declarations must be properties"/>
			<Member fullName="Windows.UI.Xaml.DependencyProperty Windows.UI.Xaml.Controls.Control::BorderBrushProperty" reason="DP declarations must be properties"/>
			<Member fullName="Windows.UI.Xaml.DependencyProperty Windows.UI.Xaml.Controls.Control::HorizontalContentAlignmentProperty" reason="DP declarations must be properties"/>
			<Member fullName="Windows.UI.Xaml.DependencyProperty Windows.UI.Xaml.Controls.Control::VerticalContentAlignmentProperty" reason="DP declarations must be properties"/>
			<Member fullName="Windows.UI.Xaml.DependencyProperty Windows.UI.Xaml.Controls.DatePickedEventArgs::DataContextProperty" reason="DP declarations must be properties"/>
			<Member fullName="Windows.UI.Xaml.DependencyProperty Windows.UI.Xaml.Controls.DatePickedEventArgs::TemplatedParentProperty" reason="DP declarations must be properties"/>
			<Member fullName="Windows.UI.Xaml.DependencyProperty Windows.UI.Xaml.Controls.DatePicker::DateProperty" reason="DP declarations must be properties"/>
			<Member fullName="Windows.UI.Xaml.DependencyProperty Windows.UI.Xaml.Controls.DatePicker::DayVisibleProperty" reason="DP declarations must be properties"/>
			<Member fullName="Windows.UI.Xaml.DependencyProperty Windows.UI.Xaml.Controls.DatePicker::MonthVisibleProperty" reason="DP declarations must be properties"/>
			<Member fullName="Windows.UI.Xaml.DependencyProperty Windows.UI.Xaml.Controls.DatePicker::YearVisibleProperty" reason="DP declarations must be properties"/>
			<Member fullName="Windows.UI.Xaml.DependencyProperty Windows.UI.Xaml.Controls.DatePicker::MaxYearProperty" reason="DP declarations must be properties"/>
			<Member fullName="Windows.UI.Xaml.DependencyProperty Windows.UI.Xaml.Controls.DatePicker::MinYearProperty" reason="DP declarations must be properties"/>
			<Member fullName="Windows.UI.Xaml.DependencyProperty Windows.UI.Xaml.Controls.DatePickerFlyout::DateProperty" reason="DP declarations must be properties"/>
			<Member fullName="Windows.UI.Xaml.DependencyProperty Windows.UI.Xaml.Controls.DatePickerFlyout::DayVisibleProperty" reason="DP declarations must be properties"/>
			<Member fullName="Windows.UI.Xaml.DependencyProperty Windows.UI.Xaml.Controls.DatePickerFlyout::MonthVisibleProperty" reason="DP declarations must be properties"/>
			<Member fullName="Windows.UI.Xaml.DependencyProperty Windows.UI.Xaml.Controls.DatePickerFlyout::YearVisibleProperty" reason="DP declarations must be properties"/>
			<Member fullName="Windows.UI.Xaml.DependencyProperty Windows.UI.Xaml.Controls.DatePickerFlyout::MaxYearProperty" reason="DP declarations must be properties"/>
			<Member fullName="Windows.UI.Xaml.DependencyProperty Windows.UI.Xaml.Controls.DatePickerFlyout::MinYearProperty" reason="DP declarations must be properties"/>
			<Member fullName="Windows.UI.Xaml.DependencyProperty Windows.UI.Xaml.Controls.DatePickerFlyoutItem::DataContextProperty" reason="DP declarations must be properties"/>
			<Member fullName="Windows.UI.Xaml.DependencyProperty Windows.UI.Xaml.Controls.DatePickerFlyoutItem::TemplatedParentProperty" reason="DP declarations must be properties"/>
			<Member fullName="Windows.UI.Xaml.DependencyProperty Windows.UI.Xaml.Controls.FlipView::UseTouchAnimationsForAllNavigationProperty" reason="DP declarations must be properties"/>
			<Member fullName="Windows.UI.Xaml.DependencyProperty Windows.UI.Xaml.Controls.Flyout::FlyoutPresenterStyleProperty" reason="DP declarations must be properties"/>
			<Member fullName="Windows.UI.Xaml.DependencyProperty Windows.UI.Xaml.Controls.Flyout::ContentProperty" reason="DP declarations must be properties"/>
			<Member fullName="Windows.UI.Xaml.DependencyProperty Windows.UI.Xaml.Controls.FontIcon::GlyphProperty" reason="DP declarations must be properties"/>
			<Member fullName="Windows.UI.Xaml.DependencyProperty Windows.UI.Xaml.Controls.FontIcon::FontFamilyProperty" reason="DP declarations must be properties"/>
			<Member fullName="Windows.UI.Xaml.DependencyProperty Windows.UI.Xaml.Controls.FontIcon::FontStyleProperty" reason="DP declarations must be properties"/>
			<Member fullName="Windows.UI.Xaml.DependencyProperty Windows.UI.Xaml.Controls.FontIcon::FontSizeProperty" reason="DP declarations must be properties"/>
			<Member fullName="Windows.UI.Xaml.DependencyProperty Windows.UI.Xaml.Controls.Frame::BackStackDepthProperty" reason="DP declarations must be properties"/>
			<Member fullName="Windows.UI.Xaml.DependencyProperty Windows.UI.Xaml.Controls.Frame::BackStackProperty" reason="DP declarations must be properties"/>
			<Member fullName="Windows.UI.Xaml.DependencyProperty Windows.UI.Xaml.Controls.Frame::CacheSizeProperty" reason="DP declarations must be properties"/>
			<Member fullName="Windows.UI.Xaml.DependencyProperty Windows.UI.Xaml.Controls.Frame::CanGoBackProperty" reason="DP declarations must be properties"/>
			<Member fullName="Windows.UI.Xaml.DependencyProperty Windows.UI.Xaml.Controls.Frame::CanGoForwardProperty" reason="DP declarations must be properties"/>
			<Member fullName="Windows.UI.Xaml.DependencyProperty Windows.UI.Xaml.Controls.Frame::CurrentSourcePageTypeProperty" reason="DP declarations must be properties"/>
			<Member fullName="Windows.UI.Xaml.DependencyProperty Windows.UI.Xaml.Controls.Frame::ForwardStackProperty" reason="DP declarations must be properties"/>
			<Member fullName="Windows.UI.Xaml.DependencyProperty Windows.UI.Xaml.Controls.Frame::SourcePageTypeProperty" reason="DP declarations must be properties"/>
			<Member fullName="Windows.UI.Xaml.DependencyProperty Windows.UI.Xaml.Controls.Grid::RowProperty" reason="DP declarations must be properties"/>
			<Member fullName="Windows.UI.Xaml.DependencyProperty Windows.UI.Xaml.Controls.Grid::ColumnProperty" reason="DP declarations must be properties"/>
			<Member fullName="Windows.UI.Xaml.DependencyProperty Windows.UI.Xaml.Controls.Grid::RowSpanProperty" reason="DP declarations must be properties"/>
			<Member fullName="Windows.UI.Xaml.DependencyProperty Windows.UI.Xaml.Controls.Grid::ColumnSpanProperty" reason="DP declarations must be properties"/>
			<Member fullName="Windows.UI.Xaml.DependencyProperty Windows.UI.Xaml.Controls.IconSource::DataContextProperty" reason="DP declarations must be properties"/>
			<Member fullName="Windows.UI.Xaml.DependencyProperty Windows.UI.Xaml.Controls.IconSource::TemplatedParentProperty" reason="DP declarations must be properties"/>
			<Member fullName="Windows.UI.Xaml.DependencyProperty Windows.UI.Xaml.Controls.Image::StretchProperty" reason="DP declarations must be properties"/>
			<Member fullName="Windows.UI.Xaml.DependencyProperty Windows.UI.Xaml.Controls.Image::SourceProperty" reason="DP declarations must be properties"/>
			<Member fullName="Windows.UI.Xaml.DependencyProperty Windows.UI.Xaml.Controls.Image::BackgroundProperty" reason="DP declarations must be properties"/>
			<Member fullName="Windows.UI.Xaml.DependencyProperty Windows.UI.Xaml.Controls.Image::OpacityProperty" reason="DP declarations must be properties"/>
			<Member fullName="Windows.UI.Xaml.DependencyProperty Windows.UI.Xaml.Controls.Image::StyleProperty" reason="DP declarations must be properties"/>
			<Member fullName="Windows.UI.Xaml.DependencyProperty Windows.UI.Xaml.Controls.Image::IsEnabledProperty" reason="DP declarations must be properties"/>
			<Member fullName="Windows.UI.Xaml.DependencyProperty Windows.UI.Xaml.Controls.Image::IsHitTestVisibleProperty" reason="DP declarations must be properties"/>
			<Member fullName="Windows.UI.Xaml.DependencyProperty Windows.UI.Xaml.Controls.Image::VisibilityProperty" reason="DP declarations must be properties"/>
			<Member fullName="Windows.UI.Xaml.DependencyProperty Windows.UI.Xaml.Controls.Image::NameProperty" reason="DP declarations must be properties"/>
			<Member fullName="Windows.UI.Xaml.DependencyProperty Windows.UI.Xaml.Controls.Image::MarginProperty" reason="DP declarations must be properties"/>
			<Member fullName="Windows.UI.Xaml.DependencyProperty Windows.UI.Xaml.Controls.Image::HorizontalAlignmentProperty" reason="DP declarations must be properties"/>
			<Member fullName="Windows.UI.Xaml.DependencyProperty Windows.UI.Xaml.Controls.Image::VerticalAlignmentProperty" reason="DP declarations must be properties"/>
			<Member fullName="Windows.UI.Xaml.DependencyProperty Windows.UI.Xaml.Controls.Image::WidthProperty" reason="DP declarations must be properties"/>
			<Member fullName="Windows.UI.Xaml.DependencyProperty Windows.UI.Xaml.Controls.Image::HeightProperty" reason="DP declarations must be properties"/>
			<Member fullName="Windows.UI.Xaml.DependencyProperty Windows.UI.Xaml.Controls.Image::MinWidthProperty" reason="DP declarations must be properties"/>
			<Member fullName="Windows.UI.Xaml.DependencyProperty Windows.UI.Xaml.Controls.Image::MinHeightProperty" reason="DP declarations must be properties"/>
			<Member fullName="Windows.UI.Xaml.DependencyProperty Windows.UI.Xaml.Controls.Image::MaxWidthProperty" reason="DP declarations must be properties"/>
			<Member fullName="Windows.UI.Xaml.DependencyProperty Windows.UI.Xaml.Controls.Image::MaxHeightProperty" reason="DP declarations must be properties"/>
			<Member fullName="Windows.UI.Xaml.DependencyProperty Windows.UI.Xaml.Controls.Image::TransitionsProperty" reason="DP declarations must be properties"/>
			<Member fullName="Windows.UI.Xaml.DependencyProperty Windows.UI.Xaml.Controls.Image::TagProperty" reason="DP declarations must be properties"/>
			<Member fullName="Windows.UI.Xaml.DependencyProperty Windows.UI.Xaml.Controls.Image::RenderTransformProperty" reason="DP declarations must be properties"/>
			<Member fullName="Windows.UI.Xaml.DependencyProperty Windows.UI.Xaml.Controls.Image::RenderTransformOriginProperty" reason="DP declarations must be properties"/>
			<Member fullName="Windows.UI.Xaml.DependencyProperty Windows.UI.Xaml.Controls.Image::DataContextProperty" reason="DP declarations must be properties"/>
			<Member fullName="Windows.UI.Xaml.DependencyProperty Windows.UI.Xaml.Controls.Image::TemplatedParentProperty" reason="DP declarations must be properties"/>
			<Member fullName="Windows.UI.Xaml.DependencyProperty Windows.UI.Xaml.Controls.InkToolbarCustomPen::DataContextProperty" reason="DP declarations must be properties"/>
			<Member fullName="Windows.UI.Xaml.DependencyProperty Windows.UI.Xaml.Controls.InkToolbarCustomPen::TemplatedParentProperty" reason="DP declarations must be properties"/>
			<Member fullName="Windows.UI.Xaml.DependencyProperty Windows.UI.Xaml.Controls.ItemsControl::ItemsSourceProperty" reason="DP declarations must be properties"/>
			<Member fullName="Windows.UI.Xaml.DependencyProperty Windows.UI.Xaml.Controls.ItemsControl::ItemContainerStyleProperty" reason="DP declarations must be properties"/>
			<Member fullName="Windows.UI.Xaml.DependencyProperty Windows.UI.Xaml.Controls.ItemsControl::ItemContainerStyleSelectorProperty" reason="DP declarations must be properties"/>
			<Member fullName="Windows.UI.Xaml.DependencyProperty Windows.UI.Xaml.Controls.ItemsControl::IsGroupingProperty" reason="DP declarations must be properties"/>
			<Member fullName="Windows.UI.Xaml.DependencyProperty Windows.UI.Xaml.Controls.ItemsControl::DisplayMemberPathProperty" reason="DP declarations must be properties"/>
			<Member fullName="Windows.UI.Xaml.DependencyProperty Windows.UI.Xaml.Controls.ItemsPickedEventArgs::DataContextProperty" reason="DP declarations must be properties"/>
			<Member fullName="Windows.UI.Xaml.DependencyProperty Windows.UI.Xaml.Controls.ItemsPickedEventArgs::TemplatedParentProperty" reason="DP declarations must be properties"/>
			<Member fullName="Windows.UI.Xaml.DependencyProperty Windows.UI.Xaml.Controls.ItemsStackPanel::AreStickyGroupHeadersEnabledProperty" reason="DP declarations must be properties"/>
			<Member fullName="Windows.UI.Xaml.DependencyProperty Windows.UI.Xaml.Controls.ItemsStackPanel::GroupHeaderPlacementProperty" reason="DP declarations must be properties"/>
			<Member fullName="Windows.UI.Xaml.DependencyProperty Windows.UI.Xaml.Controls.ItemsStackPanel::GroupPaddingProperty" reason="DP declarations must be properties"/>
			<Member fullName="Windows.UI.Xaml.DependencyProperty Windows.UI.Xaml.Controls.ItemsStackPanel::OrientationProperty" reason="DP declarations must be properties"/>
			<Member fullName="Windows.UI.Xaml.DependencyProperty Windows.UI.Xaml.Controls.ItemsStackPanel::CacheLengthProperty" reason="DP declarations must be properties"/>
			<Member fullName="Windows.UI.Xaml.DependencyProperty Windows.UI.Xaml.Controls.ItemsWrapGrid::AreStickyGroupHeadersEnabledProperty" reason="DP declarations must be properties"/>
			<Member fullName="Windows.UI.Xaml.DependencyProperty Windows.UI.Xaml.Controls.ItemsWrapGrid::GroupHeaderPlacementProperty" reason="DP declarations must be properties"/>
			<Member fullName="Windows.UI.Xaml.DependencyProperty Windows.UI.Xaml.Controls.ItemsWrapGrid::GroupPaddingProperty" reason="DP declarations must be properties"/>
			<Member fullName="Windows.UI.Xaml.DependencyProperty Windows.UI.Xaml.Controls.ItemsWrapGrid::ItemHeightProperty" reason="DP declarations must be properties"/>
			<Member fullName="Windows.UI.Xaml.DependencyProperty Windows.UI.Xaml.Controls.ItemsWrapGrid::ItemWidthProperty" reason="DP declarations must be properties"/>
			<Member fullName="Windows.UI.Xaml.DependencyProperty Windows.UI.Xaml.Controls.ItemsWrapGrid::OrientationProperty" reason="DP declarations must be properties"/>
			<Member fullName="Windows.UI.Xaml.DependencyProperty Windows.UI.Xaml.Controls.ItemsWrapGrid::MaximumRowsOrColumnsProperty" reason="DP declarations must be properties"/>
			<Member fullName="Windows.UI.Xaml.DependencyProperty Windows.UI.Xaml.Controls.ItemsWrapGrid::CacheLengthProperty" reason="DP declarations must be properties"/>
			<Member fullName="Windows.UI.Xaml.DependencyProperty Windows.UI.Xaml.Controls.ListViewBase::HeaderProperty" reason="DP declarations must be properties"/>
			<Member fullName="Windows.UI.Xaml.DependencyProperty Windows.UI.Xaml.Controls.ListViewBase::HeaderTemplateProperty" reason="DP declarations must be properties"/>
			<Member fullName="Windows.UI.Xaml.DependencyProperty Windows.UI.Xaml.Controls.ListViewBase::FooterProperty" reason="DP declarations must be properties"/>
			<Member fullName="Windows.UI.Xaml.DependencyProperty Windows.UI.Xaml.Controls.ListViewBase::FooterTemplateProperty" reason="DP declarations must be properties"/>
			<Member fullName="Windows.UI.Xaml.DependencyProperty Windows.UI.Xaml.Controls.ListViewBase::SelectionModeProperty" reason="DP declarations must be properties"/>
			<Member fullName="Windows.UI.Xaml.DependencyProperty Windows.UI.Xaml.Controls.ListViewBase::IsItemClickEnabledProperty" reason="DP declarations must be properties"/>
			<Member fullName="Windows.UI.Xaml.DependencyProperty Windows.UI.Xaml.Controls.ListViewBase::DataFetchSizeProperty" reason="DP declarations must be properties"/>
			<Member fullName="Windows.UI.Xaml.DependencyProperty Windows.UI.Xaml.Controls.ListViewBase::IncrementalLoadingThresholdProperty" reason="DP declarations must be properties"/>
			<Member fullName="Windows.UI.Xaml.DependencyProperty Windows.UI.Xaml.Controls.ListViewBase::IncrementalLoadingTriggerProperty" reason="DP declarations must be properties"/>
			<Member fullName="Windows.UI.Xaml.DependencyProperty Windows.UI.Xaml.Controls.MenuFlyout::ItemsProperty" reason="DP declarations must be properties"/>
			<Member fullName="Windows.UI.Xaml.DependencyProperty Windows.UI.Xaml.Controls.NavigationViewTemplateSettings::DataContextProperty" reason="DP declarations must be properties"/>
			<Member fullName="Windows.UI.Xaml.DependencyProperty Windows.UI.Xaml.Controls.NavigationViewTemplateSettings::TemplatedParentProperty" reason="DP declarations must be properties"/>
			<Member fullName="Windows.UI.Xaml.DependencyProperty Windows.UI.Xaml.Controls.Panel::ChildrenTransitionsProperty" reason="DP declarations must be properties"/>
			<Member fullName="Windows.UI.Xaml.DependencyProperty Windows.UI.Xaml.Controls.Panel::PaddingProperty" reason="DP declarations must be properties"/>
			<Member fullName="Windows.UI.Xaml.DependencyProperty Windows.UI.Xaml.Controls.Panel::BorderThicknessProperty" reason="DP declarations must be properties"/>
			<Member fullName="Windows.UI.Xaml.DependencyProperty Windows.UI.Xaml.Controls.Panel::BorderBrushProperty" reason="DP declarations must be properties"/>
			<Member fullName="Windows.UI.Xaml.DependencyProperty Windows.UI.Xaml.Controls.Panel::CornerRadiusProperty" reason="DP declarations must be properties"/>
			<Member fullName="Windows.UI.Xaml.DependencyProperty Windows.UI.Xaml.Controls.Panel::IsItemsHostProperty" reason="DP declarations must be properties"/>
			<Member fullName="Windows.UI.Xaml.DependencyProperty Windows.UI.Xaml.Controls.PasswordBox::PasswordProperty" reason="DP declarations must be properties"/>
			<Member fullName="Windows.UI.Xaml.DependencyProperty Windows.UI.Xaml.Controls.PathIcon::DataProperty" reason="DP declarations must be properties"/>
			<Member fullName="Windows.UI.Xaml.DependencyProperty Windows.UI.Xaml.Controls.PickerConfirmedEventArgs::DataContextProperty" reason="DP declarations must be properties"/>
			<Member fullName="Windows.UI.Xaml.DependencyProperty Windows.UI.Xaml.Controls.PickerConfirmedEventArgs::TemplatedParentProperty" reason="DP declarations must be properties"/>
			<Member fullName="Windows.UI.Xaml.DependencyProperty Windows.UI.Xaml.Controls.PivotItem::HeaderProperty" reason="DP declarations must be properties"/>
			<Member fullName="Windows.UI.Xaml.DependencyProperty Windows.UI.Xaml.Controls.ProgressBar::IsIndeterminateProperty" reason="DP declarations must be properties"/>
			<Member fullName="Windows.UI.Xaml.DependencyProperty Windows.UI.Xaml.Controls.ProgressBar::ShowErrorProperty" reason="DP declarations must be properties"/>
			<Member fullName="Windows.UI.Xaml.DependencyProperty Windows.UI.Xaml.Controls.ProgressBar::ShowPausedProperty" reason="DP declarations must be properties"/>
			<Member fullName="Windows.UI.Xaml.DependencyProperty Windows.UI.Xaml.Controls.ProgressRing::ForegroundProperty" reason="DP declarations must be properties"/>
			<Member fullName="Windows.UI.Xaml.DependencyProperty Windows.UI.Xaml.Controls.ProgressRing::IsActiveProperty" reason="DP declarations must be properties"/>
			<Member fullName="Windows.UI.Xaml.DependencyProperty Windows.UI.Xaml.Controls.ProgressRing::BackgroundProperty" reason="DP declarations must be properties"/>
			<Member fullName="Windows.UI.Xaml.DependencyProperty Windows.UI.Xaml.Controls.ProgressRing::OpacityProperty" reason="DP declarations must be properties"/>
			<Member fullName="Windows.UI.Xaml.DependencyProperty Windows.UI.Xaml.Controls.ProgressRing::StyleProperty" reason="DP declarations must be properties"/>
			<Member fullName="Windows.UI.Xaml.DependencyProperty Windows.UI.Xaml.Controls.ProgressRing::IsEnabledProperty" reason="DP declarations must be properties"/>
			<Member fullName="Windows.UI.Xaml.DependencyProperty Windows.UI.Xaml.Controls.ProgressRing::IsHitTestVisibleProperty" reason="DP declarations must be properties"/>
			<Member fullName="Windows.UI.Xaml.DependencyProperty Windows.UI.Xaml.Controls.ProgressRing::VisibilityProperty" reason="DP declarations must be properties"/>
			<Member fullName="Windows.UI.Xaml.DependencyProperty Windows.UI.Xaml.Controls.ProgressRing::NameProperty" reason="DP declarations must be properties"/>
			<Member fullName="Windows.UI.Xaml.DependencyProperty Windows.UI.Xaml.Controls.ProgressRing::MarginProperty" reason="DP declarations must be properties"/>
			<Member fullName="Windows.UI.Xaml.DependencyProperty Windows.UI.Xaml.Controls.ProgressRing::HorizontalAlignmentProperty" reason="DP declarations must be properties"/>
			<Member fullName="Windows.UI.Xaml.DependencyProperty Windows.UI.Xaml.Controls.ProgressRing::VerticalAlignmentProperty" reason="DP declarations must be properties"/>
			<Member fullName="Windows.UI.Xaml.DependencyProperty Windows.UI.Xaml.Controls.ProgressRing::WidthProperty" reason="DP declarations must be properties"/>
			<Member fullName="Windows.UI.Xaml.DependencyProperty Windows.UI.Xaml.Controls.ProgressRing::HeightProperty" reason="DP declarations must be properties"/>
			<Member fullName="Windows.UI.Xaml.DependencyProperty Windows.UI.Xaml.Controls.ProgressRing::MinWidthProperty" reason="DP declarations must be properties"/>
			<Member fullName="Windows.UI.Xaml.DependencyProperty Windows.UI.Xaml.Controls.ProgressRing::MinHeightProperty" reason="DP declarations must be properties"/>
			<Member fullName="Windows.UI.Xaml.DependencyProperty Windows.UI.Xaml.Controls.ProgressRing::MaxWidthProperty" reason="DP declarations must be properties"/>
			<Member fullName="Windows.UI.Xaml.DependencyProperty Windows.UI.Xaml.Controls.ProgressRing::MaxHeightProperty" reason="DP declarations must be properties"/>
			<Member fullName="Windows.UI.Xaml.DependencyProperty Windows.UI.Xaml.Controls.ProgressRing::TransitionsProperty" reason="DP declarations must be properties"/>
			<Member fullName="Windows.UI.Xaml.DependencyProperty Windows.UI.Xaml.Controls.ProgressRing::TagProperty" reason="DP declarations must be properties"/>
			<Member fullName="Windows.UI.Xaml.DependencyProperty Windows.UI.Xaml.Controls.ProgressRing::RenderTransformProperty" reason="DP declarations must be properties"/>
			<Member fullName="Windows.UI.Xaml.DependencyProperty Windows.UI.Xaml.Controls.ProgressRing::RenderTransformOriginProperty" reason="DP declarations must be properties"/>
			<Member fullName="Windows.UI.Xaml.DependencyProperty Windows.UI.Xaml.Controls.RadioButton::GroupNameProperty" reason="DP declarations must be properties"/>
			<Member fullName="Windows.UI.Xaml.DependencyProperty Windows.UI.Xaml.Controls.RatingItemInfo::DataContextProperty" reason="DP declarations must be properties"/>
			<Member fullName="Windows.UI.Xaml.DependencyProperty Windows.UI.Xaml.Controls.RatingItemInfo::TemplatedParentProperty" reason="DP declarations must be properties"/>
			<Member fullName="Windows.UI.Xaml.DependencyProperty Windows.UI.Xaml.Controls.RelativePanel::AlignBottomWithPanelProperty" reason="DP declarations must be properties"/>
			<Member fullName="Windows.UI.Xaml.DependencyProperty Windows.UI.Xaml.Controls.RelativePanel::AlignLeftWithPanelProperty" reason="DP declarations must be properties"/>
			<Member fullName="Windows.UI.Xaml.DependencyProperty Windows.UI.Xaml.Controls.RelativePanel::AlignRightWithPanelProperty" reason="DP declarations must be properties"/>
			<Member fullName="Windows.UI.Xaml.DependencyProperty Windows.UI.Xaml.Controls.RelativePanel::AlignTopWithPanelProperty" reason="DP declarations must be properties"/>
			<Member fullName="Windows.UI.Xaml.DependencyProperty Windows.UI.Xaml.Controls.RelativePanel::AlignHorizontalCenterWithPanelProperty" reason="DP declarations must be properties"/>
			<Member fullName="Windows.UI.Xaml.DependencyProperty Windows.UI.Xaml.Controls.RelativePanel::AlignVerticalCenterWithPanelProperty" reason="DP declarations must be properties"/>
			<Member fullName="Windows.UI.Xaml.DependencyProperty Windows.UI.Xaml.Controls.RelativePanel::AlignBottomWithProperty" reason="DP declarations must be properties"/>
			<Member fullName="Windows.UI.Xaml.DependencyProperty Windows.UI.Xaml.Controls.RelativePanel::AlignLeftWithProperty" reason="DP declarations must be properties"/>
			<Member fullName="Windows.UI.Xaml.DependencyProperty Windows.UI.Xaml.Controls.RelativePanel::AlignRightWithProperty" reason="DP declarations must be properties"/>
			<Member fullName="Windows.UI.Xaml.DependencyProperty Windows.UI.Xaml.Controls.RelativePanel::AlignTopWithProperty" reason="DP declarations must be properties"/>
			<Member fullName="Windows.UI.Xaml.DependencyProperty Windows.UI.Xaml.Controls.RelativePanel::AlignHorizontalCenterWithProperty" reason="DP declarations must be properties"/>
			<Member fullName="Windows.UI.Xaml.DependencyProperty Windows.UI.Xaml.Controls.RelativePanel::AlignVerticalCenterWithProperty" reason="DP declarations must be properties"/>
			<Member fullName="Windows.UI.Xaml.DependencyProperty Windows.UI.Xaml.Controls.RelativePanel::AboveProperty" reason="DP declarations must be properties"/>
			<Member fullName="Windows.UI.Xaml.DependencyProperty Windows.UI.Xaml.Controls.RelativePanel::BelowProperty" reason="DP declarations must be properties"/>
			<Member fullName="Windows.UI.Xaml.DependencyProperty Windows.UI.Xaml.Controls.RelativePanel::LeftOfProperty" reason="DP declarations must be properties"/>
			<Member fullName="Windows.UI.Xaml.DependencyProperty Windows.UI.Xaml.Controls.RelativePanel::RightOfProperty" reason="DP declarations must be properties"/>
			<Member fullName="Windows.UI.Xaml.DependencyProperty Windows.UI.Xaml.Controls.RowDefinition::HeightProperty" reason="DP declarations must be properties"/>
			<Member fullName="Windows.UI.Xaml.DependencyProperty Windows.UI.Xaml.Controls.RowDefinition::DataContextProperty" reason="DP declarations must be properties"/>
			<Member fullName="Windows.UI.Xaml.DependencyProperty Windows.UI.Xaml.Controls.RowDefinition::TemplatedParentProperty" reason="DP declarations must be properties"/>
			<Member fullName="Windows.UI.Xaml.DependencyProperty Windows.UI.Xaml.Controls.ScrollContentPresenter::BackgroundProperty" reason="DP declarations must be properties"/>
			<Member fullName="Windows.UI.Xaml.DependencyProperty Windows.UI.Xaml.Controls.ScrollContentPresenter::OpacityProperty" reason="DP declarations must be properties"/>
			<Member fullName="Windows.UI.Xaml.DependencyProperty Windows.UI.Xaml.Controls.ScrollContentPresenter::StyleProperty" reason="DP declarations must be properties"/>
			<Member fullName="Windows.UI.Xaml.DependencyProperty Windows.UI.Xaml.Controls.ScrollContentPresenter::IsEnabledProperty" reason="DP declarations must be properties"/>
			<Member fullName="Windows.UI.Xaml.DependencyProperty Windows.UI.Xaml.Controls.ScrollContentPresenter::IsHitTestVisibleProperty" reason="DP declarations must be properties"/>
			<Member fullName="Windows.UI.Xaml.DependencyProperty Windows.UI.Xaml.Controls.ScrollContentPresenter::VisibilityProperty" reason="DP declarations must be properties"/>
			<Member fullName="Windows.UI.Xaml.DependencyProperty Windows.UI.Xaml.Controls.ScrollContentPresenter::NameProperty" reason="DP declarations must be properties"/>
			<Member fullName="Windows.UI.Xaml.DependencyProperty Windows.UI.Xaml.Controls.ScrollContentPresenter::MarginProperty" reason="DP declarations must be properties"/>
			<Member fullName="Windows.UI.Xaml.DependencyProperty Windows.UI.Xaml.Controls.ScrollContentPresenter::HorizontalAlignmentProperty" reason="DP declarations must be properties"/>
			<Member fullName="Windows.UI.Xaml.DependencyProperty Windows.UI.Xaml.Controls.ScrollContentPresenter::VerticalAlignmentProperty" reason="DP declarations must be properties"/>
			<Member fullName="Windows.UI.Xaml.DependencyProperty Windows.UI.Xaml.Controls.ScrollContentPresenter::WidthProperty" reason="DP declarations must be properties"/>
			<Member fullName="Windows.UI.Xaml.DependencyProperty Windows.UI.Xaml.Controls.ScrollContentPresenter::HeightProperty" reason="DP declarations must be properties"/>
			<Member fullName="Windows.UI.Xaml.DependencyProperty Windows.UI.Xaml.Controls.ScrollContentPresenter::MinWidthProperty" reason="DP declarations must be properties"/>
			<Member fullName="Windows.UI.Xaml.DependencyProperty Windows.UI.Xaml.Controls.ScrollContentPresenter::MinHeightProperty" reason="DP declarations must be properties"/>
			<Member fullName="Windows.UI.Xaml.DependencyProperty Windows.UI.Xaml.Controls.ScrollContentPresenter::MaxWidthProperty" reason="DP declarations must be properties"/>
			<Member fullName="Windows.UI.Xaml.DependencyProperty Windows.UI.Xaml.Controls.ScrollContentPresenter::MaxHeightProperty" reason="DP declarations must be properties"/>
			<Member fullName="Windows.UI.Xaml.DependencyProperty Windows.UI.Xaml.Controls.ScrollContentPresenter::TransitionsProperty" reason="DP declarations must be properties"/>
			<Member fullName="Windows.UI.Xaml.DependencyProperty Windows.UI.Xaml.Controls.ScrollContentPresenter::TagProperty" reason="DP declarations must be properties"/>
			<Member fullName="Windows.UI.Xaml.DependencyProperty Windows.UI.Xaml.Controls.ScrollContentPresenter::RenderTransformProperty" reason="DP declarations must be properties"/>
			<Member fullName="Windows.UI.Xaml.DependencyProperty Windows.UI.Xaml.Controls.ScrollContentPresenter::RenderTransformOriginProperty" reason="DP declarations must be properties"/>
			<Member fullName="Windows.UI.Xaml.DependencyProperty Windows.UI.Xaml.Controls.ScrollContentPresenter::DataContextProperty" reason="DP declarations must be properties"/>
			<Member fullName="Windows.UI.Xaml.DependencyProperty Windows.UI.Xaml.Controls.ScrollContentPresenter::TemplatedParentProperty" reason="DP declarations must be properties"/>
			<Member fullName="Windows.UI.Xaml.DependencyProperty Windows.UI.Xaml.Controls.ScrollViewer::HorizontalScrollBarVisibilityProperty" reason="DP declarations must be properties"/>
			<Member fullName="Windows.UI.Xaml.DependencyProperty Windows.UI.Xaml.Controls.ScrollViewer::VerticalScrollBarVisibilityProperty" reason="DP declarations must be properties"/>
			<Member fullName="Windows.UI.Xaml.DependencyProperty Windows.UI.Xaml.Controls.ScrollViewer::HorizontalScrollModeProperty" reason="DP declarations must be properties"/>
			<Member fullName="Windows.UI.Xaml.DependencyProperty Windows.UI.Xaml.Controls.ScrollViewer::VerticalScrollModeProperty" reason="DP declarations must be properties"/>
			<Member fullName="Windows.UI.Xaml.DependencyProperty Windows.UI.Xaml.Controls.ScrollViewer::ZoomModeProperty" reason="DP declarations must be properties"/>
			<Member fullName="Windows.UI.Xaml.DependencyProperty Windows.UI.Xaml.Controls.ScrollViewer::MinZoomFactorProperty" reason="DP declarations must be properties"/>
			<Member fullName="Windows.UI.Xaml.DependencyProperty Windows.UI.Xaml.Controls.ScrollViewer::MaxZoomFactorProperty" reason="DP declarations must be properties"/>
			<Member fullName="Windows.UI.Xaml.DependencyProperty Windows.UI.Xaml.Controls.ScrollViewer::ZoomFactorProperty" reason="DP declarations must be properties"/>
			<Member fullName="Windows.UI.Xaml.DependencyProperty Windows.UI.Xaml.Controls.Slider::IsTrackerEnabledProperty" reason="DP declarations must be properties"/>
			<Member fullName="Windows.UI.Xaml.DependencyProperty Windows.UI.Xaml.Controls.Slider::StepFrequencyProperty" reason="DP declarations must be properties"/>
			<Member fullName="Windows.UI.Xaml.DependencyProperty Windows.UI.Xaml.Controls.Slider::OrientationProperty" reason="DP declarations must be properties"/>
			<Member fullName="Windows.UI.Xaml.DependencyProperty Windows.UI.Xaml.Controls.Slider::SnapsToProperty" reason="DP declarations must be properties"/>
			<Member fullName="Windows.UI.Xaml.DependencyProperty Windows.UI.Xaml.Controls.Slider::IsThumbToolTipEnabledProperty" reason="DP declarations must be properties"/>
			<Member fullName="Windows.UI.Xaml.DependencyProperty Windows.UI.Xaml.Controls.Slider::IsDirectionReversedProperty" reason="DP declarations must be properties"/>
			<Member fullName="Windows.UI.Xaml.DependencyProperty Windows.UI.Xaml.Controls.Slider::IntermediateValueProperty" reason="DP declarations must be properties"/>
			<Member fullName="Windows.UI.Xaml.DependencyProperty Windows.UI.Xaml.Controls.Slider::TickPlacementProperty" reason="DP declarations must be properties"/>
			<Member fullName="Windows.UI.Xaml.DependencyProperty Windows.UI.Xaml.Controls.Slider::TickFrequencyProperty" reason="DP declarations must be properties"/>
			<Member fullName="Windows.UI.Xaml.DependencyProperty Windows.UI.Xaml.Controls.Slider::ThumbToolTipValueConverterProperty" reason="DP declarations must be properties"/>
			<Member fullName="Windows.UI.Xaml.DependencyProperty Windows.UI.Xaml.Controls.Slider::HeaderTemplateProperty" reason="DP declarations must be properties"/>
			<Member fullName="Windows.UI.Xaml.DependencyProperty Windows.UI.Xaml.Controls.Slider::HeaderProperty" reason="DP declarations must be properties"/>
			<Member fullName="Windows.UI.Xaml.DependencyProperty Windows.UI.Xaml.Controls.SplitView::CompactPaneLengthProperty" reason="DP declarations must be properties"/>
			<Member fullName="Windows.UI.Xaml.DependencyProperty Windows.UI.Xaml.Controls.SplitView::ContentProperty" reason="DP declarations must be properties"/>
			<Member fullName="Windows.UI.Xaml.DependencyProperty Windows.UI.Xaml.Controls.SplitView::PaneProperty" reason="DP declarations must be properties"/>
			<Member fullName="Windows.UI.Xaml.DependencyProperty Windows.UI.Xaml.Controls.SplitView::DisplayModeProperty" reason="DP declarations must be properties"/>
			<Member fullName="Windows.UI.Xaml.DependencyProperty Windows.UI.Xaml.Controls.SplitView::IsPaneOpenProperty" reason="DP declarations must be properties"/>
			<Member fullName="Windows.UI.Xaml.DependencyProperty Windows.UI.Xaml.Controls.SplitView::OpenPaneLengthProperty" reason="DP declarations must be properties"/>
			<Member fullName="Windows.UI.Xaml.DependencyProperty Windows.UI.Xaml.Controls.SplitView::PaneBackgroundProperty" reason="DP declarations must be properties"/>
			<Member fullName="Windows.UI.Xaml.DependencyProperty Windows.UI.Xaml.Controls.SplitView::PanePlacementProperty" reason="DP declarations must be properties"/>
			<Member fullName="Windows.UI.Xaml.DependencyProperty Windows.UI.Xaml.Controls.SplitView::TemplateSettingsProperty" reason="DP declarations must be properties"/>
			<Member fullName="Windows.UI.Xaml.DependencyProperty Windows.UI.Xaml.Controls.StackPanel::OrientationProperty" reason="DP declarations must be properties"/>
			<Member fullName="Windows.UI.Xaml.DependencyProperty Windows.UI.Xaml.Controls.StackPanel::SpacingProperty" reason="DP declarations must be properties"/>
			<Member fullName="Windows.UI.Xaml.DependencyProperty Windows.UI.Xaml.Controls.SwipeItem::DataContextProperty" reason="DP declarations must be properties"/>
			<Member fullName="Windows.UI.Xaml.DependencyProperty Windows.UI.Xaml.Controls.SwipeItem::TemplatedParentProperty" reason="DP declarations must be properties"/>
			<Member fullName="Windows.UI.Xaml.DependencyProperty Windows.UI.Xaml.Controls.SwipeItems::DataContextProperty" reason="DP declarations must be properties"/>
			<Member fullName="Windows.UI.Xaml.DependencyProperty Windows.UI.Xaml.Controls.SwipeItems::TemplatedParentProperty" reason="DP declarations must be properties"/>
			<Member fullName="Windows.UI.Xaml.DependencyProperty Windows.UI.Xaml.Controls.TextBlock::FontStyleProperty" reason="DP declarations must be properties"/>
			<Member fullName="Windows.UI.Xaml.DependencyProperty Windows.UI.Xaml.Controls.TextBlock::TextWrappingProperty" reason="DP declarations must be properties"/>
			<Member fullName="Windows.UI.Xaml.DependencyProperty Windows.UI.Xaml.Controls.TextBlock::FontWeightProperty" reason="DP declarations must be properties"/>
			<Member fullName="Windows.UI.Xaml.DependencyProperty Windows.UI.Xaml.Controls.TextBlock::TextProperty" reason="DP declarations must be properties"/>
			<Member fullName="Windows.UI.Xaml.DependencyProperty Windows.UI.Xaml.Controls.TextBlock::FontFamilyProperty" reason="DP declarations must be properties"/>
			<Member fullName="Windows.UI.Xaml.DependencyProperty Windows.UI.Xaml.Controls.TextBlock::FontSizeProperty" reason="DP declarations must be properties"/>
			<Member fullName="Windows.UI.Xaml.DependencyProperty Windows.UI.Xaml.Controls.TextBlock::MaxLinesProperty" reason="DP declarations must be properties"/>
			<Member fullName="Windows.UI.Xaml.DependencyProperty Windows.UI.Xaml.Controls.TextBlock::TextTrimmingProperty" reason="DP declarations must be properties"/>
			<Member fullName="Windows.UI.Xaml.DependencyProperty Windows.UI.Xaml.Controls.TextBlock::ForegroundProperty" reason="DP declarations must be properties"/>
			<Member fullName="Windows.UI.Xaml.DependencyProperty Windows.UI.Xaml.Controls.TextBlock::TextAlignmentProperty" reason="DP declarations must be properties"/>
			<Member fullName="Windows.UI.Xaml.DependencyProperty Windows.UI.Xaml.Controls.TextBlock::LineHeightProperty" reason="DP declarations must be properties"/>
			<Member fullName="Windows.UI.Xaml.DependencyProperty Windows.UI.Xaml.Controls.TextBlock::LineStackingStrategyProperty" reason="DP declarations must be properties"/>
			<Member fullName="Windows.UI.Xaml.DependencyProperty Windows.UI.Xaml.Controls.TextBox::TextProperty" reason="DP declarations must be properties"/>
			<Member fullName="Windows.UI.Xaml.DependencyProperty Windows.UI.Xaml.Controls.TextBox::PlaceholderTextProperty" reason="DP declarations must be properties"/>
			<Member fullName="Windows.UI.Xaml.DependencyProperty Windows.UI.Xaml.Controls.TextBox::InputScopeProperty" reason="DP declarations must be properties"/>
			<Member fullName="Windows.UI.Xaml.DependencyProperty Windows.UI.Xaml.Controls.TextBox::MaxLengthProperty" reason="DP declarations must be properties"/>
			<Member fullName="Windows.UI.Xaml.DependencyProperty Windows.UI.Xaml.Controls.TextBox::AcceptsReturnProperty" reason="DP declarations must be properties"/>
			<Member fullName="Windows.UI.Xaml.DependencyProperty Windows.UI.Xaml.Controls.TextBox::TextWrappingProperty" reason="DP declarations must be properties"/>
			<Member fullName="Windows.UI.Xaml.DependencyProperty Windows.UI.Xaml.Controls.TextBox::IsReadOnlyProperty" reason="DP declarations must be properties"/>
			<Member fullName="Windows.UI.Xaml.DependencyProperty Windows.UI.Xaml.Controls.TextBox::HeaderProperty" reason="DP declarations must be properties"/>
			<Member fullName="Windows.UI.Xaml.DependencyProperty Windows.UI.Xaml.Controls.TextBox::HeaderTemplateProperty" reason="DP declarations must be properties"/>
			<Member fullName="Windows.UI.Xaml.DependencyProperty Windows.UI.Xaml.Controls.TextBox::IsSpellCheckEnabledProperty" reason="DP declarations must be properties"/>
			<Member fullName="Windows.UI.Xaml.DependencyProperty Windows.UI.Xaml.Controls.TextBox::IsTextPredictionEnabledProperty" reason="DP declarations must be properties"/>
			<Member fullName="Windows.UI.Xaml.DependencyProperty Windows.UI.Xaml.Controls.TextBox::TextAlignmentProperty" reason="DP declarations must be properties"/>
			<Member fullName="Windows.UI.Xaml.DependencyProperty Windows.UI.Xaml.Controls.TextBox::ImeOptionsProperty" reason="DP declarations must be properties"/>
			<Member fullName="Windows.UI.Xaml.DependencyProperty Windows.UI.Xaml.Controls.TimePickedEventArgs::DataContextProperty" reason="DP declarations must be properties"/>
			<Member fullName="Windows.UI.Xaml.DependencyProperty Windows.UI.Xaml.Controls.TimePickedEventArgs::TemplatedParentProperty" reason="DP declarations must be properties"/>
			<Member fullName="Windows.UI.Xaml.DependencyProperty Windows.UI.Xaml.Controls.TimePicker::TimeProperty" reason="DP declarations must be properties"/>
			<Member fullName="Windows.UI.Xaml.DependencyProperty Windows.UI.Xaml.Controls.TimePicker::MinuteIncrementProperty" reason="DP declarations must be properties"/>
			<Member fullName="Windows.UI.Xaml.DependencyProperty Windows.UI.Xaml.Controls.TimePicker::FlyoutPlacementProperty" reason="DP declarations must be properties"/>
			<Member fullName="Windows.UI.Xaml.DependencyProperty Windows.UI.Xaml.Controls.TimePicker::ClockIdentifierProperty" reason="DP declarations must be properties"/>
			<Member fullName="Windows.UI.Xaml.DependencyProperty Windows.UI.Xaml.Controls.TimePickerFlyout::TimeProperty" reason="DP declarations must be properties"/>
			<Member fullName="Windows.UI.Xaml.DependencyProperty Windows.UI.Xaml.Controls.TimePickerFlyout::MinuteIncrementProperty" reason="DP declarations must be properties"/>
			<Member fullName="Windows.UI.Xaml.DependencyProperty Windows.UI.Xaml.Controls.TimePickerFlyout::ClockIdentifierProperty" reason="DP declarations must be properties"/>
			<Member fullName="Windows.UI.Xaml.DependencyProperty Windows.UI.Xaml.Controls.ToggleSwitch::IsOnProperty" reason="DP declarations must be properties"/>
			<Member fullName="Windows.UI.Xaml.DependencyProperty Windows.UI.Xaml.Controls.ToggleSwitch::OnContentTemplateProperty" reason="DP declarations must be properties"/>
			<Member fullName="Windows.UI.Xaml.DependencyProperty Windows.UI.Xaml.Controls.ToggleSwitch::OffContentTemplateProperty" reason="DP declarations must be properties"/>
			<Member fullName="Windows.UI.Xaml.DependencyProperty Windows.UI.Xaml.Controls.ToggleSwitch::HeaderTemplateProperty" reason="DP declarations must be properties"/>
			<Member fullName="Windows.UI.Xaml.DependencyProperty Windows.UI.Xaml.Controls.ToggleSwitch::OnContentProperty" reason="DP declarations must be properties"/>
			<Member fullName="Windows.UI.Xaml.DependencyProperty Windows.UI.Xaml.Controls.ToggleSwitch::OffContentProperty" reason="DP declarations must be properties"/>
			<Member fullName="Windows.UI.Xaml.DependencyProperty Windows.UI.Xaml.Controls.ToggleSwitch::HeaderProperty" reason="DP declarations must be properties"/>
			<Member fullName="Windows.UI.Xaml.DependencyProperty Windows.UI.Xaml.Controls.TreeViewItemTemplateSettings::DataContextProperty" reason="DP declarations must be properties"/>
			<Member fullName="Windows.UI.Xaml.DependencyProperty Windows.UI.Xaml.Controls.TreeViewItemTemplateSettings::TemplatedParentProperty" reason="DP declarations must be properties"/>
			<Member fullName="Windows.UI.Xaml.DependencyProperty Windows.UI.Xaml.Controls.TreeViewNode::DataContextProperty" reason="DP declarations must be properties"/>
			<Member fullName="Windows.UI.Xaml.DependencyProperty Windows.UI.Xaml.Controls.TreeViewNode::TemplatedParentProperty" reason="DP declarations must be properties"/>
			<Member fullName="Windows.UI.Xaml.DependencyProperty Windows.UI.Xaml.Controls.WebView::CanGoBackProperty" reason="DP declarations must be properties"/>
			<Member fullName="Windows.UI.Xaml.DependencyProperty Windows.UI.Xaml.Controls.WebView::CanGoForwardProperty" reason="DP declarations must be properties"/>
			<Member fullName="Windows.UI.Xaml.DependencyProperty Windows.UI.Xaml.Controls.WebView::SourceProperty" reason="DP declarations must be properties"/>
			<Member fullName="Windows.UI.Xaml.DependencyProperty Windows.UI.Xaml.Controls.WebView::IsScrollEnabledProperty" reason="DP declarations must be properties"/>
			<Member fullName="Windows.UI.Xaml.DependencyProperty Windows.UI.Xaml.Controls.AnimatedVisualPlayer::AutoPlayProperty" reason="DP declarations must be properties"/>
			<Member fullName="Windows.UI.Xaml.DependencyProperty Windows.UI.Xaml.Controls.AnimatedVisualPlayer::IsAnimatedVisualLoadedProperty" reason="DP declarations must be properties"/>
			<Member fullName="Windows.UI.Xaml.DependencyProperty Windows.UI.Xaml.Controls.AnimatedVisualPlayer::IsPlayingProperty" reason="DP declarations must be properties"/>
			<Member fullName="Windows.UI.Xaml.DependencyProperty Windows.UI.Xaml.Controls.AnimatedVisualPlayer::PlaybackRateProperty" reason="DP declarations must be properties"/>
			<Member fullName="Windows.UI.Xaml.DependencyProperty Windows.UI.Xaml.Controls.AnimatedVisualPlayer::FallbackContentProperty" reason="DP declarations must be properties"/>
			<Member fullName="Windows.UI.Xaml.DependencyProperty Windows.UI.Xaml.Controls.AnimatedVisualPlayer::SourceProperty" reason="DP declarations must be properties"/>
			<Member fullName="Windows.UI.Xaml.DependencyProperty Windows.UI.Xaml.Controls.AnimatedVisualPlayer::StretchProperty" reason="DP declarations must be properties"/>
			<Member fullName="Windows.UI.Xaml.DependencyProperty Windows.UI.Xaml.Controls.AnimatedVisualPlayer::DurationProperty" reason="DP declarations must be properties"/>
			<Member fullName="Windows.UI.Xaml.DependencyProperty Windows.UI.Xaml.Controls.DatePickerSelector::DateProperty" reason="DP declarations must be properties"/>
			<Member fullName="Windows.UI.Xaml.DependencyProperty Windows.UI.Xaml.Controls.DatePickerSelector::DayVisibleProperty" reason="DP declarations must be properties"/>
			<Member fullName="Windows.UI.Xaml.DependencyProperty Windows.UI.Xaml.Controls.DatePickerSelector::MonthVisibleProperty" reason="DP declarations must be properties"/>
			<Member fullName="Windows.UI.Xaml.DependencyProperty Windows.UI.Xaml.Controls.DatePickerSelector::YearVisibleProperty" reason="DP declarations must be properties"/>
			<Member fullName="Windows.UI.Xaml.DependencyProperty Windows.UI.Xaml.Controls.DatePickerSelector::MaxYearProperty" reason="DP declarations must be properties"/>
			<Member fullName="Windows.UI.Xaml.DependencyProperty Windows.UI.Xaml.Controls.DatePickerSelector::MinYearProperty" reason="DP declarations must be properties"/>
			<Member fullName="Windows.UI.Xaml.DependencyProperty Windows.UI.Xaml.Controls.IconElement::ForegroundProperty" reason="DP declarations must be properties"/>
			<Member fullName="Windows.UI.Xaml.DependencyProperty Windows.UI.Xaml.Controls.NativeListViewBase::BackgroundProperty" reason="DP declarations must be properties"/>
			<Member fullName="Windows.UI.Xaml.DependencyProperty Windows.UI.Xaml.Controls.NativeListViewBase::OpacityProperty" reason="DP declarations must be properties"/>
			<Member fullName="Windows.UI.Xaml.DependencyProperty Windows.UI.Xaml.Controls.NativeListViewBase::StyleProperty" reason="DP declarations must be properties"/>
			<Member fullName="Windows.UI.Xaml.DependencyProperty Windows.UI.Xaml.Controls.NativeListViewBase::IsEnabledProperty" reason="DP declarations must be properties"/>
			<Member fullName="Windows.UI.Xaml.DependencyProperty Windows.UI.Xaml.Controls.NativeListViewBase::IsHitTestVisibleProperty" reason="DP declarations must be properties"/>
			<Member fullName="Windows.UI.Xaml.DependencyProperty Windows.UI.Xaml.Controls.NativeListViewBase::VisibilityProperty" reason="DP declarations must be properties"/>
			<Member fullName="Windows.UI.Xaml.DependencyProperty Windows.UI.Xaml.Controls.NativeListViewBase::NameProperty" reason="DP declarations must be properties"/>
			<Member fullName="Windows.UI.Xaml.DependencyProperty Windows.UI.Xaml.Controls.NativeListViewBase::MarginProperty" reason="DP declarations must be properties"/>
			<Member fullName="Windows.UI.Xaml.DependencyProperty Windows.UI.Xaml.Controls.NativeListViewBase::HorizontalAlignmentProperty" reason="DP declarations must be properties"/>
			<Member fullName="Windows.UI.Xaml.DependencyProperty Windows.UI.Xaml.Controls.NativeListViewBase::VerticalAlignmentProperty" reason="DP declarations must be properties"/>
			<Member fullName="Windows.UI.Xaml.DependencyProperty Windows.UI.Xaml.Controls.NativeListViewBase::WidthProperty" reason="DP declarations must be properties"/>
			<Member fullName="Windows.UI.Xaml.DependencyProperty Windows.UI.Xaml.Controls.NativeListViewBase::HeightProperty" reason="DP declarations must be properties"/>
			<Member fullName="Windows.UI.Xaml.DependencyProperty Windows.UI.Xaml.Controls.NativeListViewBase::MinWidthProperty" reason="DP declarations must be properties"/>
			<Member fullName="Windows.UI.Xaml.DependencyProperty Windows.UI.Xaml.Controls.NativeListViewBase::MinHeightProperty" reason="DP declarations must be properties"/>
			<Member fullName="Windows.UI.Xaml.DependencyProperty Windows.UI.Xaml.Controls.NativeListViewBase::MaxWidthProperty" reason="DP declarations must be properties"/>
			<Member fullName="Windows.UI.Xaml.DependencyProperty Windows.UI.Xaml.Controls.NativeListViewBase::MaxHeightProperty" reason="DP declarations must be properties"/>
			<Member fullName="Windows.UI.Xaml.DependencyProperty Windows.UI.Xaml.Controls.NativeListViewBase::TransitionsProperty" reason="DP declarations must be properties"/>
			<Member fullName="Windows.UI.Xaml.DependencyProperty Windows.UI.Xaml.Controls.NativeListViewBase::TagProperty" reason="DP declarations must be properties"/>
			<Member fullName="Windows.UI.Xaml.DependencyProperty Windows.UI.Xaml.Controls.NativeListViewBase::RenderTransformProperty" reason="DP declarations must be properties"/>
			<Member fullName="Windows.UI.Xaml.DependencyProperty Windows.UI.Xaml.Controls.NativeListViewBase::RenderTransformOriginProperty" reason="DP declarations must be properties"/>
			<Member fullName="Windows.UI.Xaml.DependencyProperty Windows.UI.Xaml.Controls.NativeListViewBase::DataContextProperty" reason="DP declarations must be properties"/>
			<Member fullName="Windows.UI.Xaml.DependencyProperty Windows.UI.Xaml.Controls.NativeListViewBase::TemplatedParentProperty" reason="DP declarations must be properties"/>
			<Member fullName="Windows.UI.Xaml.DependencyProperty Windows.UI.Xaml.Controls.VirtualizingPanelLayout::OrientationProperty" reason="DP declarations must be properties"/>
			<Member fullName="Windows.UI.Xaml.DependencyProperty Windows.UI.Xaml.Controls.VirtualizingPanelLayout::AreStickyGroupHeadersEnabledProperty" reason="DP declarations must be properties"/>
			<Member fullName="Windows.UI.Xaml.DependencyProperty Windows.UI.Xaml.Controls.VirtualizingPanelLayout::GroupHeaderPlacementProperty" reason="DP declarations must be properties"/>
			<Member fullName="Windows.UI.Xaml.DependencyProperty Windows.UI.Xaml.Controls.VirtualizingPanelLayout::GroupPaddingProperty" reason="DP declarations must be properties"/>
			<Member fullName="Windows.UI.Xaml.DependencyProperty Windows.UI.Xaml.Controls.VirtualizingPanelLayout::CacheLengthProperty" reason="DP declarations must be properties"/>
			<Member fullName="Windows.UI.Xaml.DependencyProperty Windows.UI.Xaml.Controls.VirtualizingPanelLayout::DataContextProperty" reason="DP declarations must be properties"/>
			<Member fullName="Windows.UI.Xaml.DependencyProperty Windows.UI.Xaml.Controls.VirtualizingPanelLayout::TemplatedParentProperty" reason="DP declarations must be properties"/>
			<Member fullName="Windows.UI.Xaml.DependencyProperty Windows.UI.Xaml.Controls.PersonPictureTemplateSettings::ActualImageBrushProperty" reason="DP declarations must be properties"/>
			<Member fullName="Windows.UI.Xaml.DependencyProperty Windows.UI.Xaml.Controls.PersonPictureTemplateSettings::ActualInitialsProperty" reason="DP declarations must be properties"/>
			<Member fullName="Windows.UI.Xaml.DependencyProperty Windows.UI.Xaml.Controls.PersonPictureTemplateSettings::DataContextProperty" reason="DP declarations must be properties"/>
			<Member fullName="Windows.UI.Xaml.DependencyProperty Windows.UI.Xaml.Controls.PersonPictureTemplateSettings::TemplatedParentProperty" reason="DP declarations must be properties"/>
			<Member fullName="Windows.UI.Xaml.DependencyProperty Windows.UI.Xaml.Controls.Popup::PopupPanelProperty" reason="DP declarations must be properties"/>
			<Member fullName="Windows.UI.Xaml.DependencyProperty Windows.UI.Xaml.Controls.PopupBase::IsOpenProperty" reason="DP declarations must be properties"/>
			<Member fullName="Windows.UI.Xaml.DependencyProperty Windows.UI.Xaml.Controls.PopupBase::ChildProperty" reason="DP declarations must be properties"/>
			<Member fullName="Windows.UI.Xaml.DependencyProperty Windows.UI.Xaml.Controls.PopupBase::IsLightDismissEnabledProperty" reason="DP declarations must be properties"/>
			<Member fullName="Windows.UI.Xaml.DependencyProperty Windows.UI.Xaml.Controls.PopupBase::HorizontalOffsetProperty" reason="DP declarations must be properties"/>
			<Member fullName="Windows.UI.Xaml.DependencyProperty Windows.UI.Xaml.Controls.PopupBase::VerticalOffsetProperty" reason="DP declarations must be properties"/>
			<Member fullName="Windows.UI.Xaml.DependencyProperty Windows.UI.Xaml.Controls.TimePickerSelector::TimeProperty" reason="DP declarations must be properties"/>
			<Member fullName="Windows.UI.Xaml.DependencyProperty Windows.UI.Xaml.Controls.TimePickerSelector::MinuteIncrementProperty" reason="DP declarations must be properties"/>
			<Member fullName="Windows.UI.Xaml.DependencyProperty Windows.UI.Xaml.Controls.TimePickerSelector::ClockIdentifierProperty" reason="DP declarations must be properties"/>
			<Member fullName="Windows.UI.Xaml.DependencyProperty Windows.UI.Xaml.Controls.NativePagedView::BackgroundProperty" reason="DP declarations must be properties"/>
			<Member fullName="Windows.UI.Xaml.DependencyProperty Windows.UI.Xaml.Controls.NativePagedView::OpacityProperty" reason="DP declarations must be properties"/>
			<Member fullName="Windows.UI.Xaml.DependencyProperty Windows.UI.Xaml.Controls.NativePagedView::StyleProperty" reason="DP declarations must be properties"/>
			<Member fullName="Windows.UI.Xaml.DependencyProperty Windows.UI.Xaml.Controls.NativePagedView::IsEnabledProperty" reason="DP declarations must be properties"/>
			<Member fullName="Windows.UI.Xaml.DependencyProperty Windows.UI.Xaml.Controls.NativePagedView::IsHitTestVisibleProperty" reason="DP declarations must be properties"/>
			<Member fullName="Windows.UI.Xaml.DependencyProperty Windows.UI.Xaml.Controls.NativePagedView::VisibilityProperty" reason="DP declarations must be properties"/>
			<Member fullName="Windows.UI.Xaml.DependencyProperty Windows.UI.Xaml.Controls.NativePagedView::NameProperty" reason="DP declarations must be properties"/>
			<Member fullName="Windows.UI.Xaml.DependencyProperty Windows.UI.Xaml.Controls.NativePagedView::MarginProperty" reason="DP declarations must be properties"/>
			<Member fullName="Windows.UI.Xaml.DependencyProperty Windows.UI.Xaml.Controls.NativePagedView::HorizontalAlignmentProperty" reason="DP declarations must be properties"/>
			<Member fullName="Windows.UI.Xaml.DependencyProperty Windows.UI.Xaml.Controls.NativePagedView::VerticalAlignmentProperty" reason="DP declarations must be properties"/>
			<Member fullName="Windows.UI.Xaml.DependencyProperty Windows.UI.Xaml.Controls.NativePagedView::WidthProperty" reason="DP declarations must be properties"/>
			<Member fullName="Windows.UI.Xaml.DependencyProperty Windows.UI.Xaml.Controls.NativePagedView::HeightProperty" reason="DP declarations must be properties"/>
			<Member fullName="Windows.UI.Xaml.DependencyProperty Windows.UI.Xaml.Controls.NativePagedView::MinWidthProperty" reason="DP declarations must be properties"/>
			<Member fullName="Windows.UI.Xaml.DependencyProperty Windows.UI.Xaml.Controls.NativePagedView::MinHeightProperty" reason="DP declarations must be properties"/>
			<Member fullName="Windows.UI.Xaml.DependencyProperty Windows.UI.Xaml.Controls.NativePagedView::MaxWidthProperty" reason="DP declarations must be properties"/>
			<Member fullName="Windows.UI.Xaml.DependencyProperty Windows.UI.Xaml.Controls.NativePagedView::MaxHeightProperty" reason="DP declarations must be properties"/>
			<Member fullName="Windows.UI.Xaml.DependencyProperty Windows.UI.Xaml.Controls.NativePagedView::TransitionsProperty" reason="DP declarations must be properties"/>
			<Member fullName="Windows.UI.Xaml.DependencyProperty Windows.UI.Xaml.Controls.NativePagedView::TagProperty" reason="DP declarations must be properties"/>
			<Member fullName="Windows.UI.Xaml.DependencyProperty Windows.UI.Xaml.Controls.NativePagedView::RenderTransformProperty" reason="DP declarations must be properties"/>
			<Member fullName="Windows.UI.Xaml.DependencyProperty Windows.UI.Xaml.Controls.NativePagedView::RenderTransformOriginProperty" reason="DP declarations must be properties"/>
			<Member fullName="Windows.UI.Xaml.DependencyProperty Windows.UI.Xaml.Controls.NativePagedView::DataContextProperty" reason="DP declarations must be properties"/>
			<Member fullName="Windows.UI.Xaml.DependencyProperty Windows.UI.Xaml.Controls.NativePagedView::TemplatedParentProperty" reason="DP declarations must be properties"/>
			<Member fullName="Windows.UI.Xaml.DependencyProperty Windows.UI.Xaml.Controls.NativePopup::AnchorProperty" reason="DP declarations must be properties"/>
			<Member fullName="Windows.UI.Xaml.DependencyProperty Windows.UI.Xaml.Controls.TextBoxView::ForegroundProperty" reason="DP declarations must be properties"/>
			<Member fullName="Windows.UI.Xaml.DependencyProperty Windows.UI.Xaml.Controls.TextBoxView::BackgroundProperty" reason="DP declarations must be properties"/>
			<Member fullName="Windows.UI.Xaml.DependencyProperty Windows.UI.Xaml.Controls.TextBoxView::OpacityProperty" reason="DP declarations must be properties"/>
			<Member fullName="Windows.UI.Xaml.DependencyProperty Windows.UI.Xaml.Controls.TextBoxView::StyleProperty" reason="DP declarations must be properties"/>
			<Member fullName="Windows.UI.Xaml.DependencyProperty Windows.UI.Xaml.Controls.TextBoxView::IsEnabledProperty" reason="DP declarations must be properties"/>
			<Member fullName="Windows.UI.Xaml.DependencyProperty Windows.UI.Xaml.Controls.TextBoxView::IsHitTestVisibleProperty" reason="DP declarations must be properties"/>
			<Member fullName="Windows.UI.Xaml.DependencyProperty Windows.UI.Xaml.Controls.TextBoxView::VisibilityProperty" reason="DP declarations must be properties"/>
			<Member fullName="Windows.UI.Xaml.DependencyProperty Windows.UI.Xaml.Controls.TextBoxView::NameProperty" reason="DP declarations must be properties"/>
			<Member fullName="Windows.UI.Xaml.DependencyProperty Windows.UI.Xaml.Controls.TextBoxView::MarginProperty" reason="DP declarations must be properties"/>
			<Member fullName="Windows.UI.Xaml.DependencyProperty Windows.UI.Xaml.Controls.TextBoxView::HorizontalAlignmentProperty" reason="DP declarations must be properties"/>
			<Member fullName="Windows.UI.Xaml.DependencyProperty Windows.UI.Xaml.Controls.TextBoxView::VerticalAlignmentProperty" reason="DP declarations must be properties"/>
			<Member fullName="Windows.UI.Xaml.DependencyProperty Windows.UI.Xaml.Controls.TextBoxView::WidthProperty" reason="DP declarations must be properties"/>
			<Member fullName="Windows.UI.Xaml.DependencyProperty Windows.UI.Xaml.Controls.TextBoxView::HeightProperty" reason="DP declarations must be properties"/>
			<Member fullName="Windows.UI.Xaml.DependencyProperty Windows.UI.Xaml.Controls.TextBoxView::MinWidthProperty" reason="DP declarations must be properties"/>
			<Member fullName="Windows.UI.Xaml.DependencyProperty Windows.UI.Xaml.Controls.TextBoxView::MinHeightProperty" reason="DP declarations must be properties"/>
			<Member fullName="Windows.UI.Xaml.DependencyProperty Windows.UI.Xaml.Controls.TextBoxView::MaxWidthProperty" reason="DP declarations must be properties"/>
			<Member fullName="Windows.UI.Xaml.DependencyProperty Windows.UI.Xaml.Controls.TextBoxView::MaxHeightProperty" reason="DP declarations must be properties"/>
			<Member fullName="Windows.UI.Xaml.DependencyProperty Windows.UI.Xaml.Controls.TextBoxView::TransitionsProperty" reason="DP declarations must be properties"/>
			<Member fullName="Windows.UI.Xaml.DependencyProperty Windows.UI.Xaml.Controls.TextBoxView::TagProperty" reason="DP declarations must be properties"/>
			<Member fullName="Windows.UI.Xaml.DependencyProperty Windows.UI.Xaml.Controls.TextBoxView::RenderTransformProperty" reason="DP declarations must be properties"/>
			<Member fullName="Windows.UI.Xaml.DependencyProperty Windows.UI.Xaml.Controls.TextBoxView::RenderTransformOriginProperty" reason="DP declarations must be properties"/>
			<Member fullName="Windows.UI.Xaml.DependencyProperty Windows.UI.Xaml.Controls.TextBoxView::DataContextProperty" reason="DP declarations must be properties"/>
			<Member fullName="Windows.UI.Xaml.DependencyProperty Windows.UI.Xaml.Controls.TextBoxView::TemplatedParentProperty" reason="DP declarations must be properties"/>
			<Member fullName="Windows.UI.Xaml.DependencyProperty Windows.UI.Xaml.Controls.Primitives.AppBarButtonTemplateSettings::DataContextProperty" reason="DP declarations must be properties"/>
			<Member fullName="Windows.UI.Xaml.DependencyProperty Windows.UI.Xaml.Controls.Primitives.AppBarButtonTemplateSettings::TemplatedParentProperty" reason="DP declarations must be properties"/>
			<Member fullName="Windows.UI.Xaml.DependencyProperty Windows.UI.Xaml.Controls.Primitives.AppBarTemplateSettings::HiddenRootMarginProperty" reason="DP declarations must be properties"/>
			<Member fullName="Windows.UI.Xaml.DependencyProperty Windows.UI.Xaml.Controls.Primitives.AppBarTemplateSettings::DataContextProperty" reason="DP declarations must be properties"/>
			<Member fullName="Windows.UI.Xaml.DependencyProperty Windows.UI.Xaml.Controls.Primitives.AppBarTemplateSettings::TemplatedParentProperty" reason="DP declarations must be properties"/>
			<Member fullName="Windows.UI.Xaml.DependencyProperty Windows.UI.Xaml.Controls.Primitives.AppBarToggleButtonTemplateSettings::DataContextProperty" reason="DP declarations must be properties"/>
			<Member fullName="Windows.UI.Xaml.DependencyProperty Windows.UI.Xaml.Controls.Primitives.AppBarToggleButtonTemplateSettings::TemplatedParentProperty" reason="DP declarations must be properties"/>
			<Member fullName="Windows.UI.Xaml.DependencyProperty Windows.UI.Xaml.Controls.Primitives.ButtonBase::CommandProperty" reason="DP declarations must be properties"/>
			<Member fullName="Windows.UI.Xaml.DependencyProperty Windows.UI.Xaml.Controls.Primitives.CalendarViewTemplateSettings::DataContextProperty" reason="DP declarations must be properties"/>
			<Member fullName="Windows.UI.Xaml.DependencyProperty Windows.UI.Xaml.Controls.Primitives.CalendarViewTemplateSettings::TemplatedParentProperty" reason="DP declarations must be properties"/>
			<Member fullName="Windows.UI.Xaml.DependencyProperty Windows.UI.Xaml.Controls.Primitives.ComboBoxTemplateSettings::DataContextProperty" reason="DP declarations must be properties"/>
			<Member fullName="Windows.UI.Xaml.DependencyProperty Windows.UI.Xaml.Controls.Primitives.ComboBoxTemplateSettings::TemplatedParentProperty" reason="DP declarations must be properties"/>
			<Member fullName="Windows.UI.Xaml.DependencyProperty Windows.UI.Xaml.Controls.Primitives.CommandBarFlyoutCommandBarTemplateSettings::DataContextProperty" reason="DP declarations must be properties"/>
			<Member fullName="Windows.UI.Xaml.DependencyProperty Windows.UI.Xaml.Controls.Primitives.CommandBarFlyoutCommandBarTemplateSettings::TemplatedParentProperty" reason="DP declarations must be properties"/>
			<Member fullName="Windows.UI.Xaml.DependencyProperty Windows.UI.Xaml.Controls.Primitives.CommandBarTemplateSettings::DataContextProperty" reason="DP declarations must be properties"/>
			<Member fullName="Windows.UI.Xaml.DependencyProperty Windows.UI.Xaml.Controls.Primitives.CommandBarTemplateSettings::TemplatedParentProperty" reason="DP declarations must be properties"/>
			<Member fullName="Windows.UI.Xaml.DependencyProperty Windows.UI.Xaml.Controls.Primitives.FlyoutBase::DataContextProperty" reason="DP declarations must be properties"/>
			<Member fullName="Windows.UI.Xaml.DependencyProperty Windows.UI.Xaml.Controls.Primitives.FlyoutBase::TemplatedParentProperty" reason="DP declarations must be properties"/>
			<Member fullName="Windows.UI.Xaml.DependencyProperty Windows.UI.Xaml.Controls.Primitives.GridViewItemTemplateSettings::DataContextProperty" reason="DP declarations must be properties"/>
			<Member fullName="Windows.UI.Xaml.DependencyProperty Windows.UI.Xaml.Controls.Primitives.GridViewItemTemplateSettings::TemplatedParentProperty" reason="DP declarations must be properties"/>
			<Member fullName="Windows.UI.Xaml.DependencyProperty Windows.UI.Xaml.Controls.Primitives.JumpListItemBackgroundConverter::DataContextProperty" reason="DP declarations must be properties"/>
			<Member fullName="Windows.UI.Xaml.DependencyProperty Windows.UI.Xaml.Controls.Primitives.JumpListItemBackgroundConverter::TemplatedParentProperty" reason="DP declarations must be properties"/>
			<Member fullName="Windows.UI.Xaml.DependencyProperty Windows.UI.Xaml.Controls.Primitives.JumpListItemForegroundConverter::DataContextProperty" reason="DP declarations must be properties"/>
			<Member fullName="Windows.UI.Xaml.DependencyProperty Windows.UI.Xaml.Controls.Primitives.JumpListItemForegroundConverter::TemplatedParentProperty" reason="DP declarations must be properties"/>
			<Member fullName="Windows.UI.Xaml.DependencyProperty Windows.UI.Xaml.Controls.Primitives.ListViewItemTemplateSettings::DataContextProperty" reason="DP declarations must be properties"/>
			<Member fullName="Windows.UI.Xaml.DependencyProperty Windows.UI.Xaml.Controls.Primitives.ListViewItemTemplateSettings::TemplatedParentProperty" reason="DP declarations must be properties"/>
			<Member fullName="Windows.UI.Xaml.DependencyProperty Windows.UI.Xaml.Controls.Primitives.ProgressBarTemplateSettings::DataContextProperty" reason="DP declarations must be properties"/>
			<Member fullName="Windows.UI.Xaml.DependencyProperty Windows.UI.Xaml.Controls.Primitives.ProgressBarTemplateSettings::TemplatedParentProperty" reason="DP declarations must be properties"/>
			<Member fullName="Windows.UI.Xaml.DependencyProperty Windows.UI.Xaml.Controls.Primitives.ProgressRingTemplateSettings::DataContextProperty" reason="DP declarations must be properties"/>
			<Member fullName="Windows.UI.Xaml.DependencyProperty Windows.UI.Xaml.Controls.Primitives.ProgressRingTemplateSettings::TemplatedParentProperty" reason="DP declarations must be properties"/>
			<Member fullName="Windows.UI.Xaml.DependencyProperty Windows.UI.Xaml.Controls.Primitives.RangeBase::ValueProperty" reason="DP declarations must be properties"/>
			<Member fullName="Windows.UI.Xaml.DependencyProperty Windows.UI.Xaml.Controls.Primitives.RangeBase::MinimumProperty" reason="DP declarations must be properties"/>
			<Member fullName="Windows.UI.Xaml.DependencyProperty Windows.UI.Xaml.Controls.Primitives.RangeBase::MaximumProperty" reason="DP declarations must be properties"/>
			<Member fullName="Windows.UI.Xaml.DependencyProperty Windows.UI.Xaml.Controls.Primitives.RangeBase::SmallChangeProperty" reason="DP declarations must be properties"/>
			<Member fullName="Windows.UI.Xaml.DependencyProperty Windows.UI.Xaml.Controls.Primitives.RangeBase::LargeChangeProperty" reason="DP declarations must be properties"/>
			<Member fullName="Windows.UI.Xaml.DependencyProperty Windows.UI.Xaml.Controls.Primitives.RangeBase::ActualValueProperty" reason="DP declarations must be properties"/>
			<Member fullName="Windows.UI.Xaml.DependencyProperty Windows.UI.Xaml.Controls.Primitives.Selector::SelectedItemProperty" reason="DP declarations must be properties"/>
			<Member fullName="Windows.UI.Xaml.DependencyProperty Windows.UI.Xaml.Controls.Primitives.Selector::SelectedIndexProperty" reason="DP declarations must be properties"/>
			<Member fullName="Windows.UI.Xaml.DependencyProperty Windows.UI.Xaml.Controls.Primitives.SelectorItem::IsSelectedProperty" reason="DP declarations must be properties"/>
			<Member fullName="Windows.UI.Xaml.DependencyProperty Windows.UI.Xaml.Controls.Primitives.SettingsFlyoutTemplateSettings::DataContextProperty" reason="DP declarations must be properties"/>
			<Member fullName="Windows.UI.Xaml.DependencyProperty Windows.UI.Xaml.Controls.Primitives.SettingsFlyoutTemplateSettings::TemplatedParentProperty" reason="DP declarations must be properties"/>
			<Member fullName="Windows.UI.Xaml.DependencyProperty Windows.UI.Xaml.Controls.Primitives.SplitViewTemplateSettings::DataContextProperty" reason="DP declarations must be properties"/>
			<Member fullName="Windows.UI.Xaml.DependencyProperty Windows.UI.Xaml.Controls.Primitives.SplitViewTemplateSettings::TemplatedParentProperty" reason="DP declarations must be properties"/>
			<Member fullName="Windows.UI.Xaml.DependencyProperty Windows.UI.Xaml.Controls.Primitives.Thumb::IsDraggingProperty" reason="DP declarations must be properties"/>
			<Member fullName="Windows.UI.Xaml.DependencyProperty Windows.UI.Xaml.Controls.Primitives.TickBar::FillProperty" reason="DP declarations must be properties"/>
			<Member fullName="Windows.UI.Xaml.DependencyProperty Windows.UI.Xaml.Controls.Primitives.ToggleButton::IsCheckedProperty" reason="DP declarations must be properties"/>
			<Member fullName="Windows.UI.Xaml.DependencyProperty Windows.UI.Xaml.Controls.Primitives.ToggleSwitchTemplateSettings::DataContextProperty" reason="DP declarations must be properties"/>
			<Member fullName="Windows.UI.Xaml.DependencyProperty Windows.UI.Xaml.Controls.Primitives.ToggleSwitchTemplateSettings::TemplatedParentProperty" reason="DP declarations must be properties"/>
			<Member fullName="Windows.UI.Xaml.DependencyProperty Windows.UI.Xaml.Controls.Primitives.ToolTipTemplateSettings::DataContextProperty" reason="DP declarations must be properties"/>
			<Member fullName="Windows.UI.Xaml.DependencyProperty Windows.UI.Xaml.Controls.Primitives.ToolTipTemplateSettings::TemplatedParentProperty" reason="DP declarations must be properties"/>
			<Member fullName="Windows.UI.Xaml.DependencyProperty Windows.UI.Xaml.Controls.Primitives.MenuFlyoutItemTemplateSettings::DataContextProperty" reason="DP declarations must be properties"/>
			<Member fullName="Windows.UI.Xaml.DependencyProperty Windows.UI.Xaml.Controls.Primitives.MenuFlyoutItemTemplateSettings::TemplatedParentProperty" reason="DP declarations must be properties"/>
			<Member fullName="Windows.UI.Xaml.DependencyProperty Windows.UI.Xaml.Controls.Primitives.MenuFlyoutPresenterTemplateSettings::DataContextProperty" reason="DP declarations must be properties"/>
			<Member fullName="Windows.UI.Xaml.DependencyProperty Windows.UI.Xaml.Controls.Primitives.MenuFlyoutPresenterTemplateSettings::TemplatedParentProperty" reason="DP declarations must be properties"/>
			<Member fullName="Windows.UI.Xaml.DependencyProperty Windows.UI.Xaml.Controls.Maps.MapCamera::DataContextProperty" reason="DP declarations must be properties"/>
			<Member fullName="Windows.UI.Xaml.DependencyProperty Windows.UI.Xaml.Controls.Maps.MapCamera::TemplatedParentProperty" reason="DP declarations must be properties"/>
			<Member fullName="Windows.UI.Xaml.DependencyProperty Windows.UI.Xaml.Controls.Maps.MapCustomExperience::DataContextProperty" reason="DP declarations must be properties"/>
			<Member fullName="Windows.UI.Xaml.DependencyProperty Windows.UI.Xaml.Controls.Maps.MapCustomExperience::TemplatedParentProperty" reason="DP declarations must be properties"/>
			<Member fullName="Windows.UI.Xaml.DependencyProperty Windows.UI.Xaml.Controls.Maps.MapElement::DataContextProperty" reason="DP declarations must be properties"/>
			<Member fullName="Windows.UI.Xaml.DependencyProperty Windows.UI.Xaml.Controls.Maps.MapElement::TemplatedParentProperty" reason="DP declarations must be properties"/>
			<Member fullName="Windows.UI.Xaml.DependencyProperty Windows.UI.Xaml.Controls.Maps.MapInputEventArgs::DataContextProperty" reason="DP declarations must be properties"/>
			<Member fullName="Windows.UI.Xaml.DependencyProperty Windows.UI.Xaml.Controls.Maps.MapInputEventArgs::TemplatedParentProperty" reason="DP declarations must be properties"/>
			<Member fullName="Windows.UI.Xaml.DependencyProperty Windows.UI.Xaml.Controls.Maps.MapItemsControl::DataContextProperty" reason="DP declarations must be properties"/>
			<Member fullName="Windows.UI.Xaml.DependencyProperty Windows.UI.Xaml.Controls.Maps.MapItemsControl::TemplatedParentProperty" reason="DP declarations must be properties"/>
			<Member fullName="Windows.UI.Xaml.DependencyProperty Windows.UI.Xaml.Controls.Maps.MapLayer::DataContextProperty" reason="DP declarations must be properties"/>
			<Member fullName="Windows.UI.Xaml.DependencyProperty Windows.UI.Xaml.Controls.Maps.MapLayer::TemplatedParentProperty" reason="DP declarations must be properties"/>
			<Member fullName="Windows.UI.Xaml.DependencyProperty Windows.UI.Xaml.Controls.Maps.MapModel3D::DataContextProperty" reason="DP declarations must be properties"/>
			<Member fullName="Windows.UI.Xaml.DependencyProperty Windows.UI.Xaml.Controls.Maps.MapModel3D::TemplatedParentProperty" reason="DP declarations must be properties"/>
			<Member fullName="Windows.UI.Xaml.DependencyProperty Windows.UI.Xaml.Controls.Maps.MapRouteView::DataContextProperty" reason="DP declarations must be properties"/>
			<Member fullName="Windows.UI.Xaml.DependencyProperty Windows.UI.Xaml.Controls.Maps.MapRouteView::TemplatedParentProperty" reason="DP declarations must be properties"/>
			<Member fullName="Windows.UI.Xaml.DependencyProperty Windows.UI.Xaml.Controls.Maps.MapScene::DataContextProperty" reason="DP declarations must be properties"/>
			<Member fullName="Windows.UI.Xaml.DependencyProperty Windows.UI.Xaml.Controls.Maps.MapScene::TemplatedParentProperty" reason="DP declarations must be properties"/>
			<Member fullName="Windows.UI.Xaml.DependencyProperty Windows.UI.Xaml.Controls.Maps.MapStyleSheet::DataContextProperty" reason="DP declarations must be properties"/>
			<Member fullName="Windows.UI.Xaml.DependencyProperty Windows.UI.Xaml.Controls.Maps.MapStyleSheet::TemplatedParentProperty" reason="DP declarations must be properties"/>
			<Member fullName="Windows.UI.Xaml.DependencyProperty Windows.UI.Xaml.Controls.Maps.MapTileDataSource::DataContextProperty" reason="DP declarations must be properties"/>
			<Member fullName="Windows.UI.Xaml.DependencyProperty Windows.UI.Xaml.Controls.Maps.MapTileDataSource::TemplatedParentProperty" reason="DP declarations must be properties"/>
			<Member fullName="Windows.UI.Xaml.DependencyProperty Windows.UI.Xaml.Controls.Maps.MapTileSource::DataContextProperty" reason="DP declarations must be properties"/>
			<Member fullName="Windows.UI.Xaml.DependencyProperty Windows.UI.Xaml.Controls.Maps.MapTileSource::TemplatedParentProperty" reason="DP declarations must be properties"/>
			<Member fullName="Windows.UI.Xaml.DependencyProperty Windows.UI.Xaml.Controls.Maps.StreetsidePanorama::DataContextProperty" reason="DP declarations must be properties"/>
			<Member fullName="Windows.UI.Xaml.DependencyProperty Windows.UI.Xaml.Controls.Maps.StreetsidePanorama::TemplatedParentProperty" reason="DP declarations must be properties"/>
			<Member fullName="Windows.UI.Xaml.DependencyProperty Windows.UI.Xaml.Automation.AutomationAnnotation::DataContextProperty" reason="DP declarations must be properties"/>
			<Member fullName="Windows.UI.Xaml.DependencyProperty Windows.UI.Xaml.Automation.AutomationAnnotation::TemplatedParentProperty" reason="DP declarations must be properties"/>
			<Member fullName="Windows.UI.Xaml.DependencyProperty Windows.UI.Xaml.Automation.Provider.IRawElementProviderSimple::DataContextProperty" reason="DP declarations must be properties"/>
			<Member fullName="Windows.UI.Xaml.DependencyProperty Windows.UI.Xaml.Automation.Provider.IRawElementProviderSimple::TemplatedParentProperty" reason="DP declarations must be properties"/>
			<Member fullName="Windows.UI.Xaml.DependencyProperty Windows.UI.Xaml.Automation.Peers.AutomationPeer::DataContextProperty" reason="DP declarations must be properties"/>
			<Member fullName="Windows.UI.Xaml.DependencyProperty Windows.UI.Xaml.Automation.Peers.AutomationPeer::TemplatedParentProperty" reason="DP declarations must be properties"/>
			<Member fullName="Windows.UI.Xaml.DependencyProperty Windows.UI.Xaml.Automation.Peers.AutomationPeerAnnotation::DataContextProperty" reason="DP declarations must be properties"/>
			<Member fullName="Windows.UI.Xaml.DependencyProperty Windows.UI.Xaml.Automation.Peers.AutomationPeerAnnotation::TemplatedParentProperty" reason="DP declarations must be properties"/>
			<Member fullName="Windows.UI.Xaml.DependencyProperty Windows.UI.Xaml.Media.Brush::OpacityProperty" reason="DP declarations must be properties"/>
			<Member fullName="Windows.UI.Xaml.DependencyProperty Windows.UI.Xaml.Media.Brush::RelativeTransformProperty" reason="DP declarations must be properties"/>
			<Member fullName="Windows.UI.Xaml.DependencyProperty Windows.UI.Xaml.Media.Brush::DataContextProperty" reason="DP declarations must be properties"/>
			<Member fullName="Windows.UI.Xaml.DependencyProperty Windows.UI.Xaml.Media.Brush::TemplatedParentProperty" reason="DP declarations must be properties"/>
			<Member fullName="Windows.UI.Xaml.DependencyProperty Windows.UI.Xaml.Media.CacheMode::DataContextProperty" reason="DP declarations must be properties"/>
			<Member fullName="Windows.UI.Xaml.DependencyProperty Windows.UI.Xaml.Media.CacheMode::TemplatedParentProperty" reason="DP declarations must be properties"/>
			<Member fullName="Windows.UI.Xaml.DependencyProperty Windows.UI.Xaml.Media.CompositeTransform::CenterXProperty" reason="DP declarations must be properties"/>
			<Member fullName="Windows.UI.Xaml.DependencyProperty Windows.UI.Xaml.Media.CompositeTransform::CenterYProperty" reason="DP declarations must be properties"/>
			<Member fullName="Windows.UI.Xaml.DependencyProperty Windows.UI.Xaml.Media.CompositeTransform::RotationProperty" reason="DP declarations must be properties"/>
			<Member fullName="Windows.UI.Xaml.DependencyProperty Windows.UI.Xaml.Media.CompositeTransform::ScaleXProperty" reason="DP declarations must be properties"/>
			<Member fullName="Windows.UI.Xaml.DependencyProperty Windows.UI.Xaml.Media.CompositeTransform::ScaleYProperty" reason="DP declarations must be properties"/>
			<Member fullName="Windows.UI.Xaml.DependencyProperty Windows.UI.Xaml.Media.CompositeTransform::SkewXProperty" reason="DP declarations must be properties"/>
			<Member fullName="Windows.UI.Xaml.DependencyProperty Windows.UI.Xaml.Media.CompositeTransform::SkewYProperty" reason="DP declarations must be properties"/>
			<Member fullName="Windows.UI.Xaml.DependencyProperty Windows.UI.Xaml.Media.CompositeTransform::TranslateXProperty" reason="DP declarations must be properties"/>
			<Member fullName="Windows.UI.Xaml.DependencyProperty Windows.UI.Xaml.Media.CompositeTransform::TranslateYProperty" reason="DP declarations must be properties"/>
			<Member fullName="Windows.UI.Xaml.DependencyProperty Windows.UI.Xaml.Media.GeneralTransform::DataContextProperty" reason="DP declarations must be properties"/>
			<Member fullName="Windows.UI.Xaml.DependencyProperty Windows.UI.Xaml.Media.GeneralTransform::TemplatedParentProperty" reason="DP declarations must be properties"/>
			<Member fullName="Windows.UI.Xaml.DependencyProperty Windows.UI.Xaml.Media.Geometry::TransformProperty" reason="DP declarations must be properties"/>
			<Member fullName="Windows.UI.Xaml.DependencyProperty Windows.UI.Xaml.Media.Geometry::DataContextProperty" reason="DP declarations must be properties"/>
			<Member fullName="Windows.UI.Xaml.DependencyProperty Windows.UI.Xaml.Media.Geometry::TemplatedParentProperty" reason="DP declarations must be properties"/>
			<Member fullName="Windows.UI.Xaml.DependencyProperty Windows.UI.Xaml.Media.GradientBrush::FallbackColorProperty" reason="DP declarations must be properties"/>
			<Member fullName="Windows.UI.Xaml.DependencyProperty Windows.UI.Xaml.Media.GradientBrush::GradientStopsProperty" reason="DP declarations must be properties"/>
			<Member fullName="Windows.UI.Xaml.DependencyProperty Windows.UI.Xaml.Media.GradientBrush::MappingModeProperty" reason="DP declarations must be properties"/>
			<Member fullName="Windows.UI.Xaml.DependencyProperty Windows.UI.Xaml.Media.GradientStop::ColorProperty" reason="DP declarations must be properties"/>
			<Member fullName="Windows.UI.Xaml.DependencyProperty Windows.UI.Xaml.Media.GradientStop::OffsetProperty" reason="DP declarations must be properties"/>
			<Member fullName="Windows.UI.Xaml.DependencyProperty Windows.UI.Xaml.Media.GradientStop::DataContextProperty" reason="DP declarations must be properties"/>
			<Member fullName="Windows.UI.Xaml.DependencyProperty Windows.UI.Xaml.Media.GradientStop::TemplatedParentProperty" reason="DP declarations must be properties"/>
			<Member fullName="Windows.UI.Xaml.DependencyProperty Windows.UI.Xaml.Media.ImageBrush::AlignmentXProperty" reason="DP declarations must be properties"/>
			<Member fullName="Windows.UI.Xaml.DependencyProperty Windows.UI.Xaml.Media.ImageBrush::AlignmentYProperty" reason="DP declarations must be properties"/>
			<Member fullName="Windows.UI.Xaml.DependencyProperty Windows.UI.Xaml.Media.ImageBrush::StretchProperty" reason="DP declarations must be properties"/>
			<Member fullName="Windows.UI.Xaml.DependencyProperty Windows.UI.Xaml.Media.ImageSource::DataContextProperty" reason="DP declarations must be properties"/>
			<Member fullName="Windows.UI.Xaml.DependencyProperty Windows.UI.Xaml.Media.ImageSource::TemplatedParentProperty" reason="DP declarations must be properties"/>
			<Member fullName="Windows.UI.Xaml.DependencyProperty Windows.UI.Xaml.Media.LinearGradientBrush::StartPointProperty" reason="DP declarations must be properties"/>
			<Member fullName="Windows.UI.Xaml.DependencyProperty Windows.UI.Xaml.Media.LinearGradientBrush::EndPointProperty" reason="DP declarations must be properties"/>
			<Member fullName="Windows.UI.Xaml.DependencyProperty Windows.UI.Xaml.Media.PathFigure::DataContextProperty" reason="DP declarations must be properties"/>
			<Member fullName="Windows.UI.Xaml.DependencyProperty Windows.UI.Xaml.Media.PathFigure::TemplatedParentProperty" reason="DP declarations must be properties"/>
			<Member fullName="Windows.UI.Xaml.DependencyProperty Windows.UI.Xaml.Media.PathSegment::DataContextProperty" reason="DP declarations must be properties"/>
			<Member fullName="Windows.UI.Xaml.DependencyProperty Windows.UI.Xaml.Media.PathSegment::TemplatedParentProperty" reason="DP declarations must be properties"/>
			<Member fullName="Windows.UI.Xaml.DependencyProperty Windows.UI.Xaml.Media.Projection::DataContextProperty" reason="DP declarations must be properties"/>
			<Member fullName="Windows.UI.Xaml.DependencyProperty Windows.UI.Xaml.Media.Projection::TemplatedParentProperty" reason="DP declarations must be properties"/>
			<Member fullName="Windows.UI.Xaml.DependencyProperty Windows.UI.Xaml.Media.RectangleGeometry::RectProperty" reason="DP declarations must be properties"/>
			<Member fullName="Windows.UI.Xaml.DependencyProperty Windows.UI.Xaml.Media.RotateTransform::CenterYProperty" reason="DP declarations must be properties"/>
			<Member fullName="Windows.UI.Xaml.DependencyProperty Windows.UI.Xaml.Media.RotateTransform::CenterXProperty" reason="DP declarations must be properties"/>
			<Member fullName="Windows.UI.Xaml.DependencyProperty Windows.UI.Xaml.Media.RotateTransform::AngleProperty" reason="DP declarations must be properties"/>
			<Member fullName="Windows.UI.Xaml.DependencyProperty Windows.UI.Xaml.Media.ScaleTransform::CenterYProperty" reason="DP declarations must be properties"/>
			<Member fullName="Windows.UI.Xaml.DependencyProperty Windows.UI.Xaml.Media.ScaleTransform::CenterXProperty" reason="DP declarations must be properties"/>
			<Member fullName="Windows.UI.Xaml.DependencyProperty Windows.UI.Xaml.Media.ScaleTransform::ScaleXProperty" reason="DP declarations must be properties"/>
			<Member fullName="Windows.UI.Xaml.DependencyProperty Windows.UI.Xaml.Media.ScaleTransform::ScaleYProperty" reason="DP declarations must be properties"/>
			<Member fullName="Windows.UI.Xaml.DependencyProperty Windows.UI.Xaml.Media.SkewTransform::CenterYProperty" reason="DP declarations must be properties"/>
			<Member fullName="Windows.UI.Xaml.DependencyProperty Windows.UI.Xaml.Media.SkewTransform::CenterXProperty" reason="DP declarations must be properties"/>
			<Member fullName="Windows.UI.Xaml.DependencyProperty Windows.UI.Xaml.Media.SkewTransform::AngleXProperty" reason="DP declarations must be properties"/>
			<Member fullName="Windows.UI.Xaml.DependencyProperty Windows.UI.Xaml.Media.SkewTransform::AngleYProperty" reason="DP declarations must be properties"/>
			<Member fullName="Windows.UI.Xaml.DependencyProperty Windows.UI.Xaml.Media.SolidColorBrush::ColorProperty" reason="DP declarations must be properties"/>
			<Member fullName="Windows.UI.Xaml.DependencyProperty Windows.UI.Xaml.Media.TimelineMarker::DataContextProperty" reason="DP declarations must be properties"/>
			<Member fullName="Windows.UI.Xaml.DependencyProperty Windows.UI.Xaml.Media.TimelineMarker::TemplatedParentProperty" reason="DP declarations must be properties"/>
			<Member fullName="Windows.UI.Xaml.DependencyProperty Windows.UI.Xaml.Media.TransformGroup::ChildrenProperty" reason="DP declarations must be properties"/>
			<Member fullName="Windows.UI.Xaml.DependencyProperty Windows.UI.Xaml.Media.TranslateTransform::XProperty" reason="DP declarations must be properties"/>
			<Member fullName="Windows.UI.Xaml.DependencyProperty Windows.UI.Xaml.Media.TranslateTransform::YProperty" reason="DP declarations must be properties"/>
			<Member fullName="Windows.UI.Xaml.DependencyProperty Windows.UI.Xaml.Media.XamlLight::DataContextProperty" reason="DP declarations must be properties"/>
			<Member fullName="Windows.UI.Xaml.DependencyProperty Windows.UI.Xaml.Media.XamlLight::TemplatedParentProperty" reason="DP declarations must be properties"/>
			<Member fullName="Windows.UI.Xaml.DependencyProperty Windows.UI.Xaml.Media.Media3D.Transform3D::DataContextProperty" reason="DP declarations must be properties"/>
			<Member fullName="Windows.UI.Xaml.DependencyProperty Windows.UI.Xaml.Media.Media3D.Transform3D::TemplatedParentProperty" reason="DP declarations must be properties"/>
			<Member fullName="Windows.UI.Xaml.DependencyProperty Windows.UI.Xaml.Media.Imaging.BitmapImage::UriSourceProperty" reason="DP declarations must be properties"/>
			<Member fullName="Windows.UI.Xaml.DependencyProperty Windows.UI.Xaml.Media.Imaging.BitmapImage::DecodePixelTypeProperty" reason="DP declarations must be properties"/>
			<Member fullName="Windows.UI.Xaml.DependencyProperty Windows.UI.Xaml.Media.Imaging.BitmapImage::DecodePixelWidthProperty" reason="DP declarations must be properties"/>
			<Member fullName="Windows.UI.Xaml.DependencyProperty Windows.UI.Xaml.Media.Imaging.BitmapImage::DecodePixelHeightProperty" reason="DP declarations must be properties"/>
			<Member fullName="Windows.UI.Xaml.DependencyProperty Windows.UI.Xaml.Media.Imaging.BitmapImage::CreateOptionsProperty" reason="DP declarations must be properties"/>
			<Member fullName="Windows.UI.Xaml.DependencyProperty Windows.UI.Xaml.Media.Imaging.BitmapSource::PixelHeightProperty" reason="DP declarations must be properties"/>
			<Member fullName="Windows.UI.Xaml.DependencyProperty Windows.UI.Xaml.Media.Imaging.BitmapSource::PixelWidthProperty" reason="DP declarations must be properties"/>
			<Member fullName="Windows.UI.Xaml.DependencyProperty Windows.UI.Xaml.Media.Animation.BackEase::AmplitudeProperty" reason="DP declarations must be properties"/>
			<Member fullName="Windows.UI.Xaml.DependencyProperty Windows.UI.Xaml.Media.Animation.ColorKeyFrame::DataContextProperty" reason="DP declarations must be properties"/>
			<Member fullName="Windows.UI.Xaml.DependencyProperty Windows.UI.Xaml.Media.Animation.ColorKeyFrame::TemplatedParentProperty" reason="DP declarations must be properties"/>
			<Member fullName="Windows.UI.Xaml.DependencyProperty Windows.UI.Xaml.Media.Animation.DoubleAnimation::ByProperty" reason="DP declarations must be properties"/>
			<Member fullName="Windows.UI.Xaml.DependencyProperty Windows.UI.Xaml.Media.Animation.DoubleAnimation::FromProperty" reason="DP declarations must be properties"/>
			<Member fullName="Windows.UI.Xaml.DependencyProperty Windows.UI.Xaml.Media.Animation.DoubleAnimation::ToProperty" reason="DP declarations must be properties"/>
			<Member fullName="Windows.UI.Xaml.DependencyProperty Windows.UI.Xaml.Media.Animation.DoubleAnimation::EnableDependentAnimationProperty" reason="DP declarations must be properties"/>
			<Member fullName="Windows.UI.Xaml.DependencyProperty Windows.UI.Xaml.Media.Animation.DoubleAnimation::EasingFunctionProperty" reason="DP declarations must be properties"/>
			<Member fullName="Windows.UI.Xaml.DependencyProperty Windows.UI.Xaml.Media.Animation.DoubleAnimationUsingKeyFrames::EnableDependentAnimationProperty" reason="DP declarations must be properties"/>
			<Member fullName="Windows.UI.Xaml.DependencyProperty Windows.UI.Xaml.Media.Animation.DoubleKeyFrame::ValueProperty" reason="DP declarations must be properties"/>
			<Member fullName="Windows.UI.Xaml.DependencyProperty Windows.UI.Xaml.Media.Animation.DoubleKeyFrame::KeyTimeProperty" reason="DP declarations must be properties"/>
			<Member fullName="Windows.UI.Xaml.DependencyProperty Windows.UI.Xaml.Media.Animation.DoubleKeyFrame::DataContextProperty" reason="DP declarations must be properties"/>
			<Member fullName="Windows.UI.Xaml.DependencyProperty Windows.UI.Xaml.Media.Animation.DoubleKeyFrame::TemplatedParentProperty" reason="DP declarations must be properties"/>
			<Member fullName="Windows.UI.Xaml.DependencyProperty Windows.UI.Xaml.Media.Animation.EasingDoubleKeyFrame::EasingFunctionProperty" reason="DP declarations must be properties"/>
			<Member fullName="Windows.UI.Xaml.DependencyProperty Windows.UI.Xaml.Media.Animation.EasingFunctionBase::EasingModeProperty" reason="DP declarations must be properties"/>
			<Member fullName="Windows.UI.Xaml.DependencyProperty Windows.UI.Xaml.Media.Animation.EasingFunctionBase::DataContextProperty" reason="DP declarations must be properties"/>
			<Member fullName="Windows.UI.Xaml.DependencyProperty Windows.UI.Xaml.Media.Animation.EasingFunctionBase::TemplatedParentProperty" reason="DP declarations must be properties"/>
			<Member fullName="Windows.UI.Xaml.DependencyProperty Windows.UI.Xaml.Media.Animation.EntranceThemeTransition::FromHorizontalOffsetProperty" reason="DP declarations must be properties"/>
			<Member fullName="Windows.UI.Xaml.DependencyProperty Windows.UI.Xaml.Media.Animation.EntranceThemeTransition::FromVerticalOffsetProperty" reason="DP declarations must be properties"/>
			<Member fullName="Windows.UI.Xaml.DependencyProperty Windows.UI.Xaml.Media.Animation.EntranceThemeTransition::IsStaggeringEnabledProperty" reason="DP declarations must be properties"/>
			<Member fullName="Windows.UI.Xaml.DependencyProperty Windows.UI.Xaml.Media.Animation.KeySpline::DataContextProperty" reason="DP declarations must be properties"/>
			<Member fullName="Windows.UI.Xaml.DependencyProperty Windows.UI.Xaml.Media.Animation.KeySpline::TemplatedParentProperty" reason="DP declarations must be properties"/>
			<Member fullName="Windows.UI.Xaml.DependencyProperty Windows.UI.Xaml.Media.Animation.NavigationTransitionInfo::DataContextProperty" reason="DP declarations must be properties"/>
			<Member fullName="Windows.UI.Xaml.DependencyProperty Windows.UI.Xaml.Media.Animation.NavigationTransitionInfo::TemplatedParentProperty" reason="DP declarations must be properties"/>
			<Member fullName="Windows.UI.Xaml.DependencyProperty Windows.UI.Xaml.Media.Animation.ObjectKeyFrame::KeyTimeProperty" reason="DP declarations must be properties"/>
			<Member fullName="Windows.UI.Xaml.DependencyProperty Windows.UI.Xaml.Media.Animation.ObjectKeyFrame::ValueProperty" reason="DP declarations must be properties"/>
			<Member fullName="Windows.UI.Xaml.DependencyProperty Windows.UI.Xaml.Media.Animation.ObjectKeyFrame::DataContextProperty" reason="DP declarations must be properties"/>
			<Member fullName="Windows.UI.Xaml.DependencyProperty Windows.UI.Xaml.Media.Animation.ObjectKeyFrame::TemplatedParentProperty" reason="DP declarations must be properties"/>
			<Member fullName="Windows.UI.Xaml.DependencyProperty Windows.UI.Xaml.Media.Animation.PointKeyFrame::DataContextProperty" reason="DP declarations must be properties"/>
			<Member fullName="Windows.UI.Xaml.DependencyProperty Windows.UI.Xaml.Media.Animation.PointKeyFrame::TemplatedParentProperty" reason="DP declarations must be properties"/>
			<Member fullName="Windows.UI.Xaml.DependencyProperty Windows.UI.Xaml.Media.Animation.PowerEase::PowerProperty" reason="DP declarations must be properties"/>
			<Member fullName="Windows.UI.Xaml.DependencyProperty Windows.UI.Xaml.Media.Animation.SplineDoubleKeyFrame::KeySplineProperty" reason="DP declarations must be properties"/>
			<Member fullName="Windows.UI.Xaml.DependencyProperty Windows.UI.Xaml.Media.Animation.Storyboard::TargetNameProperty" reason="DP declarations must be properties"/>
			<Member fullName="Windows.UI.Xaml.DependencyProperty Windows.UI.Xaml.Media.Animation.Storyboard::TargetPropertyProperty" reason="DP declarations must be properties"/>
			<Member fullName="Windows.UI.Xaml.DependencyProperty Windows.UI.Xaml.Media.Animation.Timeline::BeginTimeProperty" reason="DP declarations must be properties"/>
			<Member fullName="Windows.UI.Xaml.DependencyProperty Windows.UI.Xaml.Media.Animation.Timeline::DurationProperty" reason="DP declarations must be properties"/>
			<Member fullName="Windows.UI.Xaml.DependencyProperty Windows.UI.Xaml.Media.Animation.Timeline::FillBehaviorProperty" reason="DP declarations must be properties"/>
			<Member fullName="Windows.UI.Xaml.DependencyProperty Windows.UI.Xaml.Media.Animation.Timeline::RepeatBehaviorProperty" reason="DP declarations must be properties"/>
			<Member fullName="Windows.UI.Xaml.DependencyProperty Windows.UI.Xaml.Media.Animation.Timeline::DataContextProperty" reason="DP declarations must be properties"/>
			<Member fullName="Windows.UI.Xaml.DependencyProperty Windows.UI.Xaml.Media.Animation.Timeline::TemplatedParentProperty" reason="DP declarations must be properties"/>
			<Member fullName="Windows.UI.Xaml.DependencyProperty Windows.UI.Xaml.Media.Animation.Transition::DataContextProperty" reason="DP declarations must be properties"/>
			<Member fullName="Windows.UI.Xaml.DependencyProperty Windows.UI.Xaml.Media.Animation.Transition::TemplatedParentProperty" reason="DP declarations must be properties"/>
			<Member fullName="Windows.UI.Xaml.DependencyProperty Windows.UI.Xaml.Data.BindingBase::DataContextProperty" reason="DP declarations must be properties"/>
			<Member fullName="Windows.UI.Xaml.DependencyProperty Windows.UI.Xaml.Data.BindingBase::TemplatedParentProperty" reason="DP declarations must be properties"/>
			<Member fullName="Windows.UI.Xaml.DependencyProperty Windows.UI.Xaml.Data.CollectionViewSource::IsSourceGroupedProperty" reason="DP declarations must be properties"/>
			<Member fullName="Windows.UI.Xaml.DependencyProperty Windows.UI.Xaml.Data.CollectionViewSource::SourceProperty" reason="DP declarations must be properties"/>
			<Member fullName="Windows.UI.Xaml.DependencyProperty Windows.UI.Xaml.Data.CollectionViewSource::DataContextProperty" reason="DP declarations must be properties"/>
			<Member fullName="Windows.UI.Xaml.DependencyProperty Windows.UI.Xaml.Data.CollectionViewSource::TemplatedParentProperty" reason="DP declarations must be properties"/>
			<Member fullName="Windows.UI.Xaml.DependencyProperty Uno.UI.BaseActivity::DataContextProperty" reason="DP declarations must be properties"/>
			<Member fullName="Windows.UI.Xaml.DependencyProperty Uno.UI.BaseActivity::TemplatedParentProperty" reason="DP declarations must be properties"/>
			<Member fullName="Windows.UI.Xaml.DependencyProperty Uno.UI.BaseFragment::DataContextProperty" reason="DP declarations must be properties"/>
			<Member fullName="Windows.UI.Xaml.DependencyProperty Uno.UI.BaseFragment::TemplatedParentProperty" reason="DP declarations must be properties"/>
			<Member fullName="Windows.UI.Xaml.DependencyProperty Uno.UI.Xaml.XamlInfo::XamlInfoProperty" reason="DP declarations must be properties"/>
			<Member fullName="Windows.UI.Xaml.DependencyProperty Uno.UI.Xaml.Controls.ComboBox::DropDownPreferredPlacementProperty" reason="DP declarations must be properties"/>
			<Member fullName="Windows.UI.Xaml.DependencyProperty Uno.UI.Xaml.Controls.ScrollViewer::UpdatesModeProperty" reason="DP declarations must be properties"/>
			<Member fullName="Windows.UI.Xaml.DependencyProperty Uno.UI.Controls.ManagedItemsStackPanel::OrientationProperty" reason="DP declarations must be properties"/>
			<Member fullName="Windows.UI.Xaml.DependencyProperty Uno.UI.Controls.ManagedItemsStackPanel::CacheLengthProperty" reason="DP declarations must be properties"/>
			<Member fullName="Windows.UI.Xaml.DependencyProperty Uno.UI.Controls.BindableButton::DataContextProperty" reason="DP declarations must be properties"/>
			<Member fullName="Windows.UI.Xaml.DependencyProperty Uno.UI.Controls.BindableButton::TemplatedParentProperty" reason="DP declarations must be properties"/>
			<Member fullName="Windows.UI.Xaml.DependencyProperty Uno.UI.Controls.BindableCheckBox::DataContextProperty" reason="DP declarations must be properties"/>
			<Member fullName="Windows.UI.Xaml.DependencyProperty Uno.UI.Controls.BindableCheckBox::TemplatedParentProperty" reason="DP declarations must be properties"/>
			<Member fullName="Windows.UI.Xaml.DependencyProperty Uno.UI.Controls.BindableDrawerLayout::IsLeftPaneEnabledProperty" reason="DP declarations must be properties"/>
			<Member fullName="Windows.UI.Xaml.DependencyProperty Uno.UI.Controls.BindableDrawerLayout::IsRightPaneEnabledProperty" reason="DP declarations must be properties"/>
			<Member fullName="Windows.UI.Xaml.DependencyProperty Uno.UI.Controls.BindableDrawerLayout::DataContextProperty" reason="DP declarations must be properties"/>
			<Member fullName="Windows.UI.Xaml.DependencyProperty Uno.UI.Controls.BindableDrawerLayout::TemplatedParentProperty" reason="DP declarations must be properties"/>
			<Member fullName="Windows.UI.Xaml.DependencyProperty Uno.UI.Controls.BindableFragment::DataContextProperty" reason="DP declarations must be properties"/>
			<Member fullName="Windows.UI.Xaml.DependencyProperty Uno.UI.Controls.BindableFragment::TemplatedParentProperty" reason="DP declarations must be properties"/>
			<Member fullName="Windows.UI.Xaml.DependencyProperty Uno.UI.Controls.BindableGridView::ItemsSourceProperty" reason="DP declarations must be properties"/>
			<Member fullName="Windows.UI.Xaml.DependencyProperty Uno.UI.Controls.BindableGridView::ItemTemplateProperty" reason="DP declarations must be properties"/>
			<Member fullName="Windows.UI.Xaml.DependencyProperty Uno.UI.Controls.BindableListView::ItemsSourceProperty" reason="DP declarations must be properties"/>
			<Member fullName="Windows.UI.Xaml.DependencyProperty Uno.UI.Controls.BindableListView::DataContextProperty" reason="DP declarations must be properties"/>
			<Member fullName="Windows.UI.Xaml.DependencyProperty Uno.UI.Controls.BindableListView::TemplatedParentProperty" reason="DP declarations must be properties"/>
			<Member fullName="Windows.UI.Xaml.DependencyProperty Uno.UI.Controls.BindableProgressBar::DataContextProperty" reason="DP declarations must be properties"/>
			<Member fullName="Windows.UI.Xaml.DependencyProperty Uno.UI.Controls.BindableProgressBar::TemplatedParentProperty" reason="DP declarations must be properties"/>
			<Member fullName="Windows.UI.Xaml.DependencyProperty Uno.UI.Controls.BindableRadioButton::DataContextProperty" reason="DP declarations must be properties"/>
			<Member fullName="Windows.UI.Xaml.DependencyProperty Uno.UI.Controls.BindableRadioButton::TemplatedParentProperty" reason="DP declarations must be properties"/>
			<Member fullName="Windows.UI.Xaml.DependencyProperty Uno.UI.Controls.BindableSeekBar::DataContextProperty" reason="DP declarations must be properties"/>
			<Member fullName="Windows.UI.Xaml.DependencyProperty Uno.UI.Controls.BindableSeekBar::TemplatedParentProperty" reason="DP declarations must be properties"/>
			<Member fullName="Windows.UI.Xaml.DependencyProperty Uno.UI.Controls.BindableSwitchCompat::TextColorProperty" reason="DP declarations must be properties"/>
			<Member fullName="Windows.UI.Xaml.DependencyProperty Uno.UI.Controls.BindableSwitchCompat::ThumbTintProperty" reason="DP declarations must be properties"/>
			<Member fullName="Windows.UI.Xaml.DependencyProperty Uno.UI.Controls.BindableSwitchCompat::TrackTintProperty" reason="DP declarations must be properties"/>
			<Member fullName="Windows.UI.Xaml.DependencyProperty Uno.UI.Controls.BindableSwitchCompat::DataContextProperty" reason="DP declarations must be properties"/>
			<Member fullName="Windows.UI.Xaml.DependencyProperty Uno.UI.Controls.BindableSwitchCompat::TemplatedParentProperty" reason="DP declarations must be properties"/>
			<Member fullName="Windows.UI.Xaml.DependencyProperty Uno.UI.Controls.BindableToggleButton::DataContextProperty" reason="DP declarations must be properties"/>
			<Member fullName="Windows.UI.Xaml.DependencyProperty Uno.UI.Controls.BindableToggleButton::TemplatedParentProperty" reason="DP declarations must be properties"/>
			<Member fullName="Windows.UI.Xaml.DependencyProperty Uno.UI.Controls.BindableView::DataContextProperty" reason="DP declarations must be properties"/>
			<Member fullName="Windows.UI.Xaml.DependencyProperty Uno.UI.Controls.BindableView::TemplatedParentProperty" reason="DP declarations must be properties"/>
			<Member fullName="Windows.UI.Xaml.DependencyProperty Uno.UI.Controls.Legacy.GridView::SelectionModeProperty" reason="DP declarations must be properties"/>
			<Member fullName="Windows.UI.Xaml.DependencyProperty Uno.UI.Controls.Legacy.GridView::SelectedItemsProperty" reason="DP declarations must be properties"/>
			<Member fullName="Windows.UI.Xaml.DependencyProperty Uno.UI.Controls.Legacy.GridView::SelectedItemProperty" reason="DP declarations must be properties"/>
			<Member fullName="Windows.UI.Xaml.DependencyProperty Uno.UI.Controls.Legacy.GridView::UnselectOnClickProperty" reason="DP declarations must be properties"/>
			<Member fullName="Windows.UI.Xaml.DependencyProperty Uno.UI.Controls.Legacy.GridView::BackgroundProperty" reason="DP declarations must be properties"/>
			<Member fullName="Windows.UI.Xaml.DependencyProperty Uno.UI.Controls.Legacy.GridView::OpacityProperty" reason="DP declarations must be properties"/>
			<Member fullName="Windows.UI.Xaml.DependencyProperty Uno.UI.Controls.Legacy.GridView::StyleProperty" reason="DP declarations must be properties"/>
			<Member fullName="Windows.UI.Xaml.DependencyProperty Uno.UI.Controls.Legacy.GridView::IsEnabledProperty" reason="DP declarations must be properties"/>
			<Member fullName="Windows.UI.Xaml.DependencyProperty Uno.UI.Controls.Legacy.GridView::IsHitTestVisibleProperty" reason="DP declarations must be properties"/>
			<Member fullName="Windows.UI.Xaml.DependencyProperty Uno.UI.Controls.Legacy.GridView::VisibilityProperty" reason="DP declarations must be properties"/>
			<Member fullName="Windows.UI.Xaml.DependencyProperty Uno.UI.Controls.Legacy.GridView::NameProperty" reason="DP declarations must be properties"/>
			<Member fullName="Windows.UI.Xaml.DependencyProperty Uno.UI.Controls.Legacy.GridView::MarginProperty" reason="DP declarations must be properties"/>
			<Member fullName="Windows.UI.Xaml.DependencyProperty Uno.UI.Controls.Legacy.GridView::HorizontalAlignmentProperty" reason="DP declarations must be properties"/>
			<Member fullName="Windows.UI.Xaml.DependencyProperty Uno.UI.Controls.Legacy.GridView::VerticalAlignmentProperty" reason="DP declarations must be properties"/>
			<Member fullName="Windows.UI.Xaml.DependencyProperty Uno.UI.Controls.Legacy.GridView::WidthProperty" reason="DP declarations must be properties"/>
			<Member fullName="Windows.UI.Xaml.DependencyProperty Uno.UI.Controls.Legacy.GridView::HeightProperty" reason="DP declarations must be properties"/>
			<Member fullName="Windows.UI.Xaml.DependencyProperty Uno.UI.Controls.Legacy.GridView::MinWidthProperty" reason="DP declarations must be properties"/>
			<Member fullName="Windows.UI.Xaml.DependencyProperty Uno.UI.Controls.Legacy.GridView::MinHeightProperty" reason="DP declarations must be properties"/>
			<Member fullName="Windows.UI.Xaml.DependencyProperty Uno.UI.Controls.Legacy.GridView::MaxWidthProperty" reason="DP declarations must be properties"/>
			<Member fullName="Windows.UI.Xaml.DependencyProperty Uno.UI.Controls.Legacy.GridView::MaxHeightProperty" reason="DP declarations must be properties"/>
			<Member fullName="Windows.UI.Xaml.DependencyProperty Uno.UI.Controls.Legacy.GridView::TransitionsProperty" reason="DP declarations must be properties"/>
			<Member fullName="Windows.UI.Xaml.DependencyProperty Uno.UI.Controls.Legacy.GridView::TagProperty" reason="DP declarations must be properties"/>
			<Member fullName="Windows.UI.Xaml.DependencyProperty Uno.UI.Controls.Legacy.GridView::RenderTransformProperty" reason="DP declarations must be properties"/>
			<Member fullName="Windows.UI.Xaml.DependencyProperty Uno.UI.Controls.Legacy.GridView::RenderTransformOriginProperty" reason="DP declarations must be properties"/>
			<Member fullName="Windows.UI.Xaml.DependencyProperty Uno.UI.Controls.Legacy.GridView::DisplayMemberPathProperty" reason="DP declarations must be properties"/>
			<Member fullName="Windows.UI.Xaml.DependencyProperty Uno.UI.Controls.Legacy.GridView::DataContextProperty" reason="DP declarations must be properties"/>
			<Member fullName="Windows.UI.Xaml.DependencyProperty Uno.UI.Controls.Legacy.GridView::TemplatedParentProperty" reason="DP declarations must be properties"/>
			<Member fullName="Windows.UI.Xaml.DependencyProperty Uno.UI.Controls.Legacy.HorizontalGridView::BackgroundProperty" reason="DP declarations must be properties"/>
			<Member fullName="Windows.UI.Xaml.DependencyProperty Uno.UI.Controls.Legacy.HorizontalGridView::OpacityProperty" reason="DP declarations must be properties"/>
			<Member fullName="Windows.UI.Xaml.DependencyProperty Uno.UI.Controls.Legacy.HorizontalGridView::StyleProperty" reason="DP declarations must be properties"/>
			<Member fullName="Windows.UI.Xaml.DependencyProperty Uno.UI.Controls.Legacy.HorizontalGridView::IsEnabledProperty" reason="DP declarations must be properties"/>
			<Member fullName="Windows.UI.Xaml.DependencyProperty Uno.UI.Controls.Legacy.HorizontalGridView::IsHitTestVisibleProperty" reason="DP declarations must be properties"/>
			<Member fullName="Windows.UI.Xaml.DependencyProperty Uno.UI.Controls.Legacy.HorizontalGridView::VisibilityProperty" reason="DP declarations must be properties"/>
			<Member fullName="Windows.UI.Xaml.DependencyProperty Uno.UI.Controls.Legacy.HorizontalGridView::NameProperty" reason="DP declarations must be properties"/>
			<Member fullName="Windows.UI.Xaml.DependencyProperty Uno.UI.Controls.Legacy.HorizontalGridView::MarginProperty" reason="DP declarations must be properties"/>
			<Member fullName="Windows.UI.Xaml.DependencyProperty Uno.UI.Controls.Legacy.HorizontalGridView::HorizontalAlignmentProperty" reason="DP declarations must be properties"/>
			<Member fullName="Windows.UI.Xaml.DependencyProperty Uno.UI.Controls.Legacy.HorizontalGridView::VerticalAlignmentProperty" reason="DP declarations must be properties"/>
			<Member fullName="Windows.UI.Xaml.DependencyProperty Uno.UI.Controls.Legacy.HorizontalGridView::WidthProperty" reason="DP declarations must be properties"/>
			<Member fullName="Windows.UI.Xaml.DependencyProperty Uno.UI.Controls.Legacy.HorizontalGridView::HeightProperty" reason="DP declarations must be properties"/>
			<Member fullName="Windows.UI.Xaml.DependencyProperty Uno.UI.Controls.Legacy.HorizontalGridView::MinWidthProperty" reason="DP declarations must be properties"/>
			<Member fullName="Windows.UI.Xaml.DependencyProperty Uno.UI.Controls.Legacy.HorizontalGridView::MinHeightProperty" reason="DP declarations must be properties"/>
			<Member fullName="Windows.UI.Xaml.DependencyProperty Uno.UI.Controls.Legacy.HorizontalGridView::MaxWidthProperty" reason="DP declarations must be properties"/>
			<Member fullName="Windows.UI.Xaml.DependencyProperty Uno.UI.Controls.Legacy.HorizontalGridView::MaxHeightProperty" reason="DP declarations must be properties"/>
			<Member fullName="Windows.UI.Xaml.DependencyProperty Uno.UI.Controls.Legacy.HorizontalGridView::TransitionsProperty" reason="DP declarations must be properties"/>
			<Member fullName="Windows.UI.Xaml.DependencyProperty Uno.UI.Controls.Legacy.HorizontalGridView::TagProperty" reason="DP declarations must be properties"/>
			<Member fullName="Windows.UI.Xaml.DependencyProperty Uno.UI.Controls.Legacy.HorizontalGridView::RenderTransformProperty" reason="DP declarations must be properties"/>
			<Member fullName="Windows.UI.Xaml.DependencyProperty Uno.UI.Controls.Legacy.HorizontalGridView::RenderTransformOriginProperty" reason="DP declarations must be properties"/>
			<Member fullName="Windows.UI.Xaml.DependencyProperty Uno.UI.Controls.Legacy.HorizontalGridView::DisplayMemberPathProperty" reason="DP declarations must be properties"/>
			<Member fullName="Windows.UI.Xaml.DependencyProperty Uno.UI.Controls.Legacy.HorizontalGridView::DataContextProperty" reason="DP declarations must be properties"/>
			<Member fullName="Windows.UI.Xaml.DependencyProperty Uno.UI.Controls.Legacy.HorizontalGridView::TemplatedParentProperty" reason="DP declarations must be properties"/>
			<Member fullName="Windows.UI.Xaml.DependencyProperty Uno.UI.Controls.Legacy.HorizontalListView::SelectionModeProperty" reason="DP declarations must be properties"/>
			<Member fullName="Windows.UI.Xaml.DependencyProperty Uno.UI.Controls.Legacy.HorizontalListView::SelectedItemsProperty" reason="DP declarations must be properties"/>
			<Member fullName="Windows.UI.Xaml.DependencyProperty Uno.UI.Controls.Legacy.HorizontalListView::SelectedItemProperty" reason="DP declarations must be properties"/>
			<Member fullName="Windows.UI.Xaml.DependencyProperty Uno.UI.Controls.Legacy.HorizontalListView::ItemContainerStyleProperty" reason="DP declarations must be properties"/>
			<Member fullName="Windows.UI.Xaml.DependencyProperty Uno.UI.Controls.Legacy.HorizontalListView::IsItemClickEnabledProperty" reason="DP declarations must be properties"/>
			<Member fullName="Windows.UI.Xaml.DependencyProperty Uno.UI.Controls.Legacy.HorizontalListView::BackgroundProperty" reason="DP declarations must be properties"/>
			<Member fullName="Windows.UI.Xaml.DependencyProperty Uno.UI.Controls.Legacy.HorizontalListView::OpacityProperty" reason="DP declarations must be properties"/>
			<Member fullName="Windows.UI.Xaml.DependencyProperty Uno.UI.Controls.Legacy.HorizontalListView::StyleProperty" reason="DP declarations must be properties"/>
			<Member fullName="Windows.UI.Xaml.DependencyProperty Uno.UI.Controls.Legacy.HorizontalListView::IsEnabledProperty" reason="DP declarations must be properties"/>
			<Member fullName="Windows.UI.Xaml.DependencyProperty Uno.UI.Controls.Legacy.HorizontalListView::IsHitTestVisibleProperty" reason="DP declarations must be properties"/>
			<Member fullName="Windows.UI.Xaml.DependencyProperty Uno.UI.Controls.Legacy.HorizontalListView::VisibilityProperty" reason="DP declarations must be properties"/>
			<Member fullName="Windows.UI.Xaml.DependencyProperty Uno.UI.Controls.Legacy.HorizontalListView::NameProperty" reason="DP declarations must be properties"/>
			<Member fullName="Windows.UI.Xaml.DependencyProperty Uno.UI.Controls.Legacy.HorizontalListView::MarginProperty" reason="DP declarations must be properties"/>
			<Member fullName="Windows.UI.Xaml.DependencyProperty Uno.UI.Controls.Legacy.HorizontalListView::HorizontalAlignmentProperty" reason="DP declarations must be properties"/>
			<Member fullName="Windows.UI.Xaml.DependencyProperty Uno.UI.Controls.Legacy.HorizontalListView::VerticalAlignmentProperty" reason="DP declarations must be properties"/>
			<Member fullName="Windows.UI.Xaml.DependencyProperty Uno.UI.Controls.Legacy.HorizontalListView::WidthProperty" reason="DP declarations must be properties"/>
			<Member fullName="Windows.UI.Xaml.DependencyProperty Uno.UI.Controls.Legacy.HorizontalListView::HeightProperty" reason="DP declarations must be properties"/>
			<Member fullName="Windows.UI.Xaml.DependencyProperty Uno.UI.Controls.Legacy.HorizontalListView::MinWidthProperty" reason="DP declarations must be properties"/>
			<Member fullName="Windows.UI.Xaml.DependencyProperty Uno.UI.Controls.Legacy.HorizontalListView::MinHeightProperty" reason="DP declarations must be properties"/>
			<Member fullName="Windows.UI.Xaml.DependencyProperty Uno.UI.Controls.Legacy.HorizontalListView::MaxWidthProperty" reason="DP declarations must be properties"/>
			<Member fullName="Windows.UI.Xaml.DependencyProperty Uno.UI.Controls.Legacy.HorizontalListView::MaxHeightProperty" reason="DP declarations must be properties"/>
			<Member fullName="Windows.UI.Xaml.DependencyProperty Uno.UI.Controls.Legacy.HorizontalListView::TransitionsProperty" reason="DP declarations must be properties"/>
			<Member fullName="Windows.UI.Xaml.DependencyProperty Uno.UI.Controls.Legacy.HorizontalListView::TagProperty" reason="DP declarations must be properties"/>
			<Member fullName="Windows.UI.Xaml.DependencyProperty Uno.UI.Controls.Legacy.HorizontalListView::RenderTransformProperty" reason="DP declarations must be properties"/>
			<Member fullName="Windows.UI.Xaml.DependencyProperty Uno.UI.Controls.Legacy.HorizontalListView::RenderTransformOriginProperty" reason="DP declarations must be properties"/>
			<Member fullName="Windows.UI.Xaml.DependencyProperty Uno.UI.Controls.Legacy.HorizontalListView::DisplayMemberPathProperty" reason="DP declarations must be properties"/>
			<Member fullName="Windows.UI.Xaml.DependencyProperty Uno.UI.Controls.Legacy.HorizontalListView::DataContextProperty" reason="DP declarations must be properties"/>
			<Member fullName="Windows.UI.Xaml.DependencyProperty Uno.UI.Controls.Legacy.HorizontalListView::TemplatedParentProperty" reason="DP declarations must be properties"/>
			<Member fullName="Windows.UI.Xaml.DependencyProperty Uno.UI.Controls.Legacy.ListView::ItemTemplateProperty" reason="DP declarations must be properties"/>
			<Member fullName="Windows.UI.Xaml.DependencyProperty Uno.UI.Controls.Legacy.ListView::HeaderTemplateProperty" reason="DP declarations must be properties"/>
			<Member fullName="Windows.UI.Xaml.DependencyProperty Uno.UI.Controls.Legacy.ListView::FooterTemplateProperty" reason="DP declarations must be properties"/>
			<Member fullName="Windows.UI.Xaml.DependencyProperty Uno.UI.Controls.Legacy.ListView::ItemTemplateSelectorProperty" reason="DP declarations must be properties"/>
			<Member fullName="Windows.UI.Xaml.DependencyProperty Uno.UI.Controls.Legacy.ListView::HeaderProperty" reason="DP declarations must be properties"/>
			<Member fullName="Windows.UI.Xaml.DependencyProperty Uno.UI.Controls.Legacy.ListView::FooterProperty" reason="DP declarations must be properties"/>
			<Member fullName="Windows.UI.Xaml.DependencyProperty Uno.UI.Controls.Legacy.ListView::ItemsSourceProperty" reason="DP declarations must be properties"/>
			<Member fullName="Windows.UI.Xaml.DependencyProperty Uno.UI.Controls.Legacy.ListView::SelectionModeProperty" reason="DP declarations must be properties"/>
			<Member fullName="Windows.UI.Xaml.DependencyProperty Uno.UI.Controls.Legacy.ListView::SelectedItemsProperty" reason="DP declarations must be properties"/>
			<Member fullName="Windows.UI.Xaml.DependencyProperty Uno.UI.Controls.Legacy.ListView::SelectedItemProperty" reason="DP declarations must be properties"/>
			<Member fullName="Windows.UI.Xaml.DependencyProperty Uno.UI.Controls.Legacy.ListView::ItemContainerStyleProperty" reason="DP declarations must be properties"/>
			<Member fullName="Windows.UI.Xaml.DependencyProperty Uno.UI.Controls.Legacy.ListView::GroupStyleProperty" reason="DP declarations must be properties"/>
			<Member fullName="Windows.UI.Xaml.DependencyProperty Uno.UI.Controls.Legacy.ListView::IsItemClickEnabledProperty" reason="DP declarations must be properties"/>
			<Member fullName="Windows.UI.Xaml.DependencyProperty Uno.UI.Controls.Legacy.ListView::UnselectOnClickProperty" reason="DP declarations must be properties"/>
			<Member fullName="Windows.UI.Xaml.DependencyProperty Uno.UI.Controls.Legacy.ListView::BackgroundProperty" reason="DP declarations must be properties"/>
			<Member fullName="Windows.UI.Xaml.DependencyProperty Uno.UI.Controls.Legacy.ListView::OpacityProperty" reason="DP declarations must be properties"/>
			<Member fullName="Windows.UI.Xaml.DependencyProperty Uno.UI.Controls.Legacy.ListView::StyleProperty" reason="DP declarations must be properties"/>
			<Member fullName="Windows.UI.Xaml.DependencyProperty Uno.UI.Controls.Legacy.ListView::IsEnabledProperty" reason="DP declarations must be properties"/>
			<Member fullName="Windows.UI.Xaml.DependencyProperty Uno.UI.Controls.Legacy.ListView::IsHitTestVisibleProperty" reason="DP declarations must be properties"/>
			<Member fullName="Windows.UI.Xaml.DependencyProperty Uno.UI.Controls.Legacy.ListView::VisibilityProperty" reason="DP declarations must be properties"/>
			<Member fullName="Windows.UI.Xaml.DependencyProperty Uno.UI.Controls.Legacy.ListView::NameProperty" reason="DP declarations must be properties"/>
			<Member fullName="Windows.UI.Xaml.DependencyProperty Uno.UI.Controls.Legacy.ListView::MarginProperty" reason="DP declarations must be properties"/>
			<Member fullName="Windows.UI.Xaml.DependencyProperty Uno.UI.Controls.Legacy.ListView::HorizontalAlignmentProperty" reason="DP declarations must be properties"/>
			<Member fullName="Windows.UI.Xaml.DependencyProperty Uno.UI.Controls.Legacy.ListView::VerticalAlignmentProperty" reason="DP declarations must be properties"/>
			<Member fullName="Windows.UI.Xaml.DependencyProperty Uno.UI.Controls.Legacy.ListView::WidthProperty" reason="DP declarations must be properties"/>
			<Member fullName="Windows.UI.Xaml.DependencyProperty Uno.UI.Controls.Legacy.ListView::HeightProperty" reason="DP declarations must be properties"/>
			<Member fullName="Windows.UI.Xaml.DependencyProperty Uno.UI.Controls.Legacy.ListView::MinWidthProperty" reason="DP declarations must be properties"/>
			<Member fullName="Windows.UI.Xaml.DependencyProperty Uno.UI.Controls.Legacy.ListView::MinHeightProperty" reason="DP declarations must be properties"/>
			<Member fullName="Windows.UI.Xaml.DependencyProperty Uno.UI.Controls.Legacy.ListView::MaxWidthProperty" reason="DP declarations must be properties"/>
			<Member fullName="Windows.UI.Xaml.DependencyProperty Uno.UI.Controls.Legacy.ListView::MaxHeightProperty" reason="DP declarations must be properties"/>
			<Member fullName="Windows.UI.Xaml.DependencyProperty Uno.UI.Controls.Legacy.ListView::TransitionsProperty" reason="DP declarations must be properties"/>
			<Member fullName="Windows.UI.Xaml.DependencyProperty Uno.UI.Controls.Legacy.ListView::TagProperty" reason="DP declarations must be properties"/>
			<Member fullName="Windows.UI.Xaml.DependencyProperty Uno.UI.Controls.Legacy.ListView::RenderTransformProperty" reason="DP declarations must be properties"/>
			<Member fullName="Windows.UI.Xaml.DependencyProperty Uno.UI.Controls.Legacy.ListView::RenderTransformOriginProperty" reason="DP declarations must be properties"/>
			<Member fullName="Windows.UI.Xaml.DependencyProperty Uno.UI.Controls.Legacy.ListView::DisplayMemberPathProperty" reason="DP declarations must be properties"/>
			<Member fullName="Windows.UI.Xaml.DependencyProperty Uno.UI.Controls.Legacy.ListView::DataContextProperty" reason="DP declarations must be properties"/>
			<Member fullName="Windows.UI.Xaml.DependencyProperty Uno.UI.Controls.Legacy.ListView::TemplatedParentProperty" reason="DP declarations must be properties"/>
			<Member fullName="Windows.UI.Xaml.DependencyProperty Uno.UI.Behaviors.TextBoxBehavior::NextControlProperty" reason="DP declarations must be properties"/>
			<Member fullName="Windows.UI.Xaml.DependencyProperty Uno.UI.Behaviors.TextBoxBehavior::TextProperty" reason="DP declarations must be properties"/>
			<Member fullName="Windows.UI.Xaml.DependencyProperty Uno.UI.Toolkit.ElevatedView::ElevationProperty" reason="DP declarations must be properties"/>
			<Member fullName="Windows.UI.Xaml.DependencyProperty Uno.UI.Toolkit.ElevatedView::ShadowColorProperty" reason="DP declarations must be properties"/>
			<Member fullName="Windows.UI.Xaml.DependencyProperty Uno.UI.Toolkit.ElevatedView::ElevatedContentProperty" reason="DP declarations must be properties"/>
			<Member fullName="Windows.UI.Xaml.DependencyProperty Uno.UI.Toolkit.ElevatedView::BackgroundProperty" reason="DP declarations must be properties"/>
			<Member fullName="Windows.UI.Xaml.DependencyProperty Uno.UI.Toolkit.ElevatedView::CornerRadiusProperty" reason="DP declarations must be properties"/>
			<Member fullName="Windows.UI.Xaml.DependencyProperty Uno.UI.Toolkit.VisibleBoundsPadding::PaddingMaskProperty" reason="DP declarations must be properties"/>
			<Member fullName="Windows.UI.Xaml.DependencyProperty Windows.UI.Xaml.UIElement::DataContextProperty" reason="DP declarations must be properties"/>
			<Member fullName="Windows.UI.Xaml.DependencyProperty Windows.UI.Xaml.UIElement::TemplatedParentProperty" reason="DP declarations must be properties"/>
			<Member fullName="Windows.UI.Xaml.DependencyProperty Windows.UI.Xaml.Documents.Hyperlink::NavigationTargetProperty" reason="DP declarations must be properties"/>
			<Member fullName="Windows.UI.Xaml.DependencyProperty Windows.UI.Xaml.Controls.PivotItem::ImageProperty" reason="DP declarations must be properties"/>
			<Member fullName="Windows.UI.Xaml.DependencyProperty Windows.UI.Xaml.Controls.TextBox::ReturnKeyTypeProperty" reason="DP declarations must be properties"/>
			<Member fullName="Windows.UI.Xaml.DependencyProperty Windows.UI.Xaml.Controls.TextBox::KeyboardAppearanceProperty" reason="DP declarations must be properties"/>
			<Member fullName="Windows.UI.Xaml.DependencyProperty Windows.UI.Xaml.Controls.Picker::ItemsSourceProperty" reason="DP declarations must be properties"/>
			<Member fullName="Windows.UI.Xaml.DependencyProperty Windows.UI.Xaml.Controls.Picker::SelectedItemProperty" reason="DP declarations must be properties"/>
			<Member fullName="Windows.UI.Xaml.DependencyProperty Windows.UI.Xaml.Controls.Picker::SelectedIndexProperty" reason="DP declarations must be properties"/>
			<Member fullName="Windows.UI.Xaml.DependencyProperty Windows.UI.Xaml.Controls.Picker::ItemTemplateProperty" reason="DP declarations must be properties"/>
			<Member fullName="Windows.UI.Xaml.DependencyProperty Windows.UI.Xaml.Controls.Picker::ItemContainerStyleProperty" reason="DP declarations must be properties"/>
			<Member fullName="Windows.UI.Xaml.DependencyProperty Windows.UI.Xaml.Controls.Picker::ItemTemplateSelectorProperty" reason="DP declarations must be properties"/>
			<Member fullName="Windows.UI.Xaml.DependencyProperty Windows.UI.Xaml.Controls.Picker::DisplayMemberPathProperty" reason="DP declarations must be properties"/>
			<Member fullName="Windows.UI.Xaml.DependencyProperty Windows.UI.Xaml.Controls.Picker::PlaceholderProperty" reason="DP declarations must be properties"/>
			<Member fullName="Windows.UI.Xaml.DependencyProperty Windows.UI.Xaml.Controls.Picker::NameProperty" reason="DP declarations must be properties"/>
			<Member fullName="Windows.UI.Xaml.DependencyProperty Windows.UI.Xaml.Controls.Picker::MarginProperty" reason="DP declarations must be properties"/>
			<Member fullName="Windows.UI.Xaml.DependencyProperty Windows.UI.Xaml.Controls.Picker::HorizontalAlignmentProperty" reason="DP declarations must be properties"/>
			<Member fullName="Windows.UI.Xaml.DependencyProperty Windows.UI.Xaml.Controls.Picker::VerticalAlignmentProperty" reason="DP declarations must be properties"/>
			<Member fullName="Windows.UI.Xaml.DependencyProperty Windows.UI.Xaml.Controls.Picker::WidthProperty" reason="DP declarations must be properties"/>
			<Member fullName="Windows.UI.Xaml.DependencyProperty Windows.UI.Xaml.Controls.Picker::HeightProperty" reason="DP declarations must be properties"/>
			<Member fullName="Windows.UI.Xaml.DependencyProperty Windows.UI.Xaml.Controls.Picker::MinWidthProperty" reason="DP declarations must be properties"/>
			<Member fullName="Windows.UI.Xaml.DependencyProperty Windows.UI.Xaml.Controls.Picker::MinHeightProperty" reason="DP declarations must be properties"/>
			<Member fullName="Windows.UI.Xaml.DependencyProperty Windows.UI.Xaml.Controls.Picker::MaxWidthProperty" reason="DP declarations must be properties"/>
			<Member fullName="Windows.UI.Xaml.DependencyProperty Windows.UI.Xaml.Controls.Picker::MaxHeightProperty" reason="DP declarations must be properties"/>
			<Member fullName="Windows.UI.Xaml.DependencyProperty Windows.UI.Xaml.Controls.Picker::StyleProperty" reason="DP declarations must be properties"/>
			<Member fullName="Windows.UI.Xaml.DependencyProperty Windows.UI.Xaml.Controls.Picker::IsEnabledProperty" reason="DP declarations must be properties"/>
			<Member fullName="Windows.UI.Xaml.DependencyProperty Windows.UI.Xaml.Controls.Picker::OpacityProperty" reason="DP declarations must be properties"/>
			<Member fullName="Windows.UI.Xaml.DependencyProperty Windows.UI.Xaml.Controls.Picker::VisibilityProperty" reason="DP declarations must be properties"/>
			<Member fullName="Windows.UI.Xaml.DependencyProperty Windows.UI.Xaml.Controls.Picker::IsHitTestVisibleProperty" reason="DP declarations must be properties"/>
			<Member fullName="Windows.UI.Xaml.DependencyProperty Windows.UI.Xaml.Controls.Picker::TagProperty" reason="DP declarations must be properties"/>
			<Member fullName="Windows.UI.Xaml.DependencyProperty Windows.UI.Xaml.Controls.Picker::TransitionsProperty" reason="DP declarations must be properties"/>
			<Member fullName="Windows.UI.Xaml.DependencyProperty Windows.UI.Xaml.Controls.Picker::RenderTransformProperty" reason="DP declarations must be properties"/>
			<Member fullName="Windows.UI.Xaml.DependencyProperty Windows.UI.Xaml.Controls.Picker::RenderTransformOriginProperty" reason="DP declarations must be properties"/>
			<Member fullName="Windows.UI.Xaml.DependencyProperty Windows.UI.Xaml.Controls.Picker::BackgroundProperty" reason="DP declarations must be properties"/>
			<Member fullName="Windows.UI.Xaml.DependencyProperty Windows.UI.Xaml.Controls.Picker::DataContextProperty" reason="DP declarations must be properties"/>
			<Member fullName="Windows.UI.Xaml.DependencyProperty Windows.UI.Xaml.Controls.Picker::TemplatedParentProperty" reason="DP declarations must be properties"/>
			<Member fullName="Windows.UI.Xaml.DependencyProperty Windows.UI.Xaml.Controls.Popover::AnchorProperty" reason="DP declarations must be properties"/>
			<Member fullName="Windows.UI.Xaml.DependencyProperty Windows.UI.Xaml.Controls.MultilineTextBoxView::ForegroundProperty" reason="DP declarations must be properties"/>
			<Member fullName="Windows.UI.Xaml.DependencyProperty Windows.UI.Xaml.Controls.MultilineTextBoxView::NameProperty" reason="DP declarations must be properties"/>
			<Member fullName="Windows.UI.Xaml.DependencyProperty Windows.UI.Xaml.Controls.MultilineTextBoxView::MarginProperty" reason="DP declarations must be properties"/>
			<Member fullName="Windows.UI.Xaml.DependencyProperty Windows.UI.Xaml.Controls.MultilineTextBoxView::HorizontalAlignmentProperty" reason="DP declarations must be properties"/>
			<Member fullName="Windows.UI.Xaml.DependencyProperty Windows.UI.Xaml.Controls.MultilineTextBoxView::VerticalAlignmentProperty" reason="DP declarations must be properties"/>
			<Member fullName="Windows.UI.Xaml.DependencyProperty Windows.UI.Xaml.Controls.MultilineTextBoxView::WidthProperty" reason="DP declarations must be properties"/>
			<Member fullName="Windows.UI.Xaml.DependencyProperty Windows.UI.Xaml.Controls.MultilineTextBoxView::HeightProperty" reason="DP declarations must be properties"/>
			<Member fullName="Windows.UI.Xaml.DependencyProperty Windows.UI.Xaml.Controls.MultilineTextBoxView::MinWidthProperty" reason="DP declarations must be properties"/>
			<Member fullName="Windows.UI.Xaml.DependencyProperty Windows.UI.Xaml.Controls.MultilineTextBoxView::MinHeightProperty" reason="DP declarations must be properties"/>
			<Member fullName="Windows.UI.Xaml.DependencyProperty Windows.UI.Xaml.Controls.MultilineTextBoxView::MaxWidthProperty" reason="DP declarations must be properties"/>
			<Member fullName="Windows.UI.Xaml.DependencyProperty Windows.UI.Xaml.Controls.MultilineTextBoxView::MaxHeightProperty" reason="DP declarations must be properties"/>
			<Member fullName="Windows.UI.Xaml.DependencyProperty Windows.UI.Xaml.Controls.MultilineTextBoxView::StyleProperty" reason="DP declarations must be properties"/>
			<Member fullName="Windows.UI.Xaml.DependencyProperty Windows.UI.Xaml.Controls.MultilineTextBoxView::IsEnabledProperty" reason="DP declarations must be properties"/>
			<Member fullName="Windows.UI.Xaml.DependencyProperty Windows.UI.Xaml.Controls.MultilineTextBoxView::OpacityProperty" reason="DP declarations must be properties"/>
			<Member fullName="Windows.UI.Xaml.DependencyProperty Windows.UI.Xaml.Controls.MultilineTextBoxView::VisibilityProperty" reason="DP declarations must be properties"/>
			<Member fullName="Windows.UI.Xaml.DependencyProperty Windows.UI.Xaml.Controls.MultilineTextBoxView::IsHitTestVisibleProperty" reason="DP declarations must be properties"/>
			<Member fullName="Windows.UI.Xaml.DependencyProperty Windows.UI.Xaml.Controls.MultilineTextBoxView::TagProperty" reason="DP declarations must be properties"/>
			<Member fullName="Windows.UI.Xaml.DependencyProperty Windows.UI.Xaml.Controls.MultilineTextBoxView::TransitionsProperty" reason="DP declarations must be properties"/>
			<Member fullName="Windows.UI.Xaml.DependencyProperty Windows.UI.Xaml.Controls.MultilineTextBoxView::RenderTransformProperty" reason="DP declarations must be properties"/>
			<Member fullName="Windows.UI.Xaml.DependencyProperty Windows.UI.Xaml.Controls.MultilineTextBoxView::RenderTransformOriginProperty" reason="DP declarations must be properties"/>
			<Member fullName="Windows.UI.Xaml.DependencyProperty Windows.UI.Xaml.Controls.MultilineTextBoxView::BackgroundProperty" reason="DP declarations must be properties"/>
			<Member fullName="Windows.UI.Xaml.DependencyProperty Windows.UI.Xaml.Controls.MultilineTextBoxView::DataContextProperty" reason="DP declarations must be properties"/>
			<Member fullName="Windows.UI.Xaml.DependencyProperty Windows.UI.Xaml.Controls.MultilineTextBoxView::TemplatedParentProperty" reason="DP declarations must be properties"/>
			<Member fullName="Windows.UI.Xaml.DependencyProperty Windows.UI.Xaml.Controls.SinglelineTextBoxView::ForegroundProperty" reason="DP declarations must be properties"/>
			<Member fullName="Windows.UI.Xaml.DependencyProperty Windows.UI.Xaml.Controls.SinglelineTextBoxView::NameProperty" reason="DP declarations must be properties"/>
			<Member fullName="Windows.UI.Xaml.DependencyProperty Windows.UI.Xaml.Controls.SinglelineTextBoxView::MarginProperty" reason="DP declarations must be properties"/>
			<Member fullName="Windows.UI.Xaml.DependencyProperty Windows.UI.Xaml.Controls.SinglelineTextBoxView::HorizontalAlignmentProperty" reason="DP declarations must be properties"/>
			<Member fullName="Windows.UI.Xaml.DependencyProperty Windows.UI.Xaml.Controls.SinglelineTextBoxView::VerticalAlignmentProperty" reason="DP declarations must be properties"/>
			<Member fullName="Windows.UI.Xaml.DependencyProperty Windows.UI.Xaml.Controls.SinglelineTextBoxView::WidthProperty" reason="DP declarations must be properties"/>
			<Member fullName="Windows.UI.Xaml.DependencyProperty Windows.UI.Xaml.Controls.SinglelineTextBoxView::HeightProperty" reason="DP declarations must be properties"/>
			<Member fullName="Windows.UI.Xaml.DependencyProperty Windows.UI.Xaml.Controls.SinglelineTextBoxView::MinWidthProperty" reason="DP declarations must be properties"/>
			<Member fullName="Windows.UI.Xaml.DependencyProperty Windows.UI.Xaml.Controls.SinglelineTextBoxView::MinHeightProperty" reason="DP declarations must be properties"/>
			<Member fullName="Windows.UI.Xaml.DependencyProperty Windows.UI.Xaml.Controls.SinglelineTextBoxView::MaxWidthProperty" reason="DP declarations must be properties"/>
			<Member fullName="Windows.UI.Xaml.DependencyProperty Windows.UI.Xaml.Controls.SinglelineTextBoxView::MaxHeightProperty" reason="DP declarations must be properties"/>
			<Member fullName="Windows.UI.Xaml.DependencyProperty Windows.UI.Xaml.Controls.SinglelineTextBoxView::StyleProperty" reason="DP declarations must be properties"/>
			<Member fullName="Windows.UI.Xaml.DependencyProperty Windows.UI.Xaml.Controls.SinglelineTextBoxView::IsEnabledProperty" reason="DP declarations must be properties"/>
			<Member fullName="Windows.UI.Xaml.DependencyProperty Windows.UI.Xaml.Controls.SinglelineTextBoxView::OpacityProperty" reason="DP declarations must be properties"/>
			<Member fullName="Windows.UI.Xaml.DependencyProperty Windows.UI.Xaml.Controls.SinglelineTextBoxView::VisibilityProperty" reason="DP declarations must be properties"/>
			<Member fullName="Windows.UI.Xaml.DependencyProperty Windows.UI.Xaml.Controls.SinglelineTextBoxView::IsHitTestVisibleProperty" reason="DP declarations must be properties"/>
			<Member fullName="Windows.UI.Xaml.DependencyProperty Windows.UI.Xaml.Controls.SinglelineTextBoxView::TagProperty" reason="DP declarations must be properties"/>
			<Member fullName="Windows.UI.Xaml.DependencyProperty Windows.UI.Xaml.Controls.SinglelineTextBoxView::TransitionsProperty" reason="DP declarations must be properties"/>
			<Member fullName="Windows.UI.Xaml.DependencyProperty Windows.UI.Xaml.Controls.SinglelineTextBoxView::RenderTransformProperty" reason="DP declarations must be properties"/>
			<Member fullName="Windows.UI.Xaml.DependencyProperty Windows.UI.Xaml.Controls.SinglelineTextBoxView::RenderTransformOriginProperty" reason="DP declarations must be properties"/>
			<Member fullName="Windows.UI.Xaml.DependencyProperty Windows.UI.Xaml.Controls.SinglelineTextBoxView::BackgroundProperty" reason="DP declarations must be properties"/>
			<Member fullName="Windows.UI.Xaml.DependencyProperty Windows.UI.Xaml.Controls.SinglelineTextBoxView::DataContextProperty" reason="DP declarations must be properties"/>
			<Member fullName="Windows.UI.Xaml.DependencyProperty Windows.UI.Xaml.Controls.SinglelineTextBoxView::TemplatedParentProperty" reason="DP declarations must be properties"/>
			<Member fullName="Windows.UI.Xaml.DependencyProperty Uno.UI.Views.Controls.BindableUIActivityIndicatorView::DataContextProperty" reason="DP declarations must be properties"/>
			<Member fullName="Windows.UI.Xaml.DependencyProperty Uno.UI.Views.Controls.BindableUIActivityIndicatorView::TemplatedParentProperty" reason="DP declarations must be properties"/>
			<Member fullName="Windows.UI.Xaml.DependencyProperty Uno.UI.Views.Controls.BindableUIAlertView::DataContextProperty" reason="DP declarations must be properties"/>
			<Member fullName="Windows.UI.Xaml.DependencyProperty Uno.UI.Views.Controls.BindableUIAlertView::TemplatedParentProperty" reason="DP declarations must be properties"/>
			<Member fullName="Windows.UI.Xaml.DependencyProperty Uno.UI.Views.Controls.BindableUIButton::DataContextProperty" reason="DP declarations must be properties"/>
			<Member fullName="Windows.UI.Xaml.DependencyProperty Uno.UI.Views.Controls.BindableUIButton::TemplatedParentProperty" reason="DP declarations must be properties"/>
			<Member fullName="Windows.UI.Xaml.DependencyProperty Uno.UI.Views.Controls.BindableUIProgressView::DataContextProperty" reason="DP declarations must be properties"/>
			<Member fullName="Windows.UI.Xaml.DependencyProperty Uno.UI.Views.Controls.BindableUIProgressView::TemplatedParentProperty" reason="DP declarations must be properties"/>
			<Member fullName="Windows.UI.Xaml.DependencyProperty Uno.UI.Views.Controls.BindableUIScrollView::DataContextProperty" reason="DP declarations must be properties"/>
			<Member fullName="Windows.UI.Xaml.DependencyProperty Uno.UI.Views.Controls.BindableUIScrollView::TemplatedParentProperty" reason="DP declarations must be properties"/>
			<Member fullName="Windows.UI.Xaml.DependencyProperty Uno.UI.Views.Controls.BindableUISwitch::ThumbTintColorBrushProperty" reason="DP declarations must be properties"/>
			<Member fullName="Windows.UI.Xaml.DependencyProperty Uno.UI.Views.Controls.BindableUISwitch::OnTintColorBrushProperty" reason="DP declarations must be properties"/>
			<Member fullName="Windows.UI.Xaml.DependencyProperty Uno.UI.Views.Controls.BindableUISwitch::TintColorBrushProperty" reason="DP declarations must be properties"/>
			<Member fullName="Windows.UI.Xaml.DependencyProperty Uno.UI.Views.Controls.BindableUISwitch::IsOnProperty" reason="DP declarations must be properties"/>
			<Member fullName="Windows.UI.Xaml.DependencyProperty Uno.UI.Views.Controls.BindableUISwitch::DataContextProperty" reason="DP declarations must be properties"/>
			<Member fullName="Windows.UI.Xaml.DependencyProperty Uno.UI.Views.Controls.BindableUISwitch::TemplatedParentProperty" reason="DP declarations must be properties"/>
			<Member fullName="Windows.UI.Xaml.DependencyProperty Uno.UI.Views.Controls.StyleSelector2::DataContextProperty" reason="DP declarations must be properties"/>
			<Member fullName="Windows.UI.Xaml.DependencyProperty Uno.UI.Views.Controls.StyleSelector2::TemplatedParentProperty" reason="DP declarations must be properties"/>
			<Member fullName="Windows.UI.Xaml.DependencyProperty Uno.UI.Views.Controls.BindableUICollectionView::DataContextProperty" reason="DP declarations must be properties"/>
			<Member fullName="Windows.UI.Xaml.DependencyProperty Uno.UI.Views.Controls.BindableUICollectionView::TemplatedParentProperty" reason="DP declarations must be properties"/>
			<Member fullName="Windows.UI.Xaml.DependencyProperty Uno.UI.Controls.BindableSearchBar::DataContextProperty" reason="DP declarations must be properties"/>
			<Member fullName="Windows.UI.Xaml.DependencyProperty Uno.UI.Controls.BindableSearchBar::TemplatedParentProperty" reason="DP declarations must be properties"/>
			<Member fullName="Windows.UI.Xaml.DependencyProperty Uno.UI.Controls.BindableUISlider::DataContextProperty" reason="DP declarations must be properties"/>
			<Member fullName="Windows.UI.Xaml.DependencyProperty Uno.UI.Controls.BindableUISlider::TemplatedParentProperty" reason="DP declarations must be properties"/>
			<Member fullName="Windows.UI.Xaml.DependencyProperty Uno.UI.Controls.BindableUIView::DataContextProperty" reason="DP declarations must be properties"/>
			<Member fullName="Windows.UI.Xaml.DependencyProperty Uno.UI.Controls.BindableUIView::TemplatedParentProperty" reason="DP declarations must be properties"/>
			<Member fullName="Windows.UI.Xaml.DependencyProperty Uno.UI.Controls.NativeFramePresenter::IsNavigationBarHiddenProperty" reason="DP declarations must be properties"/>
			<Member fullName="Windows.UI.Xaml.DependencyProperty Uno.UI.Controls.StatePresenter::DataContextProperty" reason="DP declarations must be properties"/>
			<Member fullName="Windows.UI.Xaml.DependencyProperty Uno.UI.Controls.StatePresenter::TemplatedParentProperty" reason="DP declarations must be properties"/>
			<Member fullName="Windows.UI.Xaml.DependencyProperty Uno.UI.Controls.UnoNavigationBar::DataContextProperty" reason="DP declarations must be properties"/>
			<Member fullName="Windows.UI.Xaml.DependencyProperty Uno.UI.Controls.UnoNavigationBar::TemplatedParentProperty" reason="DP declarations must be properties"/>
			<Member fullName="Windows.UI.Xaml.DependencyProperty Uno.UI.Controls.Legacy.GridViewWrapGridLayout::ItemMaxWidthProperty" reason="DP declarations must be properties"/>
			<Member fullName="Windows.UI.Xaml.DependencyProperty Uno.UI.Controls.Legacy.GridViewWrapGridLayout::MaximumRowsOrColumnsProperty" reason="DP declarations must be properties"/>
			<Member fullName="Windows.UI.Xaml.DependencyProperty Uno.UI.Controls.Legacy.ListViewBase::ItemsSourceProperty" reason="DP declarations must be properties"/>
			<Member fullName="Windows.UI.Xaml.DependencyProperty Uno.UI.Controls.Legacy.ListViewBase::SelectedItemProperty" reason="DP declarations must be properties"/>
			<Member fullName="Windows.UI.Xaml.DependencyProperty Uno.UI.Controls.Legacy.ListViewBase::SelectedItemsProperty" reason="DP declarations must be properties"/>
			<Member fullName="Windows.UI.Xaml.DependencyProperty Uno.UI.Controls.Legacy.ListViewBase::SelectionModeProperty" reason="DP declarations must be properties"/>
			<Member fullName="Windows.UI.Xaml.DependencyProperty Uno.UI.Controls.Legacy.ListViewBase::HeaderProperty" reason="DP declarations must be properties"/>
			<Member fullName="Windows.UI.Xaml.DependencyProperty Uno.UI.Controls.Legacy.ListViewBase::FooterProperty" reason="DP declarations must be properties"/>
			<Member fullName="Windows.UI.Xaml.DependencyProperty Uno.UI.Controls.Legacy.ListViewBase::UnselectOnClickProperty" reason="DP declarations must be properties"/>
			<Member fullName="Windows.UI.Xaml.DependencyProperty Uno.UI.Controls.Legacy.ListViewBase::DisplayMemberPathProperty" reason="DP declarations must be properties"/>
			<Member fullName="Windows.UI.Xaml.DependencyProperty Uno.UI.Controls.Legacy.ListViewBase::NameProperty" reason="DP declarations must be properties"/>
			<Member fullName="Windows.UI.Xaml.DependencyProperty Uno.UI.Controls.Legacy.ListViewBase::MarginProperty" reason="DP declarations must be properties"/>
			<Member fullName="Windows.UI.Xaml.DependencyProperty Uno.UI.Controls.Legacy.ListViewBase::HorizontalAlignmentProperty" reason="DP declarations must be properties"/>
			<Member fullName="Windows.UI.Xaml.DependencyProperty Uno.UI.Controls.Legacy.ListViewBase::VerticalAlignmentProperty" reason="DP declarations must be properties"/>
			<Member fullName="Windows.UI.Xaml.DependencyProperty Uno.UI.Controls.Legacy.ListViewBase::WidthProperty" reason="DP declarations must be properties"/>
			<Member fullName="Windows.UI.Xaml.DependencyProperty Uno.UI.Controls.Legacy.ListViewBase::HeightProperty" reason="DP declarations must be properties"/>
			<Member fullName="Windows.UI.Xaml.DependencyProperty Uno.UI.Controls.Legacy.ListViewBase::MinWidthProperty" reason="DP declarations must be properties"/>
			<Member fullName="Windows.UI.Xaml.DependencyProperty Uno.UI.Controls.Legacy.ListViewBase::MinHeightProperty" reason="DP declarations must be properties"/>
			<Member fullName="Windows.UI.Xaml.DependencyProperty Uno.UI.Controls.Legacy.ListViewBase::MaxWidthProperty" reason="DP declarations must be properties"/>
			<Member fullName="Windows.UI.Xaml.DependencyProperty Uno.UI.Controls.Legacy.ListViewBase::MaxHeightProperty" reason="DP declarations must be properties"/>
			<Member fullName="Windows.UI.Xaml.DependencyProperty Uno.UI.Controls.Legacy.ListViewBase::StyleProperty" reason="DP declarations must be properties"/>
			<Member fullName="Windows.UI.Xaml.DependencyProperty Uno.UI.Controls.Legacy.ListViewBase::IsEnabledProperty" reason="DP declarations must be properties"/>
			<Member fullName="Windows.UI.Xaml.DependencyProperty Uno.UI.Controls.Legacy.ListViewBase::OpacityProperty" reason="DP declarations must be properties"/>
			<Member fullName="Windows.UI.Xaml.DependencyProperty Uno.UI.Controls.Legacy.ListViewBase::VisibilityProperty" reason="DP declarations must be properties"/>
			<Member fullName="Windows.UI.Xaml.DependencyProperty Uno.UI.Controls.Legacy.ListViewBase::IsHitTestVisibleProperty" reason="DP declarations must be properties"/>
			<Member fullName="Windows.UI.Xaml.DependencyProperty Uno.UI.Controls.Legacy.ListViewBase::TagProperty" reason="DP declarations must be properties"/>
			<Member fullName="Windows.UI.Xaml.DependencyProperty Uno.UI.Controls.Legacy.ListViewBase::TransitionsProperty" reason="DP declarations must be properties"/>
			<Member fullName="Windows.UI.Xaml.DependencyProperty Uno.UI.Controls.Legacy.ListViewBase::RenderTransformProperty" reason="DP declarations must be properties"/>
			<Member fullName="Windows.UI.Xaml.DependencyProperty Uno.UI.Controls.Legacy.ListViewBase::RenderTransformOriginProperty" reason="DP declarations must be properties"/>
			<Member fullName="Windows.UI.Xaml.DependencyProperty Uno.UI.Controls.Legacy.ListViewBase::BackgroundProperty" reason="DP declarations must be properties"/>
			<Member fullName="Windows.UI.Xaml.DependencyProperty Uno.UI.Controls.Legacy.ListViewBaseLayout::AreStickyGroupHeadersEnabledProperty" reason="DP declarations must be properties"/>
			<Member fullName="Windows.UI.Xaml.DependencyProperty Uno.UI.Controls.Legacy.ListViewBaseLayout::DataContextProperty" reason="DP declarations must be properties"/>
			<Member fullName="Windows.UI.Xaml.DependencyProperty Uno.UI.Controls.Legacy.ListViewBaseLayout::TemplatedParentProperty" reason="DP declarations must be properties"/>
			<Member fullName="Windows.UI.Xaml.DependencyProperty Windows.UI.Xaml.Controls.SecureTextBoxView::ForegroundProperty" reason="DP declarations must be properties"/>
			<Member fullName="Windows.UI.Xaml.DependencyProperty Windows.UI.Xaml.Controls.SecureTextBoxView::NameProperty" reason="DP declarations must be properties"/>
			<Member fullName="Windows.UI.Xaml.DependencyProperty Windows.UI.Xaml.Controls.SecureTextBoxView::MarginProperty" reason="DP declarations must be properties"/>
			<Member fullName="Windows.UI.Xaml.DependencyProperty Windows.UI.Xaml.Controls.SecureTextBoxView::HorizontalAlignmentProperty" reason="DP declarations must be properties"/>
			<Member fullName="Windows.UI.Xaml.DependencyProperty Windows.UI.Xaml.Controls.SecureTextBoxView::VerticalAlignmentProperty" reason="DP declarations must be properties"/>
			<Member fullName="Windows.UI.Xaml.DependencyProperty Windows.UI.Xaml.Controls.SecureTextBoxView::WidthProperty" reason="DP declarations must be properties"/>
			<Member fullName="Windows.UI.Xaml.DependencyProperty Windows.UI.Xaml.Controls.SecureTextBoxView::HeightProperty" reason="DP declarations must be properties"/>
			<Member fullName="Windows.UI.Xaml.DependencyProperty Windows.UI.Xaml.Controls.SecureTextBoxView::MinWidthProperty" reason="DP declarations must be properties"/>
			<Member fullName="Windows.UI.Xaml.DependencyProperty Windows.UI.Xaml.Controls.SecureTextBoxView::MinHeightProperty" reason="DP declarations must be properties"/>
			<Member fullName="Windows.UI.Xaml.DependencyProperty Windows.UI.Xaml.Controls.SecureTextBoxView::MaxWidthProperty" reason="DP declarations must be properties"/>
			<Member fullName="Windows.UI.Xaml.DependencyProperty Windows.UI.Xaml.Controls.SecureTextBoxView::MaxHeightProperty" reason="DP declarations must be properties"/>
			<Member fullName="Windows.UI.Xaml.DependencyProperty Windows.UI.Xaml.Controls.SecureTextBoxView::StyleProperty" reason="DP declarations must be properties"/>
			<Member fullName="Windows.UI.Xaml.DependencyProperty Windows.UI.Xaml.Controls.SecureTextBoxView::IsEnabledProperty" reason="DP declarations must be properties"/>
			<Member fullName="Windows.UI.Xaml.DependencyProperty Windows.UI.Xaml.Controls.SecureTextBoxView::OpacityProperty" reason="DP declarations must be properties"/>
			<Member fullName="Windows.UI.Xaml.DependencyProperty Windows.UI.Xaml.Controls.SecureTextBoxView::VisibilityProperty" reason="DP declarations must be properties"/>
			<Member fullName="Windows.UI.Xaml.DependencyProperty Windows.UI.Xaml.Controls.SecureTextBoxView::IsHitTestVisibleProperty" reason="DP declarations must be properties"/>
			<Member fullName="Windows.UI.Xaml.DependencyProperty Windows.UI.Xaml.Controls.SecureTextBoxView::TagProperty" reason="DP declarations must be properties"/>
			<Member fullName="Windows.UI.Xaml.DependencyProperty Windows.UI.Xaml.Controls.SecureTextBoxView::TransitionsProperty" reason="DP declarations must be properties"/>
			<Member fullName="Windows.UI.Xaml.DependencyProperty Windows.UI.Xaml.Controls.SecureTextBoxView::RenderTransformProperty" reason="DP declarations must be properties"/>
			<Member fullName="Windows.UI.Xaml.DependencyProperty Windows.UI.Xaml.Controls.SecureTextBoxView::RenderTransformOriginProperty" reason="DP declarations must be properties"/>
			<Member fullName="Windows.UI.Xaml.DependencyProperty Windows.UI.Xaml.Controls.SecureTextBoxView::BackgroundProperty" reason="DP declarations must be properties"/>
			<Member fullName="Windows.UI.Xaml.DependencyProperty Windows.UI.Xaml.Controls.SecureTextBoxView::DataContextProperty" reason="DP declarations must be properties"/>
			<Member fullName="Windows.UI.Xaml.DependencyProperty Windows.UI.Xaml.Controls.SecureTextBoxView::TemplatedParentProperty" reason="DP declarations must be properties"/>
			<Member fullName="Windows.UI.Xaml.DependencyProperty Uno.UI.Controls.BindableNSView::DataContextProperty" reason="DP declarations must be properties"/>
			<Member fullName="Windows.UI.Xaml.DependencyProperty Uno.UI.Controls.BindableNSView::TemplatedParentProperty" reason="DP declarations must be properties"/>
			<!-- ^^ DP Fields to properties -->
			<!-- Begin Skia Import -->
			<Member fullName="Windows.UI.Xaml.DependencyProperty Windows.UI.Xaml.FrameworkElement::WidthProperty" reason="Reference API does not contain this" />
			<Member fullName="Windows.UI.Xaml.DependencyProperty Windows.UI.Xaml.FrameworkElement::VerticalAlignmentProperty" reason="Reference API does not contain this" />
			<Member fullName="Windows.UI.Xaml.DependencyProperty Windows.UI.Xaml.FrameworkElement::TransitionsProperty" reason="Reference API does not contain this" />
			<Member fullName="Windows.UI.Xaml.DependencyProperty Windows.UI.Xaml.FrameworkElement::MinWidthProperty" reason="Reference API does not contain this" />
			<Member fullName="Windows.UI.Xaml.DependencyProperty Windows.UI.Xaml.FrameworkElement::MinHeightProperty" reason="Reference API does not contain this" />
			<Member fullName="Windows.UI.Xaml.DependencyProperty Windows.UI.Xaml.FrameworkElement::MaxWidthProperty" reason="Reference API does not contain this" />
			<Member fullName="Windows.UI.Xaml.DependencyProperty Windows.UI.Xaml.FrameworkElement::MaxHeightProperty" reason="Reference API does not contain this" />
			<Member fullName="Windows.UI.Xaml.DependencyProperty Windows.UI.Xaml.FrameworkElement::MarginProperty" reason="Reference API does not contain this" />
			<Member fullName="Windows.UI.Xaml.DependencyProperty Windows.UI.Xaml.FrameworkElement::HorizontalAlignmentProperty" reason="Reference API does not contain this" />
			<Member fullName="Windows.UI.Xaml.DependencyProperty Windows.UI.Xaml.FrameworkElement::HeightProperty" reason="Reference API does not contain this" />
			<Member fullName="Windows.UI.Xaml.DependencyProperty Windows.UI.Xaml.Documents.Hyperlink::NavigationTargetProperty" reason="Reference API does not contain this" />
			<Member fullName="Windows.UI.Xaml.DependencyProperty Windows.UI.Xaml.Controls.WebView::SourceProperty" reason="Reference API does not contain this" />
			<Member fullName="Windows.UI.Xaml.DependencyProperty Windows.UI.Xaml.Controls.WebView::IsScrollEnabledProperty" reason="Reference API does not contain this" />
			<Member fullName="Windows.UI.Xaml.DependencyProperty Windows.UI.Xaml.Controls.WebView::CanGoForwardProperty" reason="Reference API does not contain this" />
			<Member fullName="Windows.UI.Xaml.DependencyProperty Windows.UI.Xaml.Controls.WebView::CanGoBackProperty" reason="Reference API does not contain this" />
			<Member fullName="Windows.UI.Xaml.DependencyProperty Windows.UI.Xaml.Controls.Image::StretchProperty" reason="Reference API does not contain this" />
			<Member fullName="Windows.UI.Xaml.DependencyProperty Windows.UI.Xaml.Controls.Image::SourceProperty" reason="Reference API does not contain this" />
			<Member fullName="System.Action`1&lt;System.Action&gt; Windows.UI.Core.CoreDispatcher::DispatchOverride" reason="Reference API does not contain this" />
			<!-- End Skia Import -->
		</Fields>
	</IgnoreSet>
	<IgnoreSet baseVersion="3.1.6">
		<Types>
			<Member 
				fullName="Windows.Storage.StorageItem"
				reason="Not part of the UWP API"/>
		  </Types>
		<Methods>
			<Member 
				fullName="System.Void Windows.System.UserProfile.UserProfilePersonalizationSettings..ctor()"
				reason="Parameter-less ctor does not exist in UWP"/>
			<Member
				fullName="System.Void Windows.UI.Xaml.Controls.CalendarDatePickerDateChangedEventArgs..ctor()"
				reason="Parameter-less ctor does not exist in UWP"/>
			<Member
				fullName="System.Void Windows.UI.Notifications.BadgeUpdateManager..ctor()"
				reason="Parameter-less ctor does not exist in UWP"/>
			<Member
				fullName="System.Void Windows.ApplicationModel.Activation.ToastNotificationActivatedEventArgs..ctor()"
				reason="Parameter-less ctor does not exist in UWP"/>
			<Member
				fullName="System.Void Windows.Devices.Haptics.VibrationDevice..ctor()"
				reason="Parameter-less ctor does not exist in UWP"/>
			<Member
				fullName="System.Void Windows.Devices.Haptics.SimpleHapticsController..ctor()"
				reason="Parameter-less ctor does not exist in UWP"/>
			<Member
				fullName="System.Void Windows.Devices.Haptics.KnownSimpleHapticsControllerWaveforms..ctor()"
				reason="Parameter-less ctor does not exist in UWP"/>
			<Member
				fullName="System.Void Windows.Devices.Haptics.SimpleHapticsControllerFeedback..ctor()"
				reason="Parameter-less ctor does not exist in UWP"/>
			<Member
				fullName="System.Void Windows.Media.Capture.CapturedFrame.set_Size(System.UInt64 value)"
				reason="Not part of the UWP API"/>
			<Member
				fullName="System.Void Windows.Graphics.Imaging.ImageStream.set_Size(System.UInt64 value)"
				reason="Not part of the UWP API"/>
			<Member
				fullName="System.Void Windows.Devices.Enumeration.DeviceThumbnail.set_Size(System.UInt64 value)"
				reason="Not part of the UWP API"/>
			<Member
				fullName="System.Threading.Tasks.Task`1&lt;Windows.Storage.StorageFile&gt; Windows.Storage.StorageFile.GetFileFromPathAsync(System.String path)"
				reason="Not part of the UWP API"/>
			<Member
				fullName="System.Threading.Tasks.Task Windows.Storage.StorageFile.DeleteAsync(System.Threading.CancellationToken ct)"
				reason="Not part of the UWP API"/>
			<Member
				fullName="System.Threading.Tasks.Task`1&lt;System.IO.Stream&gt; Windows.Storage.StorageFile.OpenStreamForReadAsync(System.Threading.CancellationToken ct)"
				reason="Not part of the UWP API"/>
			<Member
				fullName="System.Threading.Tasks.Task`1&lt;Windows.Storage.StorageStreamTransaction&gt; Windows.Storage.StorageFile.OpenTransactedWriteAsync(System.Threading.CancellationToken ct)"
				reason="Not part of the UWP API"/>
			<Member
				fullName="System.Threading.Tasks.Task Windows.Storage.StorageFile.CopyAndReplaceAsync(System.Threading.CancellationToken ct, Windows.Storage.StorageFile destination)"
				reason="Not part of the UWP API"/>
			<Member
				fullName="System.Threading.Tasks.Task Windows.Storage.StorageFile.MoveAsync(System.Threading.CancellationToken ct, Windows.Storage.StorageFolder targetFolder)"
				reason="Not part of the UWP API"/>
			<Member
				fullName="System.Threading.Tasks.Task Windows.Storage.StorageFile.MoveAsync(System.Threading.CancellationToken ct, Windows.Storage.StorageFolder targetFolder, System.String desiredNewName)"
				reason="Not part of the UWP API"/>
			<Member
				fullName="System.Threading.Tasks.Task Windows.Storage.StorageFile.MoveAsync(System.Threading.CancellationToken ct, Windows.Storage.StorageFolder targetFolder, System.String desiredNewName, Windows.Storage.NameCollisionOption option)"
				reason="Not part of the UWP API"/>
			<Member
				fullName="System.Threading.Tasks.Task`1&lt;Windows.Storage.FileProperties.BasicProperties&gt; Windows.Storage.StorageFile.GetBasicPropertiesAsync(System.Threading.CancellationToken ct)"
				reason="Not part of the UWP API"/>
			<Member
				fullName="System.Void Windows.Storage.StorageStreamTransaction..ctor(Windows.Storage.StorageFile file)"
				reason="Not part of the UWP API"/>
			<Member
				fullName="System.IO.Stream Windows.Storage.StorageStreamTransaction.GetStream()"
				reason="Not part of the UWP API"/>
			<Member
				fullName="System.Threading.Tasks.Task Windows.Storage.StorageStreamTransaction.CommitAsync(System.Threading.CancellationToken ct)"
				reason="Not part of the UWP API"/>
			<Member
				fullName="System.Void Windows.Storage.StreamedFileDataRequest..ctor()"
				reason="Not part of the UWP API"/>
			<Member
				fullName="System.Void Windows.Storage.Streams.FileInputStream..ctor()"
				reason="Not part of the UWP API"/>
			<Member
				fullName="System.Void Windows.Storage.Streams.FileOutputStream..ctor()"
				reason="Not part of the UWP API"/>
			<Member
				fullName="System.Void Windows.Storage.Streams.FileRandomAccessStream.set_Size(System.UInt64 value)"
				reason="Not part of the UWP API"/>
			<Member
				fullName="System.Void Windows.Storage.Streams.FileRandomAccessStream..ctor()"
				reason="Not part of the UWP API"/>
			<Member
				fullName="System.Void Windows.Storage.Streams.InMemoryRandomAccessStream.set_Size(System.UInt64 value)"
				reason="Not part of the UWP API"/>
			<Member
				fullName="System.Void Windows.Storage.Streams.InputStreamOverStream..ctor()"
				reason="Not part of the UWP API"/>
			<Member
				fullName="System.Void Windows.Storage.Streams.IRandomAccessStream.set_Size(System.UInt64 value)"
				reason="Not part of the UWP API"/>
			<Member
				fullName="System.Void Windows.Storage.Streams.OutputStreamOverStream..ctor()"
				reason="Not part of the UWP API"/>
			<Member
				fullName="System.Void Windows.Storage.Streams.RandomAccessStreamOverStream.set_Size(System.UInt64 value)"
				reason="Not part of the UWP API"/>
			<Member
				fullName="System.Void Windows.Storage.Streams.RandomAccessStreamOverStream..ctor()"
				reason="Not part of the UWP API"/>
			<Member
				fullName="System.Void Windows.Storage.Streams.RandomAccessStreamReference..ctor()"
				reason="Not part of the UWP API"/>
			<Member
				fullName="System.Void Windows.Storage.StorageItem..ctor()"
				reason="Not part of the UWP API"/>
			<Member
				fullName="System.Void Windows.Storage.FileProperties.StorageItemThumbnail.set_Size(System.UInt64 value)"
				reason="Not part of the UWP API"/>
			<Member
				fullName="System.Void Windows.Media.SpeechSynthesis.SpeechSynthesisStream.set_Size(System.UInt64 value)"
				reason="Not part of the UWP API"/>
			<Member
				fullName="System.Void Windows.Media.Capture.CapturedFrame.set_Size(System.UInt64 value)"
				reason="Not part of the UWP API"/>
			<Member
				fullName="System.Void Windows.Graphics.Imaging.ImageStream.set_Size(System.UInt64 value)"
				reason="Not part of the UWP API"/>
			<Member
				fullName="System.Void Windows.Devices.Enumeration.DeviceThumbnail.set_Size(System.UInt64 value)"
				reason="Not part of the UWP API"/>
			<Member
				fullName="System.Void Windows.Storage.FileIO..ctor()"
				reason="Not part of the UWP API"/>
			<Member
				fullName="System.Void Windows.Storage.PathIO..ctor()"
				reason="Not part of the UWP API"/>
			<Member
				fullName="System.Boolean Windows.UI.Xaml.DragEventArgs.get_Handled()"
				reason="Not part of the UWP API"/>
			<Member
				fullName="System.Void Windows.ApplicationModel.DataTransfer.DataPackageView..ctor()"
				reason="Not part of the UWP API"/>
			<Member
				fullName="System.Void Windows.ApplicationModel.DataTransfer.DataProviderDeferral..ctor()"
				reason="Not part of the UWP API"/>
			<Member
				fullName="System.Void Windows.ApplicationModel.DataTransfer.DataProviderRequest..ctor()"
				reason="Not part of the UWP API"/>
			<Member
				fullName="System.Void Windows.ApplicationModel.DataTransfer.DragDrop.Core.CoreDragDropManager..ctor()"
				reason="Not part of the UWP API"/>
			<Member
				fullName="System.Void Windows.ApplicationModel.DataTransfer.DragDrop.Core.CoreDragInfo..ctor()"
				reason="Not part of the UWP API"/>
			<Member
				fullName="System.Void Windows.ApplicationModel.DataTransfer.OperationCompletedEventArgs..ctor()"
				reason="Not part of the UWP API"/>
			<Member
				fullName="System.Void Windows.UI.Input.DraggingEventArgs..ctor()"
				reason="Not part of the UWP API"/>
			<Member
				fullName="System.Void Windows.UI.Xaml.DragEventArgs..ctor()"
				reason="Not part of the UWP API"/>
			<Member
				fullName="System.Void Windows.UI.Xaml.DragEventArgs.set_Handled(System.Boolean value)"
				reason="Not part of the UWP API"/>
			<Member
				fullName="System.Void Windows.UI.Xaml.DragOperationDeferral..ctor()"
				reason="Not part of the UWP API"/>
			<Member
				fullName="System.Void Windows.UI.Xaml.DragStartingEventArgs..ctor()"
				reason="Not part of the UWP API"/>
			<Member
				fullName="System.Void Windows.UI.Xaml.DragUIOverride..ctor()"
				reason="Not part of the UWP API"/>
			<Member
				fullName="System.Void Windows.UI.Xaml.DropCompletedEventArgs..ctor()"
				reason="Not part of the UWP API"/>
			<Member
<<<<<<< HEAD
				fullName="System.Void Windows.Foundation.GuidHelper..ctor()"
				reason="Not part of the UWP API"/>				
=======
				fullName="System.Void Windows.UI.Xaml.XamlRootChangedEventArgs..ctor()"
				reason="Not part of the UWP API"/>
      <Member
			  fullName="System.Void Microsoft.UI.Xaml.Controls.TabView.set_TabItems(System.Collections.Generic.IList`1&lt;System.Object&gt; value)"
			  reason="Not part of the UWP API"/>
>>>>>>> e9a127b0
		</Methods>
		<Fields>
			<Member
				fullName="System.Int32 Windows.ApplicationModel.Contacts.ContactQuerySearchFields::value__"
				reason="The enum is backed by uint" />
			<Member
				fullName="System.Int32 Windows.Storage.Streams.InputStreamOptions::value__"
				reason="The enum is backed by uint"/>
			<Member
				fullName="System.Int32 Windows.Storage.Streams.InputStreamOptions::value__"
				reason="The enum is backed by uint"/>
			<Member
				fullName="System.Int32 Windows.ApplicationModel.DataTransfer.DataPackageOperation::value__"
				reason="The enum is backed by uint"/>
			<Member
				fullName="System.Int32 Windows.ApplicationModel.DataTransfer.DragDrop.DragDropModifiers::value__"
				reason="The enum is backed by uint"/>
		</Fields>
	</IgnoreSet>
  </IgnoreSets>
</DiffIgnore><|MERGE_RESOLUTION|>--- conflicted
+++ resolved
@@ -3245,16 +3245,14 @@
 				fullName="System.Void Windows.UI.Xaml.DropCompletedEventArgs..ctor()"
 				reason="Not part of the UWP API"/>
 			<Member
-<<<<<<< HEAD
 				fullName="System.Void Windows.Foundation.GuidHelper..ctor()"
 				reason="Not part of the UWP API"/>				
-=======
+			<Member
 				fullName="System.Void Windows.UI.Xaml.XamlRootChangedEventArgs..ctor()"
 				reason="Not part of the UWP API"/>
       <Member
 			  fullName="System.Void Microsoft.UI.Xaml.Controls.TabView.set_TabItems(System.Collections.Generic.IList`1&lt;System.Object&gt; value)"
 			  reason="Not part of the UWP API"/>
->>>>>>> e9a127b0
 		</Methods>
 		<Fields>
 			<Member
