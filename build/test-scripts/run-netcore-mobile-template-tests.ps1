--- conflicted
+++ resolved
@@ -341,27 +341,11 @@
     # Default mode for the template is WindowsAppSDKSelfContained=true, which requires specifying a target platform.
     @(4, "5.2/uno52AppWithLib/uno52AppWithLib/uno52AppWithLib.csproj", @("-p:Platform=x86" , "-p:TargetFramework=net8.0-windows10.0.19041"), @()),
 
-<<<<<<< HEAD
-    # 5.3 Uno App with net9
-    @(3, "5.3/uno53net9blank/uno53net9blank/uno53net9blank.csproj", @("-f", "net9.0"), $true, $true),
-    @(3, "5.3/uno53net9blank/uno53net9blank/uno53net9blank.csproj", @("-f", "net9.0", $sdkFeatures), $true, $true),
-    @(3, "5.3/uno53net9blank/uno53net9blank/uno53net9blank.csproj", @("-f", "net9.0-browserwasm"), $true, $true),
-    @(3, "5.3/uno53net9blank/uno53net9blank/uno53net9blank.csproj", @("-f", "net9.0-browserwasm", $sdkFeatures), $true, $true),
-    @(3, "5.3/uno53net9blank/uno53net9blank/uno53net9blank.csproj", @("-f", "net9.0-ios"), $true, $true),
-    @(3, "5.3/uno53net9blank/uno53net9blank/uno53net9blank.csproj", @("-f", "net9.0-ios", $sdkFeatures), $true, $true),
-    @(3, "5.3/uno53net9blank/uno53net9blank/uno53net9blank.csproj", @("-f", "net9.0-android"), $true, $true),
-    @(3, "5.3/uno53net9blank/uno53net9blank/uno53net9blank.csproj", @("-f", "net9.0-android", $sdkFeatures), $true, $true),
-    @(3, "5.3/uno53net9blank/uno53net9blank/uno53net9blank.csproj", @("-f", "net9.0-maccatalyst"), $true, $true),
-    @(3, "5.3/uno53net9blank/uno53net9blank/uno53net9blank.csproj", @("-f", "net9.0-maccatalyst", $sdkFeatures), $true, $true),
-    @(3, "5.3/uno53net9blank/uno53net9blank/uno53net9blank.csproj", @("-f", "net9.0-desktop"), $true, $true),
-    @(3, "5.3/uno53net9blank/uno53net9blank/uno53net9blank.csproj", @("-f", "net9.0-desktop", $sdkFeatures), $true, $true),
-
-    # 5.4 Wasm+Skia
-    @(3, "5.4/uno54wasmskia/uno54wasmskia/uno54wasmskia.csproj", @("-f", "net8.0-browserwasm"), $true, $true),
-=======
     # Publishing validation
     @(4, "5.3/uno53net9blank/uno53net9blank/uno53net9blank.csproj", @("-f", "net9.0-desktop", "-p:PackageFormat=app"), @("OnlyMacOS", "NetCore", "Publish"))
->>>>>>> dd5a16ec
+
+    # 5.4 Wasm+Skia
+    @(3, "5.4/uno54wasmskia/uno54wasmskia/uno54wasmskia.csproj", @("-f", "net8.0-browserwasm"), @("macOS", "NetCore")),
 
     ## Note for contributors
     ##
