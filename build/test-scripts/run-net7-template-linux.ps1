﻿param(
    $TestGroup
)

Set-PSDebug -Trace 1

$ErrorActionPreference = 'Stop'

function Assert-ExitCodeIsZero()
{
    if ($LASTEXITCODE -ne 0)
    {
        throw "Exit code must be zero."
    }
}

$default = @('-v', 'n', "-p:RestoreConfigFile=$env:NUGET_CI_CONFIG", '-p:EnableWindowsTargeting=true')

$debug = $default + '-c' + 'Debug'
$release = $default + '-c' + 'Release'

# WinUI
cd src/SolutionTemplate

# replace the uno.sdk field value in global.json, recursively in all folders
Get-ChildItem -Recurse -Filter global.json | ForEach-Object {
    
    $globalJsonfilePath = $_.FullName;

    Write-Host "Updated $globalJsonfilePath with $env:GITVERSION_SemVer"

    $globalJson = (Get-Content $globalJsonfilePath) -replace '^\s*//.*' | ConvertFrom-Json
    $globalJson.'msbuild-sdks'.'Uno.Sdk.Private' = $env:GITVERSION_SemVer
    $globalJson | ConvertTo-Json -Depth 100 | Set-Content $globalJsonfilePath
}

$projects =
@(
    # 5.0 and earlier
    @(0, "UnoAppWinUILinuxValidation/UnoAppWinUILinuxValidation.Wasm/UnoAppWinUILinuxValidation.Wasm.csproj", @(), @()),
    @(0, "UnoAppWinUILinuxValidation/UnoAppWinUILinuxValidation.Skia.Gtk/UnoAppWinUILinuxValidation.Skia.Gtk.csproj", @(), @()),
    @(0, "UnoAppWinUILinuxValidation/UnoAppWinUILinuxValidation.Skia.Linux.FrameBuffer/UnoAppWinUILinuxValidation.Skia.Linux.FrameBuffer.csproj", @(), @()),

    # 5.1 Blank
    @(0, "5.1/uno51blank/uno51blank.Skia.Gtk/uno51blank.Skia.Gtk.csproj", @(), @()),
    @(0, "5.1/uno51blank/uno51blank.Skia.Linux.FrameBuffer/uno51blank.Skia.Linux.FrameBuffer.csproj", @(), @()),
    @(0, "5.1/uno51blank/uno51blank.Skia.WPF/uno51blank.Skia.WPF.csproj", @(), @()),
    @(0, "5.1/uno51blank/uno51blank.Wasm/uno51blank.Wasm.csproj", @(), @()),

    # 5.1 Recommended
    @(0, "5.1/uno51recommended/uno51recommended.Skia.Gtk/uno51recommended.Skia.Gtk.csproj", @(), @()),
    @(0, "5.1/uno51recommended/uno51recommended.Skia.Linux.FrameBuffer/uno51recommended.Skia.Linux.FrameBuffer.csproj", @(), @()),
    @(0, "5.1/uno51recommended/uno51recommended.Skia.WPF/uno51recommended.Skia.WPF.csproj", @(), @()),
    @(0, "5.1/uno51recommended/uno51recommended.Wasm/uno51recommended.Wasm.csproj", @(), @()),
    @(0, "5.1/uno51recommended/uno51recommended.Server/uno51recommended.Server.csproj", @(), @()),
    @(0, "5.1/uno51recommended/uno51recommended.Tests/uno51recommended.Tests.csproj", @(), @()),
    @(0, "5.1/uno51recommended/uno51recommended.UITests/uno51recommended.UITests.csproj", @(), @()),

    # 5.2 Blank
    @(1, "5.2/uno52blank/uno52blank/uno52blank.csproj", @(), @()),

    # 5.2 Blank SkiaSharp 3
    @(1, "5.2/uno52blank/uno52blank/uno52blank.csproj", @("-p:SkiaSharpVersion=3.0.0-preview.3.1"), @()),

    # 5.2 Blank GLCanvas
    @(1, "5.2/uno52blank/uno52blank/uno52blank.csproj", @("-p:UnoFeatures=GLCanvas"), @()),

    # 5.2 Uno Lib
    @(1, "5.2/uno52Lib/uno52Lib.csproj", @(), @()),

    # 5.2 Uno NuGet Lib
    @(1, "5.2/uno52NuGetLib/uno52NuGetLib.csproj", @(), @()),

    # 5.2 Uno SingleProject Lib
    @(1, "5.2/uno52SingleProjectLib/uno52SingleProjectLib.csproj", @(), @()),

    # 5.2 Uno App with Library reference
    @(1, "5.2/uno52AppWithLib/uno52AppWithLib/uno52AppWithLib.csproj", @(), @()),

    # 5.3 Blank with net9
<<<<<<< HEAD
    @(2, "5.3/uno53net9blank/uno53net9blank/uno53net9blank.csproj", ""),

    # 5.4 Wasm+Skia
    @(2, "5.4/uno54wasmskia/uno54wasmskia/uno54wasmskia.csproj", ""),
=======
    @(2, "5.3/uno53net9blank/uno53net9blank/uno53net9blank.csproj", @(), @())

    # 5.3 blank publish testing
    # Disabled for LXD setup issues
    # @(2, "5.3/uno53net9blank/uno53net9blank/uno53net9blank.csproj", @("-f:net9.0-desktop", "-p:SelfContained=true", "-p:PackageFormat=snap"), @("Publish"))
>>>>>>> dd5a16ec

    ## Note for contributors
    ##
    ## When adding new template versions, create them in a separate version named folder
    ## using all the specific features that can be impacted by the use of the Uno.SDK
    
    ## Empty array to avoid having to deal last line with ending commas
    @()
);

for($i = 0; $i -lt $projects.Length; $i++)
{
    if ($projects[$i].Length -eq 0)
    {
        # Empty end line support, see above.
        continue
    }

    $projectTestGroup=$projects[$i][0];
    $projectPath=$projects[$i][1];
    $projectParameters=$projects[$i][2];

    $buildOptions=$projects[$i][3];
    $usePublish = $buildOptions -contains "Publish"

    if ($TestGroup -ne $projectTestGroup)
    {
        Write-Host "Skipping test $projectPath for group $projectTestGroup"
        continue
    }

    if(!$usePublish)
    {
        Write-Host "Building Debug $projectPath with $projectParameters"
        dotnet build $debug "$projectPath" $projectParameters -bl:binlogs/$projectPath/$i/debug.binlog
        Assert-ExitCodeIsZero

        dotnet clean $debug "$projectPath"
    }

    $dotnetCommand = $usePublish ? "publish" : "build"

    Write-Host "Building Release $projectPath with $projectParameters"
    dotnet $dotnetCommand $release "$projectPath" $projectParameters -bl:binlogs/$projectPath/$i/release.binlog
    Assert-ExitCodeIsZero

    dotnet clean $release "$projectPath"
}<|MERGE_RESOLUTION|>--- conflicted
+++ resolved
@@ -78,24 +78,20 @@
     @(1, "5.2/uno52AppWithLib/uno52AppWithLib/uno52AppWithLib.csproj", @(), @()),
 
     # 5.3 Blank with net9
-<<<<<<< HEAD
-    @(2, "5.3/uno53net9blank/uno53net9blank/uno53net9blank.csproj", ""),
-
-    # 5.4 Wasm+Skia
-    @(2, "5.4/uno54wasmskia/uno54wasmskia/uno54wasmskia.csproj", ""),
-=======
-    @(2, "5.3/uno53net9blank/uno53net9blank/uno53net9blank.csproj", @(), @())
+    @(2, "5.3/uno53net9blank/uno53net9blank/uno53net9blank.csproj", @(), @()),
 
     # 5.3 blank publish testing
     # Disabled for LXD setup issues
     # @(2, "5.3/uno53net9blank/uno53net9blank/uno53net9blank.csproj", @("-f:net9.0-desktop", "-p:SelfContained=true", "-p:PackageFormat=snap"), @("Publish"))
->>>>>>> dd5a16ec
+
+    # 5.4 Wasm+Skia
+    @(2, "5.4/uno54wasmskia/uno54wasmskia/uno54wasmskia.csproj", @(), @()),
 
     ## Note for contributors
     ##
     ## When adding new template versions, create them in a separate version named folder
     ## using all the specific features that can be impacted by the use of the Uno.SDK
-    
+
     ## Empty array to avoid having to deal last line with ending commas
     @()
 );
