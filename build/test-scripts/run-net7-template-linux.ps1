--- conflicted
+++ resolved
@@ -48,15 +48,6 @@
     @(0, "5.1/uno51blank/uno51blank.Wasm/uno51blank.Wasm.csproj", @(), @()),
 
     # 5.1 Recommended
-<<<<<<< HEAD
-    @(0, "5.1/uno51recommended/uno51recommended.Skia.Gtk/uno51recommended.Skia.Gtk.csproj", @(), @()),
-    @(0, "5.1/uno51recommended/uno51recommended.Skia.Linux.FrameBuffer/uno51recommended.Skia.Linux.FrameBuffer.csproj", @(), @()),
-    @(0, "5.1/uno51recommended/uno51recommended.Skia.WPF/uno51recommended.Skia.WPF.csproj", @(), @()),
-    @(0, "5.1/uno51recommended/uno51recommended.Wasm/uno51recommended.Wasm.csproj", @(), @()),
-    @(0, "5.1/uno51recommended/uno51recommended.Server/uno51recommended.Server.csproj", @(), @()),
-    @(0, "5.1/uno51recommended/uno51recommended.Tests/uno51recommended.Tests.csproj", @(), @()),
-    @(0, "5.1/uno51recommended/uno51recommended.UITests/uno51recommended.UITests.csproj", @(), @()),
-=======
     @(1, "5.1/uno51recommended/uno51recommended.Skia.Gtk/uno51recommended.Skia.Gtk.csproj", @(), @()),
     @(1, "5.1/uno51recommended/uno51recommended.Skia.Linux.FrameBuffer/uno51recommended.Skia.Linux.FrameBuffer.csproj", @(), @()),
     @(1, "5.1/uno51recommended/uno51recommended.Skia.WPF/uno51recommended.Skia.WPF.csproj", @(), @()),
@@ -64,7 +55,6 @@
     @(1, "5.1/uno51recommended/uno51recommended.Server/uno51recommended.Server.csproj", @(), @()),
     @(1, "5.1/uno51recommended/uno51recommended.Tests/uno51recommended.Tests.csproj", @(), @()),
     @(1, "5.1/uno51recommended/uno51recommended.UITests/uno51recommended.UITests.csproj", @(), @()),
->>>>>>> 63a9f224
 
     # 5.2 Blank
     @(1, "5.2/uno52blank/uno52blank/uno52blank.csproj", @(), @()),
@@ -79,18 +69,6 @@
     @(1, "5.2/uno52Lib/uno52Lib.csproj", @(), @()),
 
     # 5.2 Uno NuGet Lib
-<<<<<<< HEAD
-    @(1, "5.2/uno52NuGetLib/uno52NuGetLib.csproj", @(), @()),
-
-    # 5.2 Uno SingleProject Lib
-    @(1, "5.2/uno52SingleProjectLib/uno52SingleProjectLib.csproj", @(), @()),
-
-    # 5.2 Uno App with Library reference
-    @(1, "5.2/uno52AppWithLib/uno52AppWithLib/uno52AppWithLib.csproj", @(), @()),
-
-    # 5.3 Blank with net9
-    @(2, "5.3/uno53net9blank/uno53net9blank/uno53net9blank.csproj", @(), @())
-=======
     @(2, "5.2/uno52NuGetLib/uno52NuGetLib.csproj", @(), @()),
 
     # 5.2 Uno SingleProject Lib
@@ -101,7 +79,6 @@
 
     # 5.3 Blank with net9
     @(3, "5.3/uno53net9blank/uno53net9blank/uno53net9blank.csproj", @(), @())
->>>>>>> 63a9f224
 
     # 5.3 blank publish testing
     # Disabled for LXD setup issues
