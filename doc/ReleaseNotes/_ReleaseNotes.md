﻿# Release notes

## Next version
### Features
* Support for `Gyrometer` on Android, iOS and WASM
   * `ReadingChanged`
   * `ReportInterval`
* Support for `Launcher.QueryUriSupportAsync` method on Android and iOS
* [#1493](https://github.com/unoplatform/uno/pull/1493) - Implemented the `Windows.Input.PointerUpdateKind` Enum.
*  [#1428](https://github.com/unoplatform/uno/issues/1428) - Add support for horizontal progressbars to `BindableProgressBar` on Android.
* Add support for `Windows.Devices.Sensors.Magnetometer` APIs on iOS, Android and WASM
   * `ReadingChanged`
   * `ReportInterval`
* Add support for `Windows.UI.StartScreen.JumpList` APIs on Android and iOS
   * Includes `Logo`, `DisplayName` and `Arguments`
   * The activation proceeds through the `OnLaunched` method same as on UWP
* Refactored `DrawableHelper` to the `Uno` project
* Add full implementation of `Windows.UI.Xaml.Input.InputScopeNameValue` on all platforms.
* Add support for `Windows.Devices.Sensors.Accelerometer` APIs on iOS, Android and WASM
   * `ReadingChanged`
   * `Shaken`
   * `ReportInterval`
* Align `ApplicationData.Current.LocalSettings.Add` behavior with UWP for `null` and repeated adds
* Add support for `Windows.ApplicationModel.Calls.PhoneCallManager`
* Add support for `Windows.Phone.Devices.Notification.VibrationDevice` API on iOS, Android and WASM
* Basic support for `Windows.Devices.Sensors.Barometer`
* Support setting `Style` inline (eg `<TextBlock><TextBlock.Style><Style TargetType="TextBlock"><Setter>...`)
* [Wasm] Add support for `DisplayInformation` properties `LogicalDpi`, `ResolutionScale`, `ScreenWidthInRawPixels`, `RawPixelsPerViewPixel` , and `ScreenHeightInRawPixels`¸
* Permit `DependencyProperty` to be set reentrantly. Eg this permits `TextBox.TextChanged` to modify the `Text` property (previously this could only be achieved using `Dispatcher.RunAsync()`).
* Add support for filtered solutions development for Uno.UI contributions.
* 132984 [Android] Notch support on Android
* Add support for Android UI Tests in PRs for improved regression testing
* Add static support for **ThemeResources**: `Application.Current.RequestedTheme` is supported
  - `Dark` and `Light` are supported.
  - **Custom Themes** are supported. This let you specify `HighContrast` or any other custom themes.
    (this is a feature not supported in UWP)
    ``` csharp
    // Put that somewhere during app initialization...
    Uno.UI.ApplicationHelper.RequestedCustomTheme = "MyCustomTheme";
    ```
  - `FrameworkElement.RequestedTheme ` is ignored for now.
  - Should be set when the application is starting (before first request to a static resource).
* Prevent possible crash with `MediaPlayerElement` (tentative)
* Add support for `ContentDialog`, including `Closing` and `Closed` events
* Permit `DependencyProperty` to be set reentrantly. Eg this permits `TextBox.TextChanging` to modify the `Text` property (previously this could only be achieved using `Dispatcher.RunAsync()`).
* Implement `TextBox.TextChanging` and `TextBox.BeforeTextChanging`. As on UWP, this allows the text to be intercepted and modified before the UI is updated. Previously on Android using the `TextChanged` event would lead to laggy response and dropped characters when typing rapidly; this is no longer the case with `TextChanging`.
* [WASM] `ComboBox`'s dropdown list (`CarouselPanel`) is now virtualized (#1012)
* Improve Screenshot comparer tool, CI test results now contain Screenshots compare data
* Updated Xamarin.GooglePlayServices.* packages to 60.1142.1 for Target MonoAndroid80
* Updated Xamarin.GooglePlayServices.* packages to 71.1600.0 for Target MonoAndroid90
* `<ContentPresenter>` will now - as a fallback when not set - automatically bind to
  `TemplatedParent`'s `Content` when this one is a `ContentControl`.
  You can deactivate this behavior like this:
  ```
  FeatureConfiguration.ContentPresenter.UseImplicitContentFromTemplatedParent = false;
  ```
* Add support for `Selector.IsSynchronizedWithCurrentItem`
* Add support for `CoreApplication.MainView` and `CoreApplication.Views`
* Add support for resolution of merged and theme resources from `ResourceDictionary` in code
* Add non-failing StatusBar BackgroundOpacity and BackgroundColor getters
* Relax DependencyProperty owner validation for non-FrameworkElement
* `ToolTip` & `ToolTipService` are now implemented.
* [#1352](https://github.com/unoplatform/uno/issues/1352) Add support for `ThemeResource`s with different types (eg: mixing `SolidColorBrush` and `LinearGradientBrush`)
* Add support for BitmapSource.PixelWidth and Height
* Preliminary support for `ColumnDefinition.ActualWidth` and `RowDefinition.ActualHeight`.
* Updated VisualTree of an app with Visibility for each items.
* Add support for `CompositionTarget.Rendering` event.
* Add support for `IObservableVector<T>` in `ItemsControl`

### Breaking changes
* `TextBox` no longer raises TextChanged when its template is applied, in line with UWP.
* `TextBox.TextChanged` is now called asynchronously after the UI is updated, in line with UWP. For most uses `TextChanging` should be preferred.
* [Android] `TextBox.IsSpellCheckEnabled = false` is now enforced in a way that may cause issues in certain use cases (see https://stackoverflow.com/a/5188119/1902058). The old behavior can be restored by setting `ShouldForceDisableSpellCheck = false`, per `TextBox`.
* `TextBox.Text = null` will now throw an exception, as on UWP. Pushing `null` via a binding is still valid.
* Projects targeting Android 8 must now use Xamarin.GooglePlayServices.* 60.1142.1 (60.1142.0 has been unlisted)
* Projects targeting Android 9 must now use Xamarin.GooglePlayServices.* 71.1600.0
* [iOS] UIWebView is deprecated and replaced with WKWebView (ITMS-90809: Deprecated API Usage - Apple will stop accepting submissions of apps that use UIWebView APIs . See https://developer.apple.com/documentation/uikit/uiwebview for more information.)

### Bug fixes
* [#1531](https://github.com/unoplatform/uno/pull/1531)Fix an issue with VirtualizePanelAdaptater by adding a cache where the ItemSources length change and created a OutOfRangeException
* [WASM] #1518 Fix Navigation Issue Where SystemNavigationManager.enable() is called twice and clear the stack history
* [#1278](https://github.com/unoplatform/uno/pull/1278) the XAML sourcegenerator now always uses the fully qualified type name to prevent type conflicts.
* [#1392](https://github.com/unoplatform/uno/pull/1392) Resolved exceptions while changing cursor color on Android P.
* [#1383](https://github.com/unoplatform/uno/pull/1383) resolve Android compilation errors related to Assets filenames: "Invali`d file name: It must contain only"
* [#1380](https://github.com/unoplatform/uno/pull/1380) iOS head generated by Uno Solution Template now specifies MinimumOSVersion, in line with XF so first compile is successful.
* #1276 retrieving non-existent setting via indexer should not throw and  `ApplicationDataContainer` allowed clearing value by calling `Add(null)` which was not consistent with UWP.
* [iOS] Area of view outside Clip rect now allows touch to pass through, this fixes NavigationView not allowing touches to children (#1018)
* `ComboBox` drop down is now placed following a logic which is closer to UWP and it longer flickers when it appears (especilly on WASM)
* #854 `BasedOn` on a `<Style>` in `App.Xaml` were not resolving properly
* #706 `x:Name` in `App.Xaml`'s resources were crashing the compilation.
* #846 `x:Name` on non-`DependencyObject` resources were crashing the compilation
* [Android/iOS] Fixed generated x:uid setter not globalized for Uno.UI.Helpers.MarkupHelper.SetXUid and Uno.UI.FrameworkElementHelper.SetRenderPhase
* Fix invalid XAML x:Uid parsing with resource file name and prefix (#1130, #228)
* Fixed an issue where a Two-Way binding would sometimes not update values back to source correctly
* Adjust the behavior of `DisplayInformation.LogicalDpi` to match UWP's behavior
* [Android] Ensure TextBox spell-check is properly enabled/disabled on all devices.
* Fix ComboBox disappearing items when items are views (#1078)
* [iOS] TextBox with `AcceptsReturn=True` crashes ListView
* [Android/iOS] Fixed Arc command in paths
* Changing the `DataContext` of an element to a new value were pushing the properties default
  value on data bound properties before setting the new value.
* [Android] `.Click` on a `ButtonBase` were not raising events properly
* #1350 Vertical Slider was inverting value when tapped
* TemplateReuse not called when dataContext is set
* [WASM] #1167 Apply `IsEnabled` correctly to `TextBox` (inner `TextBoxView` is now correctly disabled)
* [Android/WASM] Fix MaxLength not respected or overwriting text
* Settings collection-based properties on root node in XAML were leading to C# compilation errors
* Properties on root node in XAML were not applied when there was no content (sub-elements)
* [Android] GroupedListviewHeaders were causing scrolling lag, missing flag
* Flyout that are than anchor but fit in page were defaulting to full placement.
* [iOS]Fixed DatePickerFlyout & TimePickerFlyout not being placed at the bottom
* [Android] Animated content is cut off/glitchy when RenderTransform translation is applied (#1333)
* [#1409](https://github.com/unoplatform/uno/pull/1413) Provide a better error-message on Page-Navigation-Errors
* Fix NRE when using custom `Pivot` templates.
* Fix iOS CompositionTarget handler race condition
* [Wasm] Fix TextBoxView SelectionStart/SelectionEnd value parsing
* [Wasm] Don't fail on FrameworkElement.Dispose()
* [Android] ScrollViewer were no more clipping the scrollable area.
* `ComboBox`'s ControlTemplate was requiring a binding to _TemplatedParent_ for the `x:Name="ContentPresenter"` control. Now aligned with UWP by making this binding in the control itself.
* [#1352](https://github.com/unoplatform/uno/issues/1352) `ThemeResource` bugfixes:
  - `StaticResource` not working inside `ResourceDictionary.ThemeDictionaries`
  - Using a `ThemeResource` on the wrong property type shouldn't raise compile-time error (to align with UWP)
* Fix layout bug in Image control.
* [#1387] `ComboBox`: Fix DataContext was propagated to `<ContentPresenter>` when there was no selected item, causing strange display behavior.
* #1354 fixed Recycler.State desync issue
* #1533 [Wasm] Fix measure caching for zero sized measure 
* [iOS(iPad)] `ComboBox` : the combobox wasn't fully expanding vertically on first opening.
* `Popup` & `ComboBox` (and other controls using `Popup`) were not behaving properly when `IsLightDismissable` were set to `true`.
* [Wasm] Fix unloaded UIElements are made visible if measured and arranged
* [Android] Fix java NRE handing touch events on detached view
* [Pivot] Add support for non PivotItem items
* #1557 Fix local DataContext on ContentDialog is overwritten
* [WASM] Fix display for multiple popups (eg ComboBox inside of ContentDialog)
* [Android] Fix invalid ImageBrush stack overflow with delayed image reuse
* CommandBar fixes (AppBarToggleButton, AppBarButton)
* Fix Symbols rendering in sample app
* Fix multiple invocations of OnLoaded when hosting a control in ItemsControl
* [Android] Fix glitchy animations inside ListView with transformed ancestor.
* Adjust `AppBar` and `CommandBar` styles.
* Adjust the Stretch mode of `BitmapIcon` content
* Fix invalid Image size constraint
* [Android] MenuFlyout was misplaced if view was in a hierarchy with a RenderTransform
<<<<<<< HEAD
* Fix color refresh of `BitmapIcon` monochrome Foreground
=======
* [IOS] DatePickerFlyout min and max year were resetting to FallbackNullValue
>>>>>>> fdb0968f

## Release 1.45.0
### Features
* Add support for `Windows.System.Display.DisplayRequest` API on iOS and Android
* Add support for the following `Windows.System.Power.PowerManager` APIs on iOS and Android:
    - BatteryStatus
    - EnergySaverStatus
    - PowerSupplyStatus
    - RemainingChargePercent
    - PowerSupplyStatusChanged
    - EnergySaverStatusChanged
    - RemainingChargePercentChanged
    - BatteryStatusChanged
* Updated `CheckBox` glyph to match UWP style on all platforms
* Add support for the following `DisplayInformation` properties on iOS and Android:
* Add support for `CurrentInputMethodLanguageTag` and `TrySetInputMethodLanguageTag` on Android, iOS and WASM
* Add support for `ChatMessageManager.ShowComposeSmsMessageAsync` (and `ChatMessage` `Body` and `Recipients` properties) on iOS and Android
* Add support for the following `DisplayInformation` properties on iOS and Android:
    - CurrentOrientation
    - LogicalDpi
    - NativeOrientation
    - RawDpiX
    - RawDpiY
    - ResolutionScale
    - StereoEnabled
    - RawPixelsPerViewPixel
    - DiagonalSizeInInches
    - ScreenHeightInRawPixels
    - ScreenWidthInRawPixels
    - AutoRotationPreferences
* Performance improvements
	- Use `Span<T>` for Grid layout
	- Optimize Wasm text measuring
	- Performance improvements in `TSInteropMarshaller.InvokeJS`
* [Wasm] Improve TextBlock measure performance
* [Wasm] Improve PivotItem template pooling
* 150233 [Android] fixed status-bar, keyboard, nav-bar layout on android
* Add support for Brush implicit conversion (Fixes #730)
* Add `XamlReader` support for top level `ResourceDictionary` (#640)
* Add support for IDictionary objects in XAM (#729)
* Add support for Binding typed property (#731)
* Add support for `RelativeSource.Self` bindings
* 149377 Improve performance of `TimePicker` and `DatePicker` on iOS.
* 145203 [iOS] Support ScrollViewer.ChangeView() inside TextBox
* 150793 [iOS] Add ListView.UseCollectionAnimations flag to allow disabling native insert/delete animations
* 150882 [iOS] Fix visual glitch when setting new RenderTransform on a view
* [Wasm] Add support of hardware/browser back button in `SystemNavigationManager.BackRequested`
* [Wasm] Added support for custom DOM events
* WebAssembly UI tests are now integrated in the CI
* Enable support for macOS head development
* [Wasm] Add NativeXXX styles (which are aliases to the XamlXXX styles)
* [Wasm] Enable persistence for all ApplicationData folders
* [Wasm] Add Samples App UI Screenshots diffing tool with previous builds
* Add `PasswordVault` on supported platfrosm
* [Android] Updated support libraries to 28.0.0.1 for Android 9
* Add support for `x:Load`
* [Wasm] Restore support for `x:Load` and `x:DeferLoadStrategy`
* [Wasm] Scrolling bar visibility modes are now supported on most browsers
* Fix invalid cast exception when using `x:Load` or `x:DeferLoadStrategy`
* Add `Windows.Globalization.Calendar`
* [Wasm] Support of overlay mode of the pane
* Using _State Triggers_ in `VisualStateManager` now follows correct precedence as documented by Microsoft
* Add support for `FlyoutBase.AttachedFlyout` and `FlyoutBase.ShowAttachedFlyout()`
* `x:Bind` now supports binding to fields
* `Grid` positions (`Row`, `RowSpan`, `Column` & `ColumnSpan`) are now behaving like UWP when the result overflows grid rows/columns definition
* [Wasm] Improve TextBlock measure performance
* [Wasm] Improve Html SetAttribute performance
* MenuBar
    - Import of MenuBar code, not functional yet as MenuItemFlyout (Issue #801)
    - Basic support for macOS native system menus
* Ensure FrameworkElement.LayoutUpdated is invoked on all elements being arranged
* Fix Grid.ColumnDefinitions.Clear exception (#1006)
* 155086 [Android] Fixed `AppBarButton.Label` taking precedence over `AppBarButton.Content` when used as `PrimaryCommands`.
* ComboBox
	- Remove dependency to a "Background" template part which is unnecessary and not required on UWP
	- Make sure that the `PopupPanel` hides itself if collapsed (special cases as it's at the top of the `Window`)
	- [iOS] Add support of `INotifyCollectionChanged` in the `Picker`
	- [iOS] Remove the arbitrary `null` item added at the top of the `Picker`
	- [iOS] Fix infinite layouting cycle in the iOS picker (Removed workaround which is no longer necessary as the given method is invoked properly on each measure/arrange phases)
* [Wasm] Refactored the way the text is measured in Wasm. Wasn't working well when a parent with a RenderTransform.
* `Grid` now supports `ColumnDefinition.MinWidth` and `MaxWidth` and `RowDefinition.MinHeight` and `MaxHeight` (#1032)
* Implement the `PivotPanel` measure/arrange to allow text wrapping in pivot items
* [Wasm] Add `PathIcon` support
* Add support UI Testing support through for `Uno.UI.Helpers.Automation.GetDependencyPropertyValue`
* [WASM] ListView - support item margins correctly
* [iOS] Fix items dependency property propagation in ListView items
* [Wasm] Add UI Testing support through for `Uno.UI.Helpers.Automation.GetDependencyPropertyValue`\

### Breaking Changes
* The `WebAssemblyRuntime.InvokeJSUnmarshalled` method with three parameters has been removed.
* `NavigationBarHelper` has been removed.
* Localized Text, Content etc is now applied even if the Text (etc) property isn't set in Xaml. Nested implicit content (eg `<Button><Border>...`) will be overridden by localized values if available.
* [Android] Unless nested under `SecondaryCommands`, the `AppBarButton.Label` property will no longer be used for the title of menu item, instead use the `AppBarButton.Content` property. For `SecondaryCommands`, keep using `AppBarButton.Label`.
* The `WordEllipsis` was removed from the `TextWrapping` as it's not a valid value for UWP (And it was actually supported only on WASM) (The right way to get ellipsis is with the `TextTrimming.WordEllipsis`)
* [Android] `Popup.Anchor` is no longer available

### Bug fixes
* DatePicker FlyoutPlacement now set to Full by default
* Semi-transparent borders no longer overlap at the corners on Android
* The `HAS_UNO` define is now not defined in `uap10.0.x` target frameworks.
* The `XamlReader` fails when a property has no getter
* `Click` and `Tapped` events were not working property for `ButtonBase` on Android and iOS.
* 146790 [Android] AndroidUseManagedLoadedUnloaded causes partial item shuffling in ListView
* 150143 [Android] Toggling `TextBox.IsReadOnly` from true to false no longer breaks the cursor
* `WasmHttpHandler` was broken because of a change in the internal Mono implementation.
* 140946 [Android] Upon modifying a list, incorrect/duplicated items appear
* 150489 [Android] PointerCanceled not called on scrolling for views with a RenderTransform set
* 150469 [iOS] Virtualized ListView items don't always trigger their multi-select VisualStates
* 1580172 ToggleSwitch wasn't working after an unload/reload: caused by routedevent's unregistration not working.
* 145203 [Android] Fix overflow on LogicalToPhysicalPixels(double.MaxValue), allowing ScrollViewer.ChangeView(double.MaxValue,...) to work
* 150679 [iOS] Fix path issue with Media Player not being able to play local files.
* Adjust support for `StaticResource.ResourceKey`
* 151081 [Android] Fix Keyboard not always dismissed when unfocusing a TextBox
* [WASM] Support `not_wasm` prefix properly. (#784)
* 151282 [iOS] Fixed Slider not responding on second navigation, fixed RemoveHandler for RoutedEvents removing all instances of handler
* 151497 [iOS/Android] Fixed Slider not responding, by ^ RemoveHandler fix for RoutedEvents
* 151674 [iOS] Add ability to replay a finished video from media player
* 151524 [Android] Cleaned up Textbox for android to remove keyboard showing/dismissal inconsistencies
* Fix invalid code generation for `x:Name` entries on `Style` in resources
* [Wasm] Fix incorrect `TextBlock` measure with constrains
* 151676 [iOS] The keyboard is closing when tap on the webview or toolbar
* 151655 [TimePicker][iOS] First time you open time picker it initializes the existing value to current time
* 151656 [TimePicker][iOS] Time picker always shows +1 minute than selected value
* 151657 [DatePicker][iOS] Date picker flyout displays 1 day earlier than selected value
* 151430 [Android] Prevent touch event being dispatched to invisible view
* Fixed overflow errors in Grid.Row/Column and Grid.RowSpan may fail in the Grid layouter.
* 151547 Fix animation not applied correctly within transformed hierarchy
* Setting the `.SelectedValue` on a `Selector` now update the selection and the index
* [WASM] Fix ListView contents not remeasuring when ItemsSource changes.
* [WASM] Dismissable popup & flyout is closing when tapping on content.
* 145374 [Android] fixed android keyboard stays open on AppBarButton click
* 152504 [Android] Pointer captures weren't informing gestures of capture, fixes Slider capture issue
* 148896 [iOS] TextBlock CarriageReturns would continue past maxlines property
* 153594 [Android] EdgeEffect not showing up on listView that contain Headers and Footers
* #881 [iOS] [Android] Support explicitly-defined ListViewItems in ListView.
* #902 [Android] Resource generation now correctly escapes names starting with numbers and names containing a '-' character
* 154390 Storyboard `Completed` callback were not properly called when there's not children.
* [iOS] Fix bug where Popup can be hidden if created during initial app launch.
* #921 Ensure localization works even if the property isn't defined in XAML
* [WASM] Using x:Load was causing _Collection was modified_ exception.
* Fix support for localized attached properties.
* Fix a potential crash during code generated from XAML, content were not properly escaped.
* #977 Fix exception when setting MediaPlayerElement.Stretch in XAML.
* [Android] Fix MediaPlayerElement.Stretch not applied
* [Android] Fix for ListView elements measuring/layouting bug
* Fix Grid.ColumnDefinitions.Clear exception (#1006)
* [Wasm] Align Window.SizeChanged and ApplicationView.VisibleBoundsChanged ordering with UWP (#1015)
* Add VS2019 Solution Filters for known developer tasks
* #154969 [iOS] MediaPlayer ApplyStretch breaking mediaplayer- fixed
* 154815 [WASM] ItemClick event could be raised for wrong item
* 155256 Fixed xaml generated enum value not being globalized
* 155161 [Android] fixed keyboard flicker when backing from a page with CommandBar
* Fix the processing of the GotFocus event FocusManager (#973)
* 116098 [iOS] The time/day pickers are missing diving lines on devices running firmware 11 and up.
* [iOS] Fix invalid DataContext propagation when estimating ListView item size (#1051)
* RadioButton was not applying Checked state correctly with non-standard visual state grouping in style
* [Android] Fix several bugs preventing AutoSuggestBox from working on Android. (#1012)
* #1062 TextBlock measure caching can wrongly hit
* 153974 [Android] fixed button flyout placement
* Fix support for ScrollBar touch events (#871)
* [iOS] Area of view outside Clip rect now allows touch to pass through, this fixes NavigationView not allowing touches to children (#1018)
* `ComboBox` drop down is now placed following a logic which is closer to UWP and it longer flickers when it appears (especilly on WASM)
* Date and Time Picker Content fix and Refactored to use PickerFlyoutBase (to resemble UWP implementation)
* `LinearGradientBrush.EndPoint` now defaults to (1,1) to match UWP
* [Android] A ListView inside another ListView no longer causes an app freeze/crash
* `Click` on `ButtonBase` was not properly raised.

## Release 1.44.0

### Features
* Add support for `ICollectionView.CopyTo`
* Add support for `ViewBox`
* Add support for `AutoSuggestBox.ItemsSource`
* Add support for `Selector.SelectedValuePath` (e.g. useful for ComboBox)
* Add support for JS unhandled exception logging for CoreDispatcher (support for Mixed mode troubleshooting)
* [WASM] Improve element arrange and transform performance
* Restore original SymbolIcon.SymbolProperty as a C# property
* Add support for `MediaPlaybackList`
* Update Uno.SourceGenerationTasks to improve build performance
    - Move to the latest Uno.SourceGenerationTasks to improve project parsing performance, and allows for the removal of unused targets caused by nventive/Uno.SourceGeneration#2. Uno.Xaml and Uno.UI.BindingHelpers now only build the required targets.
    - Move to net461 for test projects so the the Uno.Xaml project can be referenced properly
    - Use the latest MSBuild.Sdk.Extras for actual parallel cross-targeted builds
    - Move the nuget package versions to the Directory.Build.targets file so it's easier to change all versions at once.
* Add support for NavigationView Top Navigation
* Adjust `SystemChromeMediumHighColor` to use the Light theme
* Add support for `FrameworkElement.GoToStateCore`
* Adjust `ListView` measure/arrange for dynamic content
* Add some missing default UWP styles
* The `FrameworkElement.IsLoaded` property is now public
* Improve XAML generation error messages for unknown symbols
* Added default console logging for all platforms
* Add support for `Application.OnWindowCreated`
* Added non-throwing stubs for `AutomationProperty`
* Add missing system resources
* Add support for x:Bind in StaticResources (#696)
* Add support for x:Name late binding support to adds proper support for CollectionViewSource in Resources (#696)
* `PointerRelease` events are now marked as handled by the `TextBox`
* `KeyDown` events that are changing the cursor position (left/right/top/bottom/home/end) are now marked as handled by the `TextBox`
* `RoutedEventArgs.IsGenerated` returns `false` as generating events with Uno is not yet supported
* `AutomationPeer.ListenerExists` returns `false` as we cannot generating events with Uno is not yet supported
* `KeyUp` event properly sends `KeyEventArgs` to the controls
* Add ItemsSource CollectionViewSource update support (#697)
* Add support for the `CollectionViewSource.ItemsPath` property
* Fixed support for dots in resource names (#700)
* Add support for `BindingExpression.UpdateSource()`
* Updated Android version to target Android 9.0
* The CI validates for API breaking changes
* Added samples application BenchmarkDotNet support.
* `MediaTransportControls` buttons now use Tapped event instead of Click
* Fixed Pointer capture issues on sliders on iOS

### Breaking changes
* Make `UIElement.IsPointerPressed` and `IsPointerOver` internal
* You will not be able to build projects targeting Android 8.0 locally anymore. Change your Android target to Android 9.0 or replace MonoAndroid90 by MonoAndroid80 in the TargetFrameworks of your projects files.
* 1.43.1 breaking changes rollback to 1.42.0:
    - `ObservableVector<T>` is now internal again
    - `TimePicker.Time` and `TimePicker.MinuteIncrement` are now back for `netstandard2.0`
    - `MediaPlaybackItem.Source` is back as a readonly property
    - `MediaPlaybackList.Items` is back to an `IObservableVector`

### Bug fixes
 * Transforms are now fully functional
 * [Wasm] Fixed ListView infinite loop when using custom containers
 * [Wasm] Use Uno.UI Assembly for namespace type lookup in `XamlReader`
 * [Wasm] Fixed `System.UriConverter` is being linked out
 * 145075 [Android] [Wasm] Android and Wasm don't match all specific UWP behaviors for the Image control.
 * [Wasm] Don't fail if the dispatcher queue is empty
 * 146648 [Android] fixed ListView grouped items corruption on scroll
 * [Wasm] Fix `ListView` recycling when the `XamlParent` is not available for `AutoSuggestBox`
 * 147405 Fix NRE on some MediaTransportControl controls
 * #139 Update Uno.SourceGenerationTasks to improve build performance
 * Update `Uno.UI.Toolkit` base UWP sdk to 17763
 * [Wasm] Fixes items measured after being removed from their parent appear in the visual tree, on top of every other items.
 * [Wasm] Fixes lements may not be removed form the global active DOM elements tracking map
 * [Wasm] Disable the root element scrolling (bounce) on touch devices
 * Fixed invalid iOS assets folder. `ImageAsset` nodes must not be `<Visible>false</Visible>` to be copied to the generated project.
 * Make CollectionViewSource.View a proper DependencyProperty (#697)
 * Fixed support for string support for `Path.Data` (#698)
 * 150018 Fix nullref in `Pivot` when using native style
 * 149312 [Android] Added `FeatureConfiguration.NativeListViewBase.RemoveItemAnimator` to remove the ItemAnimator that crashes when under stress
 * 150156 Fix `ComboBox` not working when using `Popover`.
 * Restore missing ButtonBase.IsPointerOver property

## Release 1.43.1

### Features
* [Wasm] Improve general performance and memory pressure by removing Javascript interop evaluations.
* Add support for Windows 10 SDK 17763 (1809)
* Improve the Uno.UI solution memory consumption for Android targets
* Add support for GridLength conversion from double
* Raise exceptions on missing styles in debug configuration
* Add working ViewBox stub
* `Path.Data` property now invalidates measure and arrange
* Wasm `Image` logs Opened and Failed events
* Add UpToDateCheckInput to avoid VS invalid incremental rebuilds
* 35178 Added recipe for copying text to clipboard
* Added ToogleSwitch documentation in Uno/Doc/Controls.
* Added new properties for ToggleSwitch Default Native Styles.
  [iOS] For BindableUISwitch : TintColorBrush property was added to be able to tint the outline of the switch when it is turned off.
  [Android] For BindableSwitchCompat : - Text property was added in order to change the ToggleSwitch label.
                                       - TextColor property was added in order to change the ToggleSwitch label color.
                                       - ThumbTint property was added in order to change the Thumb color.
                                       - TrackTint property was added in order to change the Track color.
* Samples apps now contain a Unit Tests page
* Added missing resources for NavigationViewItem
* All Nuget and VSIX artifacts are now Authenticode signed
* Resource strings are now loaded from `upri` files for faster resolution
* Add `FeatureConfiguration.Interop.ForceJavascriptInterop` to enable JS Eval fallback in Wasm mode.
* Add support for 1809 NavigationView
* Add support for runtime conversion of global static resources unknown at compile time
* Fixed fallback support for Style property set via ThemeResource
* Add support for multiple resw folders with upri resource generation
* Add support for `ThicknessHelper`
* ResourceLoader adjustments …
  * CurrentUICulture and CurrentCulture are set when setting ResourceLoader .DefaultCulture
  * upri load now ignores resources not used by the current culture
* Add BrushConverter support for Color input
* Add SplitView support for PaneOpened and PaneOpening
* Add CoreApplication.GetCurrentView() Dispatcher and TitleBar stubs support
* Add support for IsItemItsOwnContainer iOS ListView
* Add missing Android Sample App symbols font
* Add SampleControl for Samples app for easier browsing and UI Testing of samples
* Import Border samples
* Improve UIElement inner Children enumeration performance and memory usage
* Add `FeatureConfiguration.FrameworkElement.AndroidUseManagedLoadedUnloaded` to control the native or managed propagation performance of Loaded/Unloaded events through the visual tree
* Raise Application.UnhandledException event on failed navigation
* Adjusts the `Microsoft.NETCore.UniversalWindowsPlatform` version in the UWP head template to avoid assembly loading issues when using the Uno library template in the sample solution.
* [Android] Add support for ListViewItem instances provided via the ItemsSource property
* Added support to disable accessibility feature of larger text on iOS and Android by adjusting the FeatureConfiguration.Font.IgnoreTextScaleFactor flag. Please note that Apple [recommends to keep text sizes dynamic](https://developer.apple.com/videos/play/wwdc2017/245) for a variety of reasons and to allow users to adjust their text size preferences.
* [Wasm] Code for `Path.Stretch` has been moved to `Shape` and works well now for all shapes.
* Add support for `DynamicObject` data binding, to enable support for `Elmish.Uno`.
* Add support for VS2019 VSIX installation
* Improved Xaml generation speed, and incremental build performance
* [Wasm] Fix `CoreDispatcher` `StackOverflowException` when running on low stack space environments (e.g. iOS)
* Add support for `ResourceLoader.GetForViewIndependentUse(string)` and named resource files
* [Wasm] Load events are now raised directly from managed code. You can restore the previous behavior (raised from native) by setting `FeatureConfiguration.FrameworkElement.WasmUseManagedLoadedUnloaded = false`.
* Updated memory profiling documentation
* Updated default app template iOS GC settings
* Add support for WebAssembly Web Projects
* Add support for WebAssembly debugging with Chrome
* Add support for XAML `x:FieldModifier`
* Add Uno.UI linker definition files
* Adjust FlyoutPresenter default template
* Add support for Flyout anchor
* Improved XAML designer support
* Improved DependencyObject performance under AOT (JS dynCalls for overrides/delegates inside of EH blocks)
* Add support for MatrixTransform, UIElement.TransformToVisual now returns a MatrixTransform
* 140564 [Android] Added workaround for inverted ListView fling issue on Android P

### Breaking changes
* Refactored ToggleSwitch Default Native XAML Styles. (cf. 'NativeDefaultToggleSwitch' styles in Generic.Native.xaml)
  [iOS] For BindableUISwitch : Background property was changed for OnTintColorBrush and Foreground property for ThumbTintColorBrush.
  [Android] BindableSwitch was renamed BindableSwitchCompat in order to avoid confusion with the Switch control.
* Remove invalid Windows.UI.Xaml.Input.VirtualKeyModifiers
* Time picker flyout default styles has been changed to include done and cancel buttons
* DataTemplateSelector implementations are now called using the 2 parameters overload first with a fallback to the 1 parameter overload on null returned value.
  Old behavior could be restored using `FeatureConfiguration.DataTemplateSelector.UseLegacyTemplateSelectorOverload = true`.
* Using "/n" directly in the XAML for a text/content property is not supported anymore in order to match the UWP behavior.
  You can use "&#x0a;" instead in the text/content properties or a carriage return where you need it in the localized resources.
* The `ResourcesGeneration` msbuild target has been renamed to `UnoResourcesGeneration`
  If your csproj is using this target explicily, change it to the new name.

### Bug fixes
 * MediaPlayerElement [iOS] Subtitles are not disable on initial launch anymore
 * MediaPlayerElement [Android]Player status is now properly updated on media end
 * MediaPlayerElement [Android]Fix issue when video metadata reports a width or height of 0
 * #388 Slider: NRE when vertical template is not defined
 * 138117 [Android] Removing a bookmarked/downloaded lesson can duplicate the assets of a different lesson.
 * [Wasm] Fix VirtualizingPanelAdapter measure and arrange
 * 137892 [Android] Fixed FontFamily, FontSize and FontWeight are not applied anymore on the TextBox's content.
 * Don't fail on empty grid ArrangeOverride
 * Don't generate the Bindable attribute if already present
 * Adjust .NET template projects versions to 4.6.1
 * Adjust Microsoft.CodeAnalysis versions to avoid restore conflicts
 * Fix element name matching existing types fails to compile (e.g. ContentPresenter)
 * 138735 [Android] Fixed broken DatePicker
 * Multi-selection Check Boxes in ListViewItems are appearing brielfly (https://github.com/nventive/Uno/issues/403)
 * 140721 [Android] FlipView not visible when navigating back to page
 * 138537 [iOS] App freezes after State selection causing infinite load on every subsequent launch
 * Fix invalid Border Content type for macOS
 * Don't fail iOS ListView if item Content is null
 * [Wasm] Implement naive refresh for items manipulation in the ListViewBase
 * 3326 [iOS][ItemsControl] ItemsControl in FlipView does not restore items properly
 * Fix NRE in Slider when no template is applied
 * Fix `Frame` does not unset `Page.Frame` when a page is removed
 * Add Wasm PlatformNotSupportedException for System.IO after CoreFX merge in mono
 * Border properties now invalidates measure and arrange on all platforms
 * 141907 [Android] [iOS] The toggle switch is half missing.
 * 142937 [Android] [iOS] Some Button ThemeBrushes are missing.
 * 143527 [Android] Fixed broken TimePicker Flyout on android devices.
 * 143596 [Wasm] Images stretching is incorrect
 * 143595 [Wasm] Wasm ListView Resizing is not working - Limitation: items can't change its size yet, but it's now getting measured/arranged correctly.
 * 143527 [Android] Fixed broken TimePicker Flyout on android devices.
 * 143598 [Wasm] Wasm Animation rotation center is incorrect
 * Fixes invalid parsing of custom types containing `{}` in their value (#455)
 * Add workaround for iOS stackoverflow during initialization.
 * Improve the file locking issues of Uno.UI.Tasks MSBuild task
 * Fix `VisibleBoundsPadding` memory leak
 * [ios] Time picker missing "OK" confirmation button
 * #87 / 124046 ComboBox incorrect behavior when using Items property
 * [Wasm] ComboBox wasn't working anymore since few versions
 * Fix memory leak with defining event handlers in XAML documents
 * Fix memory leak in `CommandBar`
 * Fix memory leak when using `x:Name` in XAML documents
 * 143170 [iOS] [WatermarkedDatePicker] When the Maxyear boundary is reached the first time, the calendar goes back two days instead of one
 * #491 DataTemplateSelector.SelectTemplate is not called on iOS and Android. The behavior is now closer to UWP.
 * 144268 / #493 : Resources outside of 'en' folder not working
 * Support for duplicate XAML `AutomationProperties.Name`
 * `ListViewBase.SelectedItems` is updated on selection change in Single selection mode
 * #528 ComboBoxes are empty when no datacontext
 * Ensure that Uno.UI can be used with VS15.8 and earlier (prevent the use of VS15.9 and later String APIs)
 * [Android] Listview Items stay visually in a pressed state,(can click multiple) when you click then scroll down, click another item, and scroll back up
 * 144101 fixed `ListView` group headers messed up on item update
 * #527 Fix for `Selector.SelectionChanged` is raised twice on updated selection
 * [iOS] Add fail-safe on `FrameworkElement.WillMoveToSuperview` log to `Application.Current.UnhandledException`
 * Flyout were not presented correctly on Wasm

## Release 1.42

### Features
* Add base infrastructure platform for macOS
* 136259 Add a behavior so that tap makes controls fade out
* 135985 [Android], [iOS] ListViewBase Support [MultiSelectStates](https://msdn.microsoft.com/en-us/library/windows/apps/mt299136.aspx?f=255&MSPPError=-2147217396) on ListViewItem. This allows the item container to visually adapt when multiple selection is enabled or disabled.
* #325 Add support for `NavigationView` control
* Add support for `SymbolIcon` control for WebAssembly
* Add support for `UIElement.Clip` for WebAssembly
* Add support for inner-Uno.UI strings localization
* Add stubs for RichTextBlock
* Add `BitmapIcon` support
* Add `BitmapIcon.ShowAsMonochrome` support
* Add support for `Windows.Foundation.UniversalApiContract` in `IsApiContractPresent`
* Add support for ContentProperty on UserControl
* Add `DelegateCommand<T>`
* #131258 Added support for _RoutedEvents_. See [routed-events.md documentation](../articles/routed-events.md).
* [WASM] #234 Support virtualization in ListView

### Breaking changes
* 132002 [Android] The collapsible button bar is now taken into account by visible bounds calculation. Apps which use VisibleBoundsPadding or have command bars will therefore see an adjustment to the height of their windows on Android.

### Bug fixes
 * 135258 [Android] Fixed ImageBrush flash/flickering occurs when transitioning to a new page for the first time.
 * 131768 [iOS] Fixed bug where stale ScrollIntoView() request could overwrite more recent request
 * 136092 [iOS] ScrollIntoView() throws exception for ungrouped lists
 * 136199 [Android] TextBlock.Text isn't visually updated if it changes while device is locked
 * Fix Android and iOS may fail to break on breakpoints in `.xaml.cs` if the debugging symbol type is Full in projects created from templates
 * 136210 [Android] Path is cut off by a pixel
 * 132004 [Android] Window bounds incorrect for screen with rounded corners
 * #312 [Wasm] Text display was chopped on Wasm.
 * 135839 `WebView` No longer raises NavigationFailed and NavigationCompleted events when navigation is cancelled on iOS.
 * 136188 [Android] Page elements are aligned differently upon back navigation
 * 136114 [iOS] Image inside Frame doesn't respond to orientation changes
 * Fix crash when a `VisualState` does not have a valid `Name`
 * Adjust compiled binding application ordering when loading controls
 * Ensure the SplitView templated parent is propagated properly for FindName
 * Fix infinite loop when parsing empty Attached Properties on macOS
 * 137137 [iOS] Fixed `DatePickerSelector` not propagating coerced initial value
 * 103116 [iOS] Navigating to a _second_ local html file with `WebView` doesn't work.
 * 134573 CommandBar doesn't take the proper space on iOS phones in landscape
 * Image with partial size constraint now display properly under Wasm.
 * 138297 [iOS][TextBlock] Measurement is always different since we use Math.Ceiling
 * 137204 [iOS] ListView - fix bug where item view is clipped
 * 137979 [Android] Incorrect offset when applying RotateTransform to stretched view
 * Now supports internal object in desource dictionaries
 * 134573 CommandBar doesn't take the proper space on iOS phones in landscape
 * #26 The explicit property <Style.Setters> does not initialize style setters properly
 * 104057 [Android] ListView shows overscroll effect even when it doesn't need to scroll
 * #376 iOS project compilation fails: Can't resolve the reference 'System.Void Windows.UI.Xaml.Documents.BlockCollection::Add(Windows.UI.Xaml.Documents.Block)
 * 138099, 138463 [Android] fixed `ListView` scrolls up when tapping an item at the bottom of screen
 * 140548 [iOS] fixed `CommandBar` not rendering until reloaded
 * [147530] Add a missing `global::` qualifier in the `BindableMetadataGenerator`
 * [WASM] Add workaround for mono linker issue in AOT mode in `ObservableVectorWrapper`

## Release 1.41

### Features

* [#154](https://github.com/nventive/Uno/issues/154) Implement the MediaPlayerElement control
* 135799 Implemented MediaPlayer.Dispose()

### Bug fixes

 * 129762 - Updated Android SimpleOrientationSensor calculations based on SensorType.Gravity or based on single angle orientation when the device does not have a Gyroscope.
 * 134189 [iOS] The Time Picker flyout placement is not always respected
 * 134132 [Android] Fix loading of ItemsPresenter
 * 134104 [iOS] Fixed an issue when back swiping from a page with a collapsed CommandBar
 * 134026 [iOS] Setting a different DP from TextBox.TextChanging can cause an infinite 'ping pong' of changing Text values
 * 134415 [iOS] MenuFlyout was not loaded correctly, causing templates containing a MenuFlyout to fail
 * 133247 [iOS] Image performance improvements
 * 135192 [iOS] Fixed ImageBrush flash/flickering occurs when transitioning to a new page.
 * 135112 [Android] Fix crash in UpdateItemsPanelRoot() in the ItemsControl class.
 * 132014, 134103 [Android] Set the leading edge considering header can push groups out off the screen
 * 131998 [Android] Window bounds set too late
 * 131768 [iOS] Improve ListView.ScrollIntoView() when ItemTemplateSelector is set
 * 135202, 131884 [Android] Content occasionally fails to show because binding throws an exception
 * 135646 [Android] Binding MediaPlayerElement.Source causes video to go blank
 * 136093, 136172 [iOS] ComboBox does not display its Popup
 * 134819, 134828 [iOS] Ensures the back gesture is enabled and disabled properly when the CommandBar is visible, collapsed, visible with a navigation command and collapsed with a navigation command.
 * 137081 Xaml generator doesn't support setting a style on the root control
 * 148228 [Android] Right theme (clock or spinner) is selected for specific time increments
 * 148229 [Android] Right time is picked and rounded to nearest time increment in clock mode
 * 148241 [Android] won't open if `MinuteIncrement` is not set
 * 148582 Time picker initial time when using time increment is using initial time seconds when rounding.. it should ignore seconds..
 * 148285 [iOS] TimePicker is clipped off screen when ios:FlyoutPlacement isn't set

## Release 1.40

This release is the first non-experimental release of the Uno Platform since the initial public version in May 2018. Lot of bug fixes and features have been added since then, and lots more are coming.

A lot of those changes where included to support these libraries : [MVVMLight](https://github.com/nventive/uno.mvvmlight), [ReactiveUI](https://github.com/nventive/Uno.ReactiveUI), [Prism](https://github.com/nventive/Uno.Prism), [Rx.NET](https://github.com/nventive/Uno.Rx.NET), [Windows Community Toolkit](https://github.com/nventive/Uno.WindowsCommunityToolkit), [Xamarin.Forms UWP](https://github.com/nventive/Uno.Xamarin.Forms).

Here are some highlights of this release:

- General improvement in the memory consumption of the `ListView` control
- Many Wasm rendering and support updates
    - Invalid images support
    - Text and images measuring fixes
    - Add support for AppManifest.displayName
- Support for the `Pivot` control
- Support for inline XAML event handlers in `DataTemplate`
- Support for implicit styles in the `XamlReader`
- Support for `ThreadPoolTimer`
- Add support for implicit `bool` to `Visibility` conversion
- Support for `AutoSuggestBox`
- SourceLink, Reference Assemblies and deterministic builds are enabled
- Support for `x:Name` reference in `x:Bind` markup
- Support for `WriteableBitmap` for all platforms
- Added support for `Cross-platform Library` template in vsix
- Added support for `StaticResource` as top level `ResourceDictionary` element
- Added support for `AutomationPeer`
- Android status bar height is now included in `Window.Bounds`
- Add support for `Underline` in `HyperLinkButton`
- Add support for TextBlock.TextDecorations
- TextBlock base class is now `FrameworkElement` on iOS, instead of `UILabel`
- Auto generated list of views implemented in Uno in the documentation
- Add support for string to `Type` conversion in XAML generator and binding engine
- Support for Attached Properties localization
- Added `ItemsControl.OnItemsChanged` support
- Added support for ListView GroupStyle.HeaderTemplateSelector for iOS/Android

Here's the full change log:

- Fixes for VisualTransition.Storyboard lazy bindings [#12](https://github.com/nventive/Uno/pull/12)
- ListView fixes [#22](https://github.com/nventive/Uno/pull/22)
    - Improve Path parser compatibility
    - Update assets generation documentation
    - Fix ItemsWrapGrid layout when ItemHeight/ItemWidth are not set
    - Adjust for invalid AnchorPoint support for iOS (#16)
    - Fix for ListView initialization order issue
- Default styles clearing fixes [#23](https://github.com/nventive/Uno/pull/23)
- Compatibility and stability fixes [#37](https://github.com/nventive/Uno/pull/37)
    - Wasm SplitView fixes
    - Enum fast converters
    - TextBox InputScope fixes
    - Improved ListViewBase stability
    - SimpleOrientationSensor fixes
    - PathMarkupParser: Add support for whitespace following FillRule command
    - Fix DependencyObjectStore.PopCurrentlySettingProperty
    - Raised navigation completed after setting CanGoBack/Forward
    - Fix layouting that sometimes misapplies margin
    - Selector: Coerce SelectedItem to ensure its value is always valid
    - Remove legacy panel default constructor restriction
    - Wasm image support improvements
    - Add support for forward slash in image source
    - Add support for CollectionViewSource set directly on ItemsControl.ItemSource
    - Fix Pane template binding for SplitView
    - Add support for Object as DependencyProperty owner
    - Add Wasm support for UIElement.Tapped
    - Fix iOS UnregisterDoubleTapped stack overflow
- Compatibility and stability fixes [#43](https://github.com/nventive/Uno/pull/43)
    - Adjust WASM thickness support for children arrange
    - Fix support for inline text content using ContentProperty
    - Fix memory leaks in ScrollViewer
    - Adjust for missing styles in UWP Styles FeatureConfiguration
    - Fix for Source Generation race condition on slow build servers
- Compatibility and stability fixes [#53](https://github.com/nventive/Uno/pull/53)
    - Adjust for WASM Support for local images [#1](https://github.com/nventive/Uno/issues/1)
    - Fixes x:Bind support for Wasm
    - Fix invalid deserialization of ApplicationDataContainer for iOS
    - Fix error for ApplicationView.Title for WASM
    - Remove glib conversion errors in WASM
- UWP API Alignments for Wasm [#70](https://github.com/nventive/Uno/pull/70)
    - Add support for Application.Start() to provide a proper SynchronizationContext for error management
    - Fix for ImplicitStyles support in XamlReader
    - Add support for the Pivot control using the default UWP Xaml style
    - Adjust body background color after the splash screen removal
    - Adjust the materialization of Control templates to not be lazy
- Add support for Xaml file defined event handlers [#71](https://github.com/nventive/Uno/pull/71)
- API Compatibility Updates [#75](https://github.com/nventive/Uno/pull/75)
    - Add support for implicit bool to Visibility conversion
    - Fix default Style constructor does not set the proper property precedence
    - Add more DependencyObjectStore logging
    - Align ItemsControl.Items behavior with UWP (#34)
    - Fix invalid uri parsing when set through BitmapImage.UriSource
- [WASM] Fix text measure when not connected to DOM [#76](https://github.com/nventive/Uno/pull/76)
- Pivot, AutoSuggestBox, TextBox, XamlReader updates [#77](https://github.com/nventive/Uno/pull/77)
    - Added missing TransformGroup ContentProperty
    - Fixed invalid namespace attribution of attached properties in XamlReader
    - Fixed BitmapImage.UriSource updates not being applied on Wasm
    - Add basic implementation of AutoSuggestBox
    - Fixed focus stealing issues with inactive PivotItem content
    - Add ThreadPoolTimer support
    - Fix for iOS popup not appearing
    - Fix for Wasm textbox not properly updating while not loaded
- [WASM] Add support for TextBlock.Padding property [#88](https://github.com/nventive/Uno/pull/88)
- [WASM] Fixed measuring support with Polyfill for Node.isConnected [#89](https://github.com/nventive/Uno/pull/88), [#91](https://github.com/nventive/Uno/pull/91)
- Misc fixes [#93](https://github.com/nventive/Uno/pull/93)
    - Fixed iOS `SimpleOrientationSensor` default queue management
    - Fixed multiple memory leaks in `ListView`, `ScrollViewer`
    - Implemented `CacheLength` for Android `ListViewBase`
    - Fixed for `DependencyObject` properties inheritance race condition
    - Fix for empty Path reporting an infinite size
    - Fix Title  not appearing in CommandBar
- Add support for WebAssembly AppManifest.displayName [#94](https://github.com/nventive/Uno/pull/94)
- Enable SourceLink, Reference Assemblies, Deterministic build [#100](https://github.com/nventive/Uno/pull/100)
- Binding Engine Alignments [#113](https://github.com/nventive/Uno/pull/113)
    - Use Portable symbols for Xamarin debugging stability
    - Enable x:Name reference in x:Bind markup. This requires for a failed BindableMetadata lookup to fall through reflection lookup.
    - Assume ".Value" binding path on a primitive is equivalent to self, to enable nullable bindings.
    - Adjust unit tests logging
    - Enables auto "LogicalChild" treatment to allow for DependencyObjectCollection members to be databound
    - Enable parent reset for "LogicalChild" assignations
- Implement the CoreWindow.Dispatcher property [#117](https://github.com/nventive/Uno/pull/117)
- Misc Fixes [#120](https://github.com/nventive/Uno/pull/120)
    - Fix for CommandBar back button icon
    - Improve HyperLinks hit-testing for iOS
    - Fixed android PaintDrawable opacity
    - Adjust Unloaded event for ToggleButton
    - Adjust for brightness support
    - Adjust touch support for rotated elements
    - Adjust MinWidth/MinHeight support in Grid
    - Adjust PasswordBox custom font for during password reveal
    - ListView, ContentControl memory improvements
    - Style behavior adjustments
- Update for android animation reliability [#123](https://github.com/nventive/Uno/pull/123)
- Add support for WriteableBitmap [#125](https://github.com/nventive/Uno/pull/125)
- Updated vsix structure [#128](https://github.com/nventive/Uno/pull/128)
- Multiple enhancements for WCT 4.0 [#131](https://github.com/nventive/Uno/pull/131)
    - Adds support for `IconElement` fast conversion
    - Adds stubs for `ToggleSwitchTemplateSettings`, `PackageId`, `UISettings`
    - Adjust `XamlObjectBuilder` logging
    - Add implicit conversion for `KeyTime` and `Duration`
    - Add support for top level `StaticResource` resource dictionary elements
    - Implement FindFirstParent for net46/netstd2.0
    - Adds ElementNotAvailableException and ElementNotEnabledException
    - Fix invalid measure for empty wasm images
    - Add size/rect checks for measure/arrange wasm
    - Improve XamlReader error reporting
- Add support for Cross-platform library template in VSIX [#132](https://github.com/nventive/Uno/pull/132)
- Add support for AutomationPeer [#141](https://github.com/nventive/Uno/pull/141)
- Improved support for UWP resources [#149](https://github.com/nventive/Uno/pull/149)
    - Projects no longer need to define `XamlCodeGenerationFiles` (fixes #144)
    - Projects no longer need to define `ResourcesDirectory` (fixes #106)
    - Projects no longer need to initialize `ResourceHelper.ResourcesService` (fixes #142)
    - `ResourceLoader.GetString` is now supported (fixes #142)
- Updates rollup [#151](https://github.com/nventive/Uno/pull/151)
    - Fixed `VisualState` not updated when `TextBox` is focused
    - Improve `ListView` and `Selector` memory footprint
    - Adjust GenericStyles application sequence for Android
    - Add diagnostics methods for `BinderReferenceHolder`
    - Include android status bar height in `Window.Bounds`
    - Fixed `Grid` items size when `MinHeight` and `MinHeight` are used
    - Fixed android race condition during visual tree cleanup
    - Add support for underline in `HyperLinkButton`
    - Fixed `ScrollContentPresenter` margin issue
    - Adjust `MessageDialog` behavior for android
    - `ContentControl` Data Context is now properly unset
    - Add `EmailNameOrAddress` InputScope for `TextBox`
    - Fixed duplicated resw entry support
    - Fixed `ComboBox` popup touch issue
    - Add support for TextBlock.TextDecorations
    - TextBlock base class from UILabel to FrameworkElement
- Auto-generate list of views implemented in Uno [#152](https://github.com/nventive/Uno/pull/152)
- Add support for string to `Type` conversion in Xaml generator and Binding engine. [#159](https://github.com/nventive/Uno/pull/159)
- Add support for attached properties localization [#156](https://github.com/nventive/Uno/pull/156)
- Added `ItemsControl.OnItemsChanged` support [#175](https://github.com/nventive/Uno/pull/175)
- Added support for XAML inline collections declaration [#184](https://github.com/nventive/Uno/pull/184)
- Adjust the sequence of control template materialization [#192](https://github.com/nventive/Uno/pull/192)
- Support for ListView.ScrollIntoView with leading alignment
- Added support for ListView GroupStyle.HeaderTemplateSelector
- [IOS-ANDROID] Added support for time picker minute increment<|MERGE_RESOLUTION|>--- conflicted
+++ resolved
@@ -140,11 +140,8 @@
 * Adjust the Stretch mode of `BitmapIcon` content
 * Fix invalid Image size constraint
 * [Android] MenuFlyout was misplaced if view was in a hierarchy with a RenderTransform
-<<<<<<< HEAD
 * Fix color refresh of `BitmapIcon` monochrome Foreground
-=======
 * [IOS] DatePickerFlyout min and max year were resetting to FallbackNullValue
->>>>>>> fdb0968f
 
 ## Release 1.45.0
 ### Features
