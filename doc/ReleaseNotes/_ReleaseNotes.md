# Release notes

## Next version

### Features
<<<<<<< HEAD
* Support for `Geolocator` on WASM, improvements for support on Android, iOS
=======

* [#1743](https://github.com/unoplatform/uno/pull/1743) - Added a change to make the `MarkupExtensionReturnType` optional
* Added Dark and HighContrast theme resources, reacts to Dark/Light theme on iOS, Android and WASM automatically during the startup of the app if `RequestedTheme` is not set in `App.xaml`
>>>>>>> a6db376e
* Support for `Gyrometer` on Android, iOS and WASM
   * `ReadingChanged`
   * `ReportInterval`
* Support for `Launcher.QueryUriSupportAsync` method on Android and iOS
* [#1493](https://github.com/unoplatform/uno/pull/1493) - Implemented the `Windows.Input.PointerUpdateKind` Enum.
*  [#1428](https://github.com/unoplatform/uno/issues/1428) - Add support for horizontal progressbars to `BindableProgressBar` on Android.
* Add support for `Windows.Devices.Sensors.Magnetometer` APIs on iOS, Android and WASM
   * `ReadingChanged`
   * `ReportInterval`
* Add support for `Windows.UI.StartScreen.JumpList` APIs on Android and iOS
   * Includes `Logo`, `DisplayName` and `Arguments`
   * The activation proceeds through the `OnLaunched` method same as on UWP
* Refactored `DrawableHelper` to the `Uno` project
* Add full implementation of `Windows.UI.Xaml.Input.InputScopeNameValue` on all platforms.
* Add support for `Windows.Devices.Sensors.Accelerometer` APIs on iOS, Android and WASM
   * `ReadingChanged`
   * `Shaken`
   * `ReportInterval`
* Align `ApplicationData.Current.LocalSettings.Add` behavior with UWP for `null` and repeated adds
* Add support for `Windows.ApplicationModel.Calls.PhoneCallManager`
* Add support for `Windows.Phone.Devices.Notification.VibrationDevice` API on iOS, Android and WASM
* Basic support for `Windows.Devices.Sensors.Barometer`
* Support setting `Style` inline (eg `<TextBlock><TextBlock.Style><Style TargetType="TextBlock"><Setter>...`)
* [Wasm] Add support for `DisplayInformation` properties `LogicalDpi`, `ResolutionScale`, `ScreenWidthInRawPixels`, `RawPixelsPerViewPixel` , and `ScreenHeightInRawPixels`¸
* Permit `DependencyProperty` to be set reentrantly. Eg this permits `TextBox.TextChanged` to modify the `Text` property (previously this could only be achieved using `Dispatcher.RunAsync()`).
* Add support for filtered solutions development for Uno.UI contributions.
* 132984 [Android] Notch support on Android
* Add support for Android UI Tests in PRs for improved regression testing
* Add static support for **ThemeResources**: `Application.Current.RequestedTheme` is supported
  - `Dark` and `Light` are supported.
  - **Custom Themes** are supported. This let you specify `HighContrast` or any other custom themes.
    (this is a feature not supported in UWP)
    ``` csharp
    // Put that somewhere during app initialization...
    Uno.UI.ApplicationHelper.RequestedCustomTheme = "MyCustomTheme";
    ```
  - `FrameworkElement.RequestedTheme ` is ignored for now.
  - Should be set when the application is starting (before first request to a static resource).
* Prevent possible crash with `MediaPlayerElement` (tentative)
* Add support for `ContentDialog`, including `Closing` and `Closed` events
* Permit `DependencyProperty` to be set reentrantly. Eg this permits `TextBox.TextChanging` to modify the `Text` property (previously this could only be achieved using `Dispatcher.RunAsync()`).
* Implement `TextBox.TextChanging` and `TextBox.BeforeTextChanging`. As on UWP, this allows the text to be intercepted and modified before the UI is updated. Previously on Android using the `TextChanged` event would lead to laggy response and dropped characters when typing rapidly; this is no longer the case with `TextChanging`.
* [WASM] `ComboBox`'s dropdown list (`CarouselPanel`) is now virtualized (#1012)
* Improve Screenshot comparer tool, CI test results now contain Screenshots compare data
* Updated Xamarin.GooglePlayServices.* packages to 60.1142.1 for Target MonoAndroid80
* Updated Xamarin.GooglePlayServices.* packages to 71.1600.0 for Target MonoAndroid90
* `<ContentPresenter>` will now - as a fallback when not set - automatically bind to
  `TemplatedParent`'s `Content` when this one is a `ContentControl`.
  You can deactivate this behavior like this:
  ```
  FeatureConfiguration.ContentPresenter.UseImplicitContentFromTemplatedParent = false;
  ```
* Add support for `Selector.IsSynchronizedWithCurrentItem`
* Add support for `CoreApplication.MainView` and `CoreApplication.Views`
* Add support for resolution of merged and theme resources from `ResourceDictionary` in code
* Add non-failing StatusBar BackgroundOpacity and BackgroundColor getters
* Relax DependencyProperty owner validation for non-FrameworkElement
* `ToolTip` & `ToolTipService` are now implemented.
* [#1352](https://github.com/unoplatform/uno/issues/1352) Add support for `ThemeResource`s with different types (eg: mixing `SolidColorBrush` and `LinearGradientBrush`)
* Add support for BitmapSource.PixelWidth and Height
* Preliminary support for `ColumnDefinition.ActualWidth` and `RowDefinition.ActualHeight`.
* Updated VisualTree of an app with Visibility for each items.
* Add support for `CompositionTarget.Rendering` event.
* Add support for `IObservableVector<T>` in `ItemsControl`
* [#1559] [#1167] Wasm: make the IsEnabled property inheritable.
* Full support of pointer events cf. [routed events documentation](../articles/features/routed-events.md)

### Breaking changes

* `TextBox` no longer raises TextChanged when its template is applied, in line with UWP.
* `TextBox.TextChanged` is now called asynchronously after the UI is updated, in line with UWP. For most uses `TextChanging` should be preferred.
* [Android] `TextBox.IsSpellCheckEnabled = false` is now enforced in a way that may cause issues in certain use cases (see https://stackoverflow.com/a/5188119/1902058). The old behavior can be restored by setting `ShouldForceDisableSpellCheck = false`, per `TextBox`.
* `TextBox.Text = null` will now throw an exception, as on UWP. Pushing `null` via a binding is still valid.
* Projects targeting Android 8 must now use Xamarin.GooglePlayServices.* 60.1142.1 (60.1142.0 has been unlisted)
* Projects targeting Android 9 must now use Xamarin.GooglePlayServices.* 71.1600.0
* [iOS] UIWebView is deprecated and replaced with WKWebView (ITMS-90809: Deprecated API Usage - Apple will stop accepting submissions of apps that use UIWebView APIs . See https://developer.apple.com/documentation/uikit/uiwebview for more information.)
* [iOS] If you set the `ManipulationMode` to something else than `System` or `All`, the [DelaysContentTouches](https://developer.apple.com/documentation/uikit/uiscrollview/1619398-delayscontenttouches) is going to be disabled on all parent `ScrollViewer`

### Bug fixes

* [#1781] WASM Images are no longer draggable and selectable by default to match UWP
* [#1771](https://github.com/unoplatform/uno/pull/1771) Fix ".Uno" in project names resulted in build errors.
* [#1531](https://github.com/unoplatform/uno/pull/1531) Fix an issue with VirtualizePanelAdaptater by adding a cache where the ItemSources length change and created a OutOfRangeException
* [WASM] #1518 Fix Navigation Issue Where SystemNavigationManager.enable() is called twice and clear the stack history
* [#1278](https://github.com/unoplatform/uno/pull/1278) the XAML sourcegenerator now always uses the fully qualified type name to prevent type conflicts.
* [#1392](https://github.com/unoplatform/uno/pull/1392) Resolved exceptions while changing cursor color on Android P.
* [#1383](https://github.com/unoplatform/uno/pull/1383) resolve Android compilation errors related to Assets filenames: "Invali`d file name: It must contain only"
* [#1380](https://github.com/unoplatform/uno/pull/1380) iOS head generated by Uno Solution Template now specifies MinimumOSVersion, in line with XF so first compile is successful.
* #1276 retrieving non-existent setting via indexer should not throw and  `ApplicationDataContainer` allowed clearing value by calling `Add(null)` which was not consistent with UWP.
* [iOS] Area of view outside Clip rect now allows touch to pass through, this fixes NavigationView not allowing touches to children (#1018)
* `ComboBox` drop down is now placed following a logic which is closer to UWP and it longer flickers when it appears (especilly on WASM)
* #854 `BasedOn` on a `<Style>` in `App.Xaml` were not resolving properly
* #706 `x:Name` in `App.Xaml`'s resources were crashing the compilation.
* #846 `x:Name` on non-`DependencyObject` resources were crashing the compilation
* [Android/iOS] Fixed generated x:uid setter not globalized for Uno.UI.Helpers.MarkupHelper.SetXUid and Uno.UI.FrameworkElementHelper.SetRenderPhase
* Fix invalid XAML x:Uid parsing with resource file name and prefix (#1130, #228)
* Fixed an issue where a Two-Way binding would sometimes not update values back to source correctly
* Adjust the behavior of `DisplayInformation.LogicalDpi` to match UWP's behavior
* [Android] Ensure TextBox spell-check is properly enabled/disabled on all devices.
* Fix ComboBox disappearing items when items are views (#1078)
* [iOS] TextBox with `AcceptsReturn=True` crashes ListView
* [Android/iOS] Fixed Arc command in paths
* Changing the `DataContext` of an element to a new value were pushing the properties default
  value on data bound properties before setting the new value.
* [Android] `.Click` on a `ButtonBase` were not raising events properly
* #1350 Vertical Slider was inverting value when tapped
* TemplateReuse not called when dataContext is set
* [WASM] #1167 Apply `IsEnabled` correctly to `TextBox` (inner `TextBoxView` is now correctly disabled)
* [Android/WASM] Fix MaxLength not respected or overwriting text
* Settings collection-based properties on root node in XAML were leading to C# compilation errors
* Properties on root node in XAML were not applied when there was no content (sub-elements)
* [Android] GroupedListviewHeaders were causing scrolling lag, missing flag
* Flyout that are than anchor but fit in page were defaulting to full placement.
* [iOS]Fixed DatePickerFlyout & TimePickerFlyout not being placed at the bottom
* [Android] Animated content is cut off/glitchy when RenderTransform translation is applied (#1333)
* [#1409](https://github.com/unoplatform/uno/pull/1413) Provide a better error-message on Page-Navigation-Errors
* Fix NRE when using custom `Pivot` templates.
* Fix iOS CompositionTarget handler race condition
* [Wasm] Fix TextBoxView SelectionStart/SelectionEnd value parsing
* [Wasm] Don't fail on FrameworkElement.Dispose()
* [Android] ScrollViewer were no more clipping the scrollable area.
* `ComboBox`'s ControlTemplate was requiring a binding to _TemplatedParent_ for the `x:Name="ContentPresenter"` control. Now aligned with UWP by making this binding in the control itself.
* [#1352](https://github.com/unoplatform/uno/issues/1352) `ThemeResource` bugfixes:
  - `StaticResource` not working inside `ResourceDictionary.ThemeDictionaries`
  - Using a `ThemeResource` on the wrong property type shouldn't raise compile-time error (to align with UWP)
* Fix layout bug in Image control.
* [#1387] `ComboBox`: Fix DataContext was propagated to `<ContentPresenter>` when there was no selected item, causing strange display behavior.
* #1354 fixed Recycler.State desync issue
* #1533 [Wasm] Fix measure caching for zero sized measure
* [iOS(iPad)] `ComboBox` : the combobox wasn't fully expanding vertically on first opening.
* `Popup` & `ComboBox` (and other controls using `Popup`) were not behaving properly when `IsLightDismissable` were set to `true`.
* [Wasm] Fix unloaded UIElements are made visible if measured and arranged
* [Android] Fix java NRE handing touch events on detached view
* [Pivot] Add support for non PivotItem items
* #1557 Fix local DataContext on ContentDialog is overwritten
* [WASM] Fix display for multiple popups (eg ComboBox inside of ContentDialog)
* [Android] Fix invalid ImageBrush stack overflow with delayed image reuse
* CommandBar fixes (AppBarToggleButton, AppBarButton)
* Fix Symbols rendering in sample app
* Fix multiple invocations of OnLoaded when hosting a control in ItemsControl
* [Android] Fix glitchy animations inside ListView with transformed ancestor.
* Adjust `AppBar` and `CommandBar` styles.
* Adjust the Stretch mode of `BitmapIcon` content
* Fix invalid Image size constraint
* [Android] MenuFlyout was misplaced if view was in a hierarchy with a RenderTransform
* Fix color refresh of `BitmapIcon` monochrome Foreground
* [IOS] DatePickerFlyout min and max year were resetting to FallbackNullValue

## Release 1.45.0
### Features
* Add support for `Windows.System.Display.DisplayRequest` API on iOS and Android
* Add support for the following `Windows.System.Power.PowerManager` APIs on iOS and Android:
    - BatteryStatus
    - EnergySaverStatus
    - PowerSupplyStatus
    - RemainingChargePercent
    - PowerSupplyStatusChanged
    - EnergySaverStatusChanged
    - RemainingChargePercentChanged
    - BatteryStatusChanged
* Updated `CheckBox` glyph to match UWP style on all platforms
* Add support for the following `DisplayInformation` properties on iOS and Android:
* Add support for `CurrentInputMethodLanguageTag` and `TrySetInputMethodLanguageTag` on Android, iOS and WASM
* Add support for `ChatMessageManager.ShowComposeSmsMessageAsync` (and `ChatMessage` `Body` and `Recipients` properties) on iOS and Android
* Add support for the following `DisplayInformation` properties on iOS and Android:
    - CurrentOrientation
    - LogicalDpi
    - NativeOrientation
    - RawDpiX
    - RawDpiY
    - ResolutionScale
    - StereoEnabled
    - RawPixelsPerViewPixel
    - DiagonalSizeInInches
    - ScreenHeightInRawPixels
    - ScreenWidthInRawPixels
    - AutoRotationPreferences
* Performance improvements
	- Use `Span<T>` for Grid layout
	- Optimize Wasm text measuring
	- Performance improvements in `TSInteropMarshaller.InvokeJS`
* [Wasm] Improve TextBlock measure performance
* [Wasm] Improve PivotItem template pooling
* 150233 [Android] fixed status-bar, keyboard, nav-bar layout on android
* Add support for Brush implicit conversion (Fixes #730)
* Add `XamlReader` support for top level `ResourceDictionary` (#640)
* Add support for IDictionary objects in XAM (#729)
* Add support for Binding typed property (#731)
* Add support for `RelativeSource.Self` bindings
* 149377 Improve performance of `TimePicker` and `DatePicker` on iOS.
* 145203 [iOS] Support ScrollViewer.ChangeView() inside TextBox
* 150793 [iOS] Add ListView.UseCollectionAnimations flag to allow disabling native insert/delete animations
* 150882 [iOS] Fix visual glitch when setting new RenderTransform on a view
* [Wasm] Add support of hardware/browser back button in `SystemNavigationManager.BackRequested`
* [Wasm] Added support for custom DOM events
* WebAssembly UI tests are now integrated in the CI
* Enable support for macOS head development
* [Wasm] Add NativeXXX styles (which are aliases to the XamlXXX styles)
* [Wasm] Enable persistence for all ApplicationData folders
* [Wasm] Add Samples App UI Screenshots diffing tool with previous builds
* Add `PasswordVault` on supported platfrosm
* [Android] Updated support libraries to 28.0.0.1 for Android 9
* Add support for `x:Load`
* [Wasm] Restore support for `x:Load` and `x:DeferLoadStrategy`
* [Wasm] Scrolling bar visibility modes are now supported on most browsers
* Fix invalid cast exception when using `x:Load` or `x:DeferLoadStrategy`
* Add `Windows.Globalization.Calendar`
* [Wasm] Support of overlay mode of the pane
* Using _State Triggers_ in `VisualStateManager` now follows correct precedence as documented by Microsoft
* Add support for `FlyoutBase.AttachedFlyout` and `FlyoutBase.ShowAttachedFlyout()`
* `x:Bind` now supports binding to fields
* `Grid` positions (`Row`, `RowSpan`, `Column` & `ColumnSpan`) are now behaving like UWP when the result overflows grid rows/columns definition
* [Wasm] Improve TextBlock measure performance
* [Wasm] Improve Html SetAttribute performance
* MenuBar
    - Import of MenuBar code, not functional yet as MenuItemFlyout (Issue #801)
    - Basic support for macOS native system menus
* Ensure FrameworkElement.LayoutUpdated is invoked on all elements being arranged
* Fix Grid.ColumnDefinitions.Clear exception (#1006)
* 155086 [Android] Fixed `AppBarButton.Label` taking precedence over `AppBarButton.Content` when used as `PrimaryCommands`.
* ComboBox
	- Remove dependency to a "Background" template part which is unnecessary and not required on UWP
	- Make sure that the `PopupPanel` hides itself if collapsed (special cases as it's at the top of the `Window`)
	- [iOS] Add support of `INotifyCollectionChanged` in the `Picker`
	- [iOS] Remove the arbitrary `null` item added at the top of the `Picker`
	- [iOS] Fix infinite layouting cycle in the iOS picker (Removed workaround which is no longer necessary as the given method is invoked properly on each measure/arrange phases)
* [Wasm] Refactored the way the text is measured in Wasm. Wasn't working well when a parent with a RenderTransform.
* `Grid` now supports `ColumnDefinition.MinWidth` and `MaxWidth` and `RowDefinition.MinHeight` and `MaxHeight` (#1032)
* Implement the `PivotPanel` measure/arrange to allow text wrapping in pivot items
* [Wasm] Add `PathIcon` support
* Add support UI Testing support through for `Uno.UI.Helpers.Automation.GetDependencyPropertyValue`
* [WASM] ListView - support item margins correctly
* [iOS] Fix items dependency property propagation in ListView items
* [Wasm] Add UI Testing support through for `Uno.UI.Helpers.Automation.GetDependencyPropertyValue`\

### Breaking Changes
* The `WebAssemblyRuntime.InvokeJSUnmarshalled` method with three parameters has been removed.
* `NavigationBarHelper` has been removed.
* Localized Text, Content etc is now applied even if the Text (etc) property isn't set in Xaml. Nested implicit content (eg `<Button><Border>...`) will be overridden by localized values if available.
* [Android] Unless nested under `SecondaryCommands`, the `AppBarButton.Label` property will no longer be used for the title of menu item, instead use the `AppBarButton.Content` property. For `SecondaryCommands`, keep using `AppBarButton.Label`.
* The `WordEllipsis` was removed from the `TextWrapping` as it's not a valid value for UWP (And it was actually supported only on WASM) (The right way to get ellipsis is with the `TextTrimming.WordEllipsis`)
* [Android] `Popup.Anchor` is no longer available

### Bug fixes
* DatePicker FlyoutPlacement now set to Full by default
* Semi-transparent borders no longer overlap at the corners on Android
* The `HAS_UNO` define is now not defined in `uap10.0.x` target frameworks.
* The `XamlReader` fails when a property has no getter
* `Click` and `Tapped` events were not working property for `ButtonBase` on Android and iOS.
* 146790 [Android] AndroidUseManagedLoadedUnloaded causes partial item shuffling in ListView
* 150143 [Android] Toggling `TextBox.IsReadOnly` from true to false no longer breaks the cursor
* `WasmHttpHandler` was broken because of a change in the internal Mono implementation.
* 140946 [Android] Upon modifying a list, incorrect/duplicated items appear
* 150489 [Android] PointerCanceled not called on scrolling for views with a RenderTransform set
* 150469 [iOS] Virtualized ListView items don't always trigger their multi-select VisualStates
* 1580172 ToggleSwitch wasn't working after an unload/reload: caused by routedevent's unregistration not working.
* 145203 [Android] Fix overflow on LogicalToPhysicalPixels(double.MaxValue), allowing ScrollViewer.ChangeView(double.MaxValue,...) to work
* 150679 [iOS] Fix path issue with Media Player not being able to play local files.
* Adjust support for `StaticResource.ResourceKey`
* 151081 [Android] Fix Keyboard not always dismissed when unfocusing a TextBox
* [WASM] Support `not_wasm` prefix properly. (#784)
* 151282 [iOS] Fixed Slider not responding on second navigation, fixed RemoveHandler for RoutedEvents removing all instances of handler
* 151497 [iOS/Android] Fixed Slider not responding, by ^ RemoveHandler fix for RoutedEvents
* 151674 [iOS] Add ability to replay a finished video from media player
* 151524 [Android] Cleaned up Textbox for android to remove keyboard showing/dismissal inconsistencies
* Fix invalid code generation for `x:Name` entries on `Style` in resources
* [Wasm] Fix incorrect `TextBlock` measure with constrains
* 151676 [iOS] The keyboard is closing when tap on the webview or toolbar
* 151655 [TimePicker][iOS] First time you open time picker it initializes the existing value to current time
* 151656 [TimePicker][iOS] Time picker always shows +1 minute than selected value
* 151657 [DatePicker][iOS] Date picker flyout displays 1 day earlier than selected value
* 151430 [Android] Prevent touch event being dispatched to invisible view
* Fixed overflow errors in Grid.Row/Column and Grid.RowSpan may fail in the Grid layouter.
* 151547 Fix animation not applied correctly within transformed hierarchy
* Setting the `.SelectedValue` on a `Selector` now update the selection and the index
* [WASM] Fix ListView contents not remeasuring when ItemsSource changes.
* [WASM] Dismissable popup & flyout is closing when tapping on content.
* 145374 [Android] fixed android keyboard stays open on AppBarButton click
* 152504 [Android] Pointer captures weren't informing gestures of capture, fixes Slider capture issue
* 148896 [iOS] TextBlock CarriageReturns would continue past maxlines property
* 153594 [Android] EdgeEffect not showing up on listView that contain Headers and Footers
* #881 [iOS] [Android] Support explicitly-defined ListViewItems in ListView.
* #902 [Android] Resource generation now correctly escapes names starting with numbers and names containing a '-' character
* 154390 Storyboard `Completed` callback were not properly called when there's not children.
* [iOS] Fix bug where Popup can be hidden if created during initial app launch.
* #921 Ensure localization works even if the property isn't defined in XAML
* [WASM] Using x:Load was causing _Collection was modified_ exception.
* Fix support for localized attached properties.
* Fix a potential crash during code generated from XAML, content were not properly escaped.
* #977 Fix exception when setting MediaPlayerElement.Stretch in XAML.
* [Android] Fix MediaPlayerElement.Stretch not applied
* [Android] Fix for ListView elements measuring/layouting bug
* Fix Grid.ColumnDefinitions.Clear exception (#1006)
* [Wasm] Align Window.SizeChanged and ApplicationView.VisibleBoundsChanged ordering with UWP (#1015)
* Add VS2019 Solution Filters for known developer tasks
* #154969 [iOS] MediaPlayer ApplyStretch breaking mediaplayer- fixed
* 154815 [WASM] ItemClick event could be raised for wrong item
* 155256 Fixed xaml generated enum value not being globalized
* 155161 [Android] fixed keyboard flicker when backing from a page with CommandBar
* Fix the processing of the GotFocus event FocusManager (#973)
* 116098 [iOS] The time/day pickers are missing diving lines on devices running firmware 11 and up.
* [iOS] Fix invalid DataContext propagation when estimating ListView item size (#1051)
* RadioButton was not applying Checked state correctly with non-standard visual state grouping in style
* [Android] Fix several bugs preventing AutoSuggestBox from working on Android. (#1012)
* #1062 TextBlock measure caching can wrongly hit
* 153974 [Android] fixed button flyout placement
* Fix support for ScrollBar touch events (#871)
* [iOS] Area of view outside Clip rect now allows touch to pass through, this fixes NavigationView not allowing touches to children (#1018)
* `ComboBox` drop down is now placed following a logic which is closer to UWP and it longer flickers when it appears (especilly on WASM)
* Date and Time Picker Content fix and Refactored to use PickerFlyoutBase (to resemble UWP implementation)
* `LinearGradientBrush.EndPoint` now defaults to (1,1) to match UWP
* [Android] A ListView inside another ListView no longer causes an app freeze/crash
* `Click` on `ButtonBase` was not properly raised.

## Release 1.44.0

### Features
* Add support for `ICollectionView.CopyTo`
* Add support for `ViewBox`
* Add support for `AutoSuggestBox.ItemsSource`
* Add support for `Selector.SelectedValuePath` (e.g. useful for ComboBox)
* Add support for JS unhandled exception logging for CoreDispatcher (support for Mixed mode troubleshooting)
* [WASM] Improve element arrange and transform performance
* Restore original SymbolIcon.SymbolProperty as a C# property
* Add support for `MediaPlaybackList`
* Update Uno.SourceGenerationTasks to improve build performance
    - Move to the latest Uno.SourceGenerationTasks to improve project parsing performance, and allows for the removal of unused targets caused by unoplatform/uno.SourceGeneration#2. Uno.Xaml and Uno.UI.BindingHelpers now only build the required targets.
    - Move to net461 for test projects so the the Uno.Xaml project can be referenced properly
    - Use the latest MSBuild.Sdk.Extras for actual parallel cross-targeted builds
    - Move the nuget package versions to the Directory.Build.targets file so it's easier to change all versions at once.
* Add support for NavigationView Top Navigation
* Adjust `SystemChromeMediumHighColor` to use the Light theme
* Add support for `FrameworkElement.GoToStateCore`
* Adjust `ListView` measure/arrange for dynamic content
* Add some missing default UWP styles
* The `FrameworkElement.IsLoaded` property is now public
* Improve XAML generation error messages for unknown symbols
* Added default console logging for all platforms
* Add support for `Application.OnWindowCreated`
* Added non-throwing stubs for `AutomationProperty`
* Add missing system resources
* Add support for x:Bind in StaticResources (#696)
* Add support for x:Name late binding support to adds proper support for CollectionViewSource in Resources (#696)
* `PointerRelease` events are now marked as handled by the `TextBox`
* `KeyDown` events that are changing the cursor position (left/right/top/bottom/home/end) are now marked as handled by the `TextBox`
* `RoutedEventArgs.IsGenerated` returns `false` as generating events with Uno is not yet supported
* `AutomationPeer.ListenerExists` returns `false` as we cannot generating events with Uno is not yet supported
* `KeyUp` event properly sends `KeyEventArgs` to the controls
* Add ItemsSource CollectionViewSource update support (#697)
* Add support for the `CollectionViewSource.ItemsPath` property
* Fixed support for dots in resource names (#700)
* Add support for `BindingExpression.UpdateSource()`
* Updated Android version to target Android 9.0
* The CI validates for API breaking changes
* Added samples application BenchmarkDotNet support.
* `MediaTransportControls` buttons now use Tapped event instead of Click
* Fixed Pointer capture issues on sliders on iOS

### Breaking changes
* Make `UIElement.IsPointerPressed` and `IsPointerOver` internal
* You will not be able to build projects targeting Android 8.0 locally anymore. Change your Android target to Android 9.0 or replace MonoAndroid90 by MonoAndroid80 in the TargetFrameworks of your projects files.
* 1.43.1 breaking changes rollback to 1.42.0:
    - `ObservableVector<T>` is now internal again
    - `TimePicker.Time` and `TimePicker.MinuteIncrement` are now back for `netstandard2.0`
    - `MediaPlaybackItem.Source` is back as a readonly property
    - `MediaPlaybackList.Items` is back to an `IObservableVector`

### Bug fixes
 * Transforms are now fully functional
 * [Wasm] Fixed ListView infinite loop when using custom containers
 * [Wasm] Use Uno.UI Assembly for namespace type lookup in `XamlReader`
 * [Wasm] Fixed `System.UriConverter` is being linked out
 * 145075 [Android] [Wasm] Android and Wasm don't match all specific UWP behaviors for the Image control.
 * [Wasm] Don't fail if the dispatcher queue is empty
 * 146648 [Android] fixed ListView grouped items corruption on scroll
 * [Wasm] Fix `ListView` recycling when the `XamlParent` is not available for `AutoSuggestBox`
 * 147405 Fix NRE on some MediaTransportControl controls
 * #139 Update Uno.SourceGenerationTasks to improve build performance
 * Update `Uno.UI.Toolkit` base UWP sdk to 17763
 * [Wasm] Fixes items measured after being removed from their parent appear in the visual tree, on top of every other items.
 * [Wasm] Fixes lements may not be removed form the global active DOM elements tracking map
 * [Wasm] Disable the root element scrolling (bounce) on touch devices
 * Fixed invalid iOS assets folder. `ImageAsset` nodes must not be `<Visible>false</Visible>` to be copied to the generated project.
 * Make CollectionViewSource.View a proper DependencyProperty (#697)
 * Fixed support for string support for `Path.Data` (#698)
 * 150018 Fix nullref in `Pivot` when using native style
 * 149312 [Android] Added `FeatureConfiguration.NativeListViewBase.RemoveItemAnimator` to remove the ItemAnimator that crashes when under stress
 * 150156 Fix `ComboBox` not working when using `Popover`.
 * Restore missing ButtonBase.IsPointerOver property

## Release 1.43.1

### Features
* [Wasm] Improve general performance and memory pressure by removing Javascript interop evaluations.
* Add support for Windows 10 SDK 17763 (1809)
* Improve the Uno.UI solution memory consumption for Android targets
* Add support for GridLength conversion from double
* Raise exceptions on missing styles in debug configuration
* Add working ViewBox stub
* `Path.Data` property now invalidates measure and arrange
* Wasm `Image` logs Opened and Failed events
* Add UpToDateCheckInput to avoid VS invalid incremental rebuilds
* 35178 Added recipe for copying text to clipboard
* Added ToogleSwitch documentation in Uno/Doc/Controls.
* Added new properties for ToggleSwitch Default Native Styles.
  [iOS] For BindableUISwitch : TintColorBrush property was added to be able to tint the outline of the switch when it is turned off.
  [Android] For BindableSwitchCompat : - Text property was added in order to change the ToggleSwitch label.
                                       - TextColor property was added in order to change the ToggleSwitch label color.
                                       - ThumbTint property was added in order to change the Thumb color.
                                       - TrackTint property was added in order to change the Track color.
* Samples apps now contain a Unit Tests page
* Added missing resources for NavigationViewItem
* All Nuget and VSIX artifacts are now Authenticode signed
* Resource strings are now loaded from `upri` files for faster resolution
* Add `FeatureConfiguration.Interop.ForceJavascriptInterop` to enable JS Eval fallback in Wasm mode.
* Add support for 1809 NavigationView
* Add support for runtime conversion of global static resources unknown at compile time
* Fixed fallback support for Style property set via ThemeResource
* Add support for multiple resw folders with upri resource generation
* Add support for `ThicknessHelper`
* ResourceLoader adjustments …
  * CurrentUICulture and CurrentCulture are set when setting ResourceLoader .DefaultCulture
  * upri load now ignores resources not used by the current culture
* Add BrushConverter support for Color input
* Add SplitView support for PaneOpened and PaneOpening
* Add CoreApplication.GetCurrentView() Dispatcher and TitleBar stubs support
* Add support for IsItemItsOwnContainer iOS ListView
* Add missing Android Sample App symbols font
* Add SampleControl for Samples app for easier browsing and UI Testing of samples
* Import Border samples
* Improve UIElement inner Children enumeration performance and memory usage
* Add `FeatureConfiguration.FrameworkElement.AndroidUseManagedLoadedUnloaded` to control the native or managed propagation performance of Loaded/Unloaded events through the visual tree
* Raise Application.UnhandledException event on failed navigation
* Adjusts the `Microsoft.NETCore.UniversalWindowsPlatform` version in the UWP head template to avoid assembly loading issues when using the Uno library template in the sample solution.
* [Android] Add support for ListViewItem instances provided via the ItemsSource property
* Added support to disable accessibility feature of larger text on iOS and Android by adjusting the FeatureConfiguration.Font.IgnoreTextScaleFactor flag. Please note that Apple [recommends to keep text sizes dynamic](https://developer.apple.com/videos/play/wwdc2017/245) for a variety of reasons and to allow users to adjust their text size preferences.
* [Wasm] Code for `Path.Stretch` has been moved to `Shape` and works well now for all shapes.
* Add support for `DynamicObject` data binding, to enable support for `Elmish.Uno`.
* Add support for VS2019 VSIX installation
* Improved Xaml generation speed, and incremental build performance
* [Wasm] Fix `CoreDispatcher` `StackOverflowException` when running on low stack space environments (e.g. iOS)
* Add support for `ResourceLoader.GetForViewIndependentUse(string)` and named resource files
* [Wasm] Load events are now raised directly from managed code. You can restore the previous behavior (raised from native) by setting `FeatureConfiguration.FrameworkElement.WasmUseManagedLoadedUnloaded = false`.
* Updated memory profiling documentation
* Updated default app template iOS GC settings
* Add support for WebAssembly Web Projects
* Add support for WebAssembly debugging with Chrome
* Add support for XAML `x:FieldModifier`
* Add Uno.UI linker definition files
* Adjust FlyoutPresenter default template
* Add support for Flyout anchor
* Improved XAML designer support
* Improved DependencyObject performance under AOT (JS dynCalls for overrides/delegates inside of EH blocks)
* Add support for MatrixTransform, UIElement.TransformToVisual now returns a MatrixTransform
* 140564 [Android] Added workaround for inverted ListView fling issue on Android P

### Breaking changes
* Refactored ToggleSwitch Default Native XAML Styles. (cf. 'NativeDefaultToggleSwitch' styles in Generic.Native.xaml)
  [iOS] For BindableUISwitch : Background property was changed for OnTintColorBrush and Foreground property for ThumbTintColorBrush.
  [Android] BindableSwitch was renamed BindableSwitchCompat in order to avoid confusion with the Switch control.
* Remove invalid Windows.UI.Xaml.Input.VirtualKeyModifiers
* Time picker flyout default styles has been changed to include done and cancel buttons
* DataTemplateSelector implementations are now called using the 2 parameters overload first with a fallback to the 1 parameter overload on null returned value.
  Old behavior could be restored using `FeatureConfiguration.DataTemplateSelector.UseLegacyTemplateSelectorOverload = true`.
* Using "/n" directly in the XAML for a text/content property is not supported anymore in order to match the UWP behavior.
  You can use "&#x0a;" instead in the text/content properties or a carriage return where you need it in the localized resources.
* The `ResourcesGeneration` msbuild target has been renamed to `UnoResourcesGeneration`
  If your csproj is using this target explicily, change it to the new name.

### Bug fixes
 * MediaPlayerElement [iOS] Subtitles are not disable on initial launch anymore
 * MediaPlayerElement [Android]Player status is now properly updated on media end
 * MediaPlayerElement [Android]Fix issue when video metadata reports a width or height of 0
 * #388 Slider: NRE when vertical template is not defined
 * 138117 [Android] Removing a bookmarked/downloaded lesson can duplicate the assets of a different lesson.
 * [Wasm] Fix VirtualizingPanelAdapter measure and arrange
 * 137892 [Android] Fixed FontFamily, FontSize and FontWeight are not applied anymore on the TextBox's content.
 * Don't fail on empty grid ArrangeOverride
 * Don't generate the Bindable attribute if already present
 * Adjust .NET template projects versions to 4.6.1
 * Adjust Microsoft.CodeAnalysis versions to avoid restore conflicts
 * Fix element name matching existing types fails to compile (e.g. ContentPresenter)
 * 138735 [Android] Fixed broken DatePicker
 * Multi-selection Check Boxes in ListViewItems are appearing brielfly (https://github.com/unoplatform/uno/issues/403)
 * 140721 [Android] FlipView not visible when navigating back to page
 * 138537 [iOS] App freezes after State selection causing infinite load on every subsequent launch
 * Fix invalid Border Content type for macOS
 * Don't fail iOS ListView if item Content is null
 * [Wasm] Implement naive refresh for items manipulation in the ListViewBase
 * 3326 [iOS][ItemsControl] ItemsControl in FlipView does not restore items properly
 * Fix NRE in Slider when no template is applied
 * Fix `Frame` does not unset `Page.Frame` when a page is removed
 * Add Wasm PlatformNotSupportedException for System.IO after CoreFX merge in mono
 * Border properties now invalidates measure and arrange on all platforms
 * 141907 [Android] [iOS] The toggle switch is half missing.
 * 142937 [Android] [iOS] Some Button ThemeBrushes are missing.
 * 143527 [Android] Fixed broken TimePicker Flyout on android devices.
 * 143596 [Wasm] Images stretching is incorrect
 * 143595 [Wasm] Wasm ListView Resizing is not working - Limitation: items can't change its size yet, but it's now getting measured/arranged correctly.
 * 143527 [Android] Fixed broken TimePicker Flyout on android devices.
 * 143598 [Wasm] Wasm Animation rotation center is incorrect
 * Fixes invalid parsing of custom types containing `{}` in their value (#455)
 * Add workaround for iOS stackoverflow during initialization.
 * Improve the file locking issues of Uno.UI.Tasks MSBuild task
 * Fix `VisibleBoundsPadding` memory leak
 * [ios] Time picker missing "OK" confirmation button
 * #87 / 124046 ComboBox incorrect behavior when using Items property
 * [Wasm] ComboBox wasn't working anymore since few versions
 * Fix memory leak with defining event handlers in XAML documents
 * Fix memory leak in `CommandBar`
 * Fix memory leak when using `x:Name` in XAML documents
 * 143170 [iOS] [WatermarkedDatePicker] When the Maxyear boundary is reached the first time, the calendar goes back two days instead of one
 * #491 DataTemplateSelector.SelectTemplate is not called on iOS and Android. The behavior is now closer to UWP.
 * 144268 / #493 : Resources outside of 'en' folder not working
 * Support for duplicate XAML `AutomationProperties.Name`
 * `ListViewBase.SelectedItems` is updated on selection change in Single selection mode
 * #528 ComboBoxes are empty when no datacontext
 * Ensure that Uno.UI can be used with VS15.8 and earlier (prevent the use of VS15.9 and later String APIs)
 * [Android] Listview Items stay visually in a pressed state,(can click multiple) when you click then scroll down, click another item, and scroll back up
 * 144101 fixed `ListView` group headers messed up on item update
 * #527 Fix for `Selector.SelectionChanged` is raised twice on updated selection
 * [iOS] Add fail-safe on `FrameworkElement.WillMoveToSuperview` log to `Application.Current.UnhandledException`
 * Flyout were not presented correctly on Wasm

## Release 1.42

### Features
* Add base infrastructure platform for macOS
* 136259 Add a behavior so that tap makes controls fade out
* 135985 [Android], [iOS] ListViewBase Support [MultiSelectStates](https://msdn.microsoft.com/en-us/library/windows/apps/mt299136.aspx?f=255&MSPPError=-2147217396) on ListViewItem. This allows the item container to visually adapt when multiple selection is enabled or disabled.
* #325 Add support for `NavigationView` control
* Add support for `SymbolIcon` control for WebAssembly
* Add support for `UIElement.Clip` for WebAssembly
* Add support for inner-Uno.UI strings localization
* Add stubs for RichTextBlock
* Add `BitmapIcon` support
* Add `BitmapIcon.ShowAsMonochrome` support
* Add support for `Windows.Foundation.UniversalApiContract` in `IsApiContractPresent`
* Add support for ContentProperty on UserControl
* Add `DelegateCommand<T>`
* #131258 Added support for _RoutedEvents_. See [routed-events.md documentation](../articles/routed-events.md).
* [WASM] #234 Support virtualization in ListView

### Breaking changes
* 132002 [Android] The collapsible button bar is now taken into account by visible bounds calculation. Apps which use VisibleBoundsPadding or have command bars will therefore see an adjustment to the height of their windows on Android.

### Bug fixes
 * 135258 [Android] Fixed ImageBrush flash/flickering occurs when transitioning to a new page for the first time.
 * 131768 [iOS] Fixed bug where stale ScrollIntoView() request could overwrite more recent request
 * 136092 [iOS] ScrollIntoView() throws exception for ungrouped lists
 * 136199 [Android] TextBlock.Text isn't visually updated if it changes while device is locked
 * Fix Android and iOS may fail to break on breakpoints in `.xaml.cs` if the debugging symbol type is Full in projects created from templates
 * 136210 [Android] Path is cut off by a pixel
 * 132004 [Android] Window bounds incorrect for screen with rounded corners
 * #312 [Wasm] Text display was chopped on Wasm.
 * 135839 `WebView` No longer raises NavigationFailed and NavigationCompleted events when navigation is cancelled on iOS.
 * 136188 [Android] Page elements are aligned differently upon back navigation
 * 136114 [iOS] Image inside Frame doesn't respond to orientation changes
 * Fix crash when a `VisualState` does not have a valid `Name`
 * Adjust compiled binding application ordering when loading controls
 * Ensure the SplitView templated parent is propagated properly for FindName
 * Fix infinite loop when parsing empty Attached Properties on macOS
 * 137137 [iOS] Fixed `DatePickerSelector` not propagating coerced initial value
 * 103116 [iOS] Navigating to a _second_ local html file with `WebView` doesn't work.
 * 134573 CommandBar doesn't take the proper space on iOS phones in landscape
 * Image with partial size constraint now display properly under Wasm.
 * 138297 [iOS][TextBlock] Measurement is always different since we use Math.Ceiling
 * 137204 [iOS] ListView - fix bug where item view is clipped
 * 137979 [Android] Incorrect offset when applying RotateTransform to stretched view
 * Now supports internal object in desource dictionaries
 * 134573 CommandBar doesn't take the proper space on iOS phones in landscape
 * #26 The explicit property <Style.Setters> does not initialize style setters properly
 * 104057 [Android] ListView shows overscroll effect even when it doesn't need to scroll
 * #376 iOS project compilation fails: Can't resolve the reference 'System.Void Windows.UI.Xaml.Documents.BlockCollection::Add(Windows.UI.Xaml.Documents.Block)
 * 138099, 138463 [Android] fixed `ListView` scrolls up when tapping an item at the bottom of screen
 * 140548 [iOS] fixed `CommandBar` not rendering until reloaded
 * [147530] Add a missing `global::` qualifier in the `BindableMetadataGenerator`
 * [WASM] Add workaround for mono linker issue in AOT mode in `ObservableVectorWrapper`

## Release 1.41

### Features

* [#154](https://github.com/unoplatform/uno/issues/154) Implement the MediaPlayerElement control
* 135799 Implemented MediaPlayer.Dispose()

### Bug fixes

 * 129762 - Updated Android SimpleOrientationSensor calculations based on SensorType.Gravity or based on single angle orientation when the device does not have a Gyroscope.
 * 134189 [iOS] The Time Picker flyout placement is not always respected
 * 134132 [Android] Fix loading of ItemsPresenter
 * 134104 [iOS] Fixed an issue when back swiping from a page with a collapsed CommandBar
 * 134026 [iOS] Setting a different DP from TextBox.TextChanging can cause an infinite 'ping pong' of changing Text values
 * 134415 [iOS] MenuFlyout was not loaded correctly, causing templates containing a MenuFlyout to fail
 * 133247 [iOS] Image performance improvements
 * 135192 [iOS] Fixed ImageBrush flash/flickering occurs when transitioning to a new page.
 * 135112 [Android] Fix crash in UpdateItemsPanelRoot() in the ItemsControl class.
 * 132014, 134103 [Android] Set the leading edge considering header can push groups out off the screen
 * 131998 [Android] Window bounds set too late
 * 131768 [iOS] Improve ListView.ScrollIntoView() when ItemTemplateSelector is set
 * 135202, 131884 [Android] Content occasionally fails to show because binding throws an exception
 * 135646 [Android] Binding MediaPlayerElement.Source causes video to go blank
 * 136093, 136172 [iOS] ComboBox does not display its Popup
 * 134819, 134828 [iOS] Ensures the back gesture is enabled and disabled properly when the CommandBar is visible, collapsed, visible with a navigation command and collapsed with a navigation command.
 * 137081 Xaml generator doesn't support setting a style on the root control
 * 148228 [Android] Right theme (clock or spinner) is selected for specific time increments
 * 148229 [Android] Right time is picked and rounded to nearest time increment in clock mode
 * 148241 [Android] won't open if `MinuteIncrement` is not set
 * 148582 Time picker initial time when using time increment is using initial time seconds when rounding.. it should ignore seconds..
 * 148285 [iOS] TimePicker is clipped off screen when ios:FlyoutPlacement isn't set

## Release 1.40

This release is the first non-experimental release of the Uno Platform since the initial public version in May 2018. Lot of bug fixes and features have been added since then, and lots more are coming.

A lot of those changes where included to support these libraries : [MVVMLight](https://github.com/unoplatform/uno.mvvmlight), [ReactiveUI](https://github.com/unoplatform/uno.ReactiveUI), [Prism](https://github.com/unoplatform/uno.Prism), [Rx.NET](https://github.com/unoplatform/uno.Rx.NET), [Windows Community Toolkit](https://github.com/unoplatform/uno.WindowsCommunityToolkit), [Xamarin.Forms UWP](https://github.com/unoplatform/uno.Xamarin.Forms).

Here are some highlights of this release:

- General improvement in the memory consumption of the `ListView` control
- Many Wasm rendering and support updates
    - Invalid images support
    - Text and images measuring fixes
    - Add support for AppManifest.displayName
- Support for the `Pivot` control
- Support for inline XAML event handlers in `DataTemplate`
- Support for implicit styles in the `XamlReader`
- Support for `ThreadPoolTimer`
- Add support for implicit `bool` to `Visibility` conversion
- Support for `AutoSuggestBox`
- SourceLink, Reference Assemblies and deterministic builds are enabled
- Support for `x:Name` reference in `x:Bind` markup
- Support for `WriteableBitmap` for all platforms
- Added support for `Cross-platform Library` template in vsix
- Added support for `StaticResource` as top level `ResourceDictionary` element
- Added support for `AutomationPeer`
- Android status bar height is now included in `Window.Bounds`
- Add support for `Underline` in `HyperLinkButton`
- Add support for TextBlock.TextDecorations
- TextBlock base class is now `FrameworkElement` on iOS, instead of `UILabel`
- Auto generated list of views implemented in Uno in the documentation
- Add support for string to `Type` conversion in XAML generator and binding engine
- Support for Attached Properties localization
- Added `ItemsControl.OnItemsChanged` support
- Added support for ListView GroupStyle.HeaderTemplateSelector for iOS/Android

Here's the full change log:

- Fixes for VisualTransition.Storyboard lazy bindings [#12](https://github.com/unoplatform/uno/pull/12)
- ListView fixes [#22](https://github.com/unoplatform/uno/pull/22)
    - Improve Path parser compatibility
    - Update assets generation documentation
    - Fix ItemsWrapGrid layout when ItemHeight/ItemWidth are not set
    - Adjust for invalid AnchorPoint support for iOS (#16)
    - Fix for ListView initialization order issue
- Default styles clearing fixes [#23](https://github.com/unoplatform/uno/pull/23)
- Compatibility and stability fixes [#37](https://github.com/unoplatform/uno/pull/37)
    - Wasm SplitView fixes
    - Enum fast converters
    - TextBox InputScope fixes
    - Improved ListViewBase stability
    - SimpleOrientationSensor fixes
    - PathMarkupParser: Add support for whitespace following FillRule command
    - Fix DependencyObjectStore.PopCurrentlySettingProperty
    - Raised navigation completed after setting CanGoBack/Forward
    - Fix layouting that sometimes misapplies margin
    - Selector: Coerce SelectedItem to ensure its value is always valid
    - Remove legacy panel default constructor restriction
    - Wasm image support improvements
    - Add support for forward slash in image source
    - Add support for CollectionViewSource set directly on ItemsControl.ItemSource
    - Fix Pane template binding for SplitView
    - Add support for Object as DependencyProperty owner
    - Add Wasm support for UIElement.Tapped
    - Fix iOS UnregisterDoubleTapped stack overflow
- Compatibility and stability fixes [#43](https://github.com/unoplatform/uno/pull/43)
    - Adjust WASM thickness support for children arrange
    - Fix support for inline text content using ContentProperty
    - Fix memory leaks in ScrollViewer
    - Adjust for missing styles in UWP Styles FeatureConfiguration
    - Fix for Source Generation race condition on slow build servers
- Compatibility and stability fixes [#53](https://github.com/unoplatform/uno/pull/53)
    - Adjust for WASM Support for local images [#1](https://github.com/unoplatform/uno/issues/1)
    - Fixes x:Bind support for Wasm
    - Fix invalid deserialization of ApplicationDataContainer for iOS
    - Fix error for ApplicationView.Title for WASM
    - Remove glib conversion errors in WASM
- UWP API Alignments for Wasm [#70](https://github.com/unoplatform/uno/pull/70)
    - Add support for Application.Start() to provide a proper SynchronizationContext for error management
    - Fix for ImplicitStyles support in XamlReader
    - Add support for the Pivot control using the default UWP Xaml style
    - Adjust body background color after the splash screen removal
    - Adjust the materialization of Control templates to not be lazy
- Add support for Xaml file defined event handlers [#71](https://github.com/unoplatform/uno/pull/71)
- API Compatibility Updates [#75](https://github.com/unoplatform/uno/pull/75)
    - Add support for implicit bool to Visibility conversion
    - Fix default Style constructor does not set the proper property precedence
    - Add more DependencyObjectStore logging
    - Align ItemsControl.Items behavior with UWP (#34)
    - Fix invalid uri parsing when set through BitmapImage.UriSource
- [WASM] Fix text measure when not connected to DOM [#76](https://github.com/unoplatform/uno/pull/76)
- Pivot, AutoSuggestBox, TextBox, XamlReader updates [#77](https://github.com/unoplatform/uno/pull/77)
    - Added missing TransformGroup ContentProperty
    - Fixed invalid namespace attribution of attached properties in XamlReader
    - Fixed BitmapImage.UriSource updates not being applied on Wasm
    - Add basic implementation of AutoSuggestBox
    - Fixed focus stealing issues with inactive PivotItem content
    - Add ThreadPoolTimer support
    - Fix for iOS popup not appearing
    - Fix for Wasm textbox not properly updating while not loaded
- [WASM] Add support for TextBlock.Padding property [#88](https://github.com/unoplatform/uno/pull/88)
- [WASM] Fixed measuring support with Polyfill for Node.isConnected [#89](https://github.com/unoplatform/uno/pull/88), [#91](https://github.com/unoplatform/uno/pull/91)
- Misc fixes [#93](https://github.com/unoplatform/uno/pull/93)
    - Fixed iOS `SimpleOrientationSensor` default queue management
    - Fixed multiple memory leaks in `ListView`, `ScrollViewer`
    - Implemented `CacheLength` for Android `ListViewBase`
    - Fixed for `DependencyObject` properties inheritance race condition
    - Fix for empty Path reporting an infinite size
    - Fix Title  not appearing in CommandBar
- Add support for WebAssembly AppManifest.displayName [#94](https://github.com/unoplatform/uno/pull/94)
- Enable SourceLink, Reference Assemblies, Deterministic build [#100](https://github.com/unoplatform/uno/pull/100)
- Binding Engine Alignments [#113](https://github.com/unoplatform/uno/pull/113)
    - Use Portable symbols for Xamarin debugging stability
    - Enable x:Name reference in x:Bind markup. This requires for a failed BindableMetadata lookup to fall through reflection lookup.
    - Assume ".Value" binding path on a primitive is equivalent to self, to enable nullable bindings.
    - Adjust unit tests logging
    - Enables auto "LogicalChild" treatment to allow for DependencyObjectCollection members to be databound
    - Enable parent reset for "LogicalChild" assignations
- Implement the CoreWindow.Dispatcher property [#117](https://github.com/unoplatform/uno/pull/117)
- Misc Fixes [#120](https://github.com/unoplatform/uno/pull/120)
    - Fix for CommandBar back button icon
    - Improve HyperLinks hit-testing for iOS
    - Fixed android PaintDrawable opacity
    - Adjust Unloaded event for ToggleButton
    - Adjust for brightness support
    - Adjust touch support for rotated elements
    - Adjust MinWidth/MinHeight support in Grid
    - Adjust PasswordBox custom font for during password reveal
    - ListView, ContentControl memory improvements
    - Style behavior adjustments
- Update for android animation reliability [#123](https://github.com/unoplatform/uno/pull/123)
- Add support for WriteableBitmap [#125](https://github.com/unoplatform/uno/pull/125)
- Updated vsix structure [#128](https://github.com/unoplatform/uno/pull/128)
- Multiple enhancements for WCT 4.0 [#131](https://github.com/unoplatform/uno/pull/131)
    - Adds support for `IconElement` fast conversion
    - Adds stubs for `ToggleSwitchTemplateSettings`, `PackageId`, `UISettings`
    - Adjust `XamlObjectBuilder` logging
    - Add implicit conversion for `KeyTime` and `Duration`
    - Add support for top level `StaticResource` resource dictionary elements
    - Implement FindFirstParent for net46/netstd2.0
    - Adds ElementNotAvailableException and ElementNotEnabledException
    - Fix invalid measure for empty wasm images
    - Add size/rect checks for measure/arrange wasm
    - Improve XamlReader error reporting
- Add support for Cross-platform library template in VSIX [#132](https://github.com/unoplatform/uno/pull/132)
- Add support for AutomationPeer [#141](https://github.com/unoplatform/uno/pull/141)
- Improved support for UWP resources [#149](https://github.com/unoplatform/uno/pull/149)
    - Projects no longer need to define `XamlCodeGenerationFiles` (fixes #144)
    - Projects no longer need to define `ResourcesDirectory` (fixes #106)
    - Projects no longer need to initialize `ResourceHelper.ResourcesService` (fixes #142)
    - `ResourceLoader.GetString` is now supported (fixes #142)
- Updates rollup [#151](https://github.com/unoplatform/uno/pull/151)
    - Fixed `VisualState` not updated when `TextBox` is focused
    - Improve `ListView` and `Selector` memory footprint
    - Adjust GenericStyles application sequence for Android
    - Add diagnostics methods for `BinderReferenceHolder`
    - Include android status bar height in `Window.Bounds`
    - Fixed `Grid` items size when `MinHeight` and `MinHeight` are used
    - Fixed android race condition during visual tree cleanup
    - Add support for underline in `HyperLinkButton`
    - Fixed `ScrollContentPresenter` margin issue
    - Adjust `MessageDialog` behavior for android
    - `ContentControl` Data Context is now properly unset
    - Add `EmailNameOrAddress` InputScope for `TextBox`
    - Fixed duplicated resw entry support
    - Fixed `ComboBox` popup touch issue
    - Add support for TextBlock.TextDecorations
    - TextBlock base class from UILabel to FrameworkElement
- Auto-generate list of views implemented in Uno [#152](https://github.com/unoplatform/uno/pull/152)
- Add support for string to `Type` conversion in Xaml generator and Binding engine. [#159](https://github.com/unoplatform/uno/pull/159)
- Add support for attached properties localization [#156](https://github.com/unoplatform/uno/pull/156)
- Added `ItemsControl.OnItemsChanged` support [#175](https://github.com/unoplatform/uno/pull/175)
- Added support for XAML inline collections declaration [#184](https://github.com/unoplatform/uno/pull/184)
- Adjust the sequence of control template materialization [#192](https://github.com/unoplatform/uno/pull/192)
- Support for ListView.ScrollIntoView with leading alignment
- Added support for ListView GroupStyle.HeaderTemplateSelector
- [IOS-ANDROID] Added support for time picker minute increment<|MERGE_RESOLUTION|>--- conflicted
+++ resolved
@@ -3,13 +3,9 @@
 ## Next version
 
 ### Features
-<<<<<<< HEAD
 * Support for `Geolocator` on WASM, improvements for support on Android, iOS
-=======
-
 * [#1743](https://github.com/unoplatform/uno/pull/1743) - Added a change to make the `MarkupExtensionReturnType` optional
 * Added Dark and HighContrast theme resources, reacts to Dark/Light theme on iOS, Android and WASM automatically during the startup of the app if `RequestedTheme` is not set in `App.xaml`
->>>>>>> a6db376e
 * Support for `Gyrometer` on Android, iOS and WASM
    * `ReadingChanged`
    * `ReportInterval`
