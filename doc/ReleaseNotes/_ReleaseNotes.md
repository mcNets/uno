# Release notes

### Features
- Support for `EmailManager.ShowComposeNewEmailAsync`
- Add support for `StorageFolder.CreateFileAsync(string path)`
- Add support for ApplicationViewTitleBar.BackgroundColor on WASM
- Add support for Automation SetDependencyPropertyValue in Uno.UITest
- Added support for using a `string` value in a `StaticResource` when using `CreateFromStringAttribute'
- [Android] Adds support for `FeatureConfiguration.ScrollViewer.AndroidScrollbarFadeDelay`
- Add support for `Grid.ColumnSpacing` and `Grid.RowSpacing`
- Add clarification in [documentation](../articles/uno-development/working-with-the-samples-apps.md) for adding automated UI tests
- Add support for `Popup.LightDismissOverlayMode`, as well as `DatePicker.LightDismissOverlayMode` and `Flyout.LightDismissOverlayMode`
- `TransformToVisual` now returns a real transform to convert coordinates between views (was only returning a translate transform to offset the origin of controls)
- Multiple pointers at same time on screen (a.k.a. Multi-touch) are now supported

### Breaking changes
-

### Bug fixes
- [#2213] Fixed `ApplicationData` on MacOS, added support for `LocalSettings`
- Made macOS Samples app skeleton runnable (temporarily removed ApplicationData check on startup, fixed reference), added xamarinmacos20 to crosstargeting_override sample
- [#2230] `DisplayInformation` leaks memory
- [WASM] Shapes now update when their Fill brush's Color changes
- [WASM] Fix bug where changing `IsEnabled` from false to true on `Control` inside another `Control` didn't work
- [Wasm] Add arbitrary delay in Safari macOS to avoid StackOverflow issues
- #2227 fixed Color & SolidColorBrush literal values generation
- [Android] Fix bug where setting Canvas.ZIndex would apply shadow effect in some cases
- #2287 Vertical `ListView` containing a horizontal `ScrollViewer`: horizontal scrolling is difficult, only works when the gesture is perfectly horizontal
- #2130 Grid - fix invalid measure when total star size is 0
- [iOS] Fix invalid image measure on constrained images with `Margin`
- `ViewBox` no longer alters its child's `RenderTransform`
- [#2033] Add Missing `LostFocus` Value to `UpdateSourceTrigger` Enum
- [Android] Fix Image margin calculation on fixed size
- [iOS] #2361 ListView would measure children with infinite width
<<<<<<< HEAD
- [#2398] Fully qualify the `MethodName` value for `CreateFromStringAttribute' if it's not fully qualified it the code
=======
- [Android] Fix unconstrained Image loading issue when contained in a ContentControl template
>>>>>>> 30758e4f

## Release 2.0

### Features
* [#2040] Support for ms-settings:// special URIs on Android and iOS, Launcher API alignments to match UWP behavior
* [#2029](https://github.com/unoplatform/uno/pull/2029) Support for MenuFlyoutItem.Click
* support /[file]/[name] format in ResourceLoader.GetForCurrentView().GetString()
* [#2039] Added support for Xaml type conversions using `CreateFromStringAttribute`.
* [#] Support for `Windows.Devices.Lights.Lamp` on iOS, Android.
* [#1970](https://github.com/unoplatform/uno/pull/1970) Added support for `AnalyticsInfo` properties on iOS, Android and WASM
* [#1207] Implemented some `PackageId` properties
* [#1919](https://github.com/unoplatform/uno/pull/1919) Support for `PathGeometry` on WASM.
* Support for `Geolocator` on WASM, improvements for support on Android, iOS
* [#1813](https://github.com/unoplatform/uno/pull/1813) - Added polyline support for WASM and samples for all shapes
* [#1743](https://github.com/unoplatform/uno/pull/1743) - Added a change to make the `MarkupExtensionReturnType` optional
* Added Dark and HighContrast theme resources, reacts to Dark/Light theme on iOS, Android and WASM automatically during the startup of the app if `RequestedTheme` is not set in `App.xaml`
* Support for `Gyrometer` on Android, iOS and WASM
   * `ReadingChanged`
   * `ReportInterval`
* Support for `Launcher.QueryUriSupportAsync` method on Android and iOS
* [#1493](https://github.com/unoplatform/uno/pull/1493) - Implemented the `Windows.Input.PointerUpdateKind` Enum.
*  [#1428](https://github.com/unoplatform/uno/issues/1428) - Add support for horizontal progressbars to `BindableProgressBar` on Android.
* Add support for `Windows.Devices.Sensors.Magnetometer` APIs on iOS, Android and WASM
   * `ReadingChanged`
   * `ReportInterval`
* Add support for `Windows.UI.StartScreen.JumpList` APIs on Android and iOS
   * Includes `Logo`, `DisplayName` and `Arguments`
   * The activation proceeds through the `OnLaunched` method same as on UWP
* Refactored `DrawableHelper` to the `Uno` project
* Add full implementation of `Windows.UI.Xaml.Input.InputScopeNameValue` on all platforms.
* Add support for `Windows.Devices.Sensors.Accelerometer` APIs on iOS, Android and WASM
   * `ReadingChanged`
   * `Shaken`
   * `ReportInterval`
* Align `ApplicationData.Current.LocalSettings.Add` behavior with UWP for `null` and repeated adds
* Add support for `Windows.ApplicationModel.Calls.PhoneCallManager`
* Add support for `Windows.Phone.Devices.Notification.VibrationDevice` API on iOS, Android and WASM
* Basic support for `Windows.Devices.Sensors.Barometer`
* Support setting `Style` inline (e.g. `<TextBlock><TextBlock.Style><Style TargetType="TextBlock"><Setter>...`)
* [Wasm] Add support for `DisplayInformation` properties `LogicalDpi`, `ResolutionScale`, `ScreenWidthInRawPixels`, `RawPixelsPerViewPixel` , and `ScreenHeightInRawPixels`¸
* Permit `DependencyProperty` to be set reentrantly. E.g. this permits `TextBox.TextChanged` to modify the `Text` property (previously this could only be achieved using `Dispatcher.RunAsync()`).
* Add support for filtered solutions development for Uno.UI contributions.
* 132984 [Android] Notch support on Android
* Add support for Android UI Tests in PRs for improved regression testing
* Add static support for **ThemeResources**: `Application.Current.RequestedTheme` is supported
  - `Dark` and `Light` are supported.
  - **Custom Themes** are supported. This let you specify `HighContrast` or any other custom themes.
    (this is a feature not supported in UWP)
    ``` csharp
    // Put that somewhere during app initialization...
    Uno.UI.ApplicationHelper.RequestedCustomTheme = "MyCustomTheme";
    ```
  - `FrameworkElement.RequestedTheme ` is ignored for now.
  - Should be set when the application is starting (before first request to a static resource).
* Prevent possible crash with `MediaPlayerElement` (tentative)
* Add support for `ContentDialog`, including `Closing` and `Closed` events
* Permit `DependencyProperty` to be set reentrantly. E.g. this permits `TextBox.TextChanging` to modify the `Text` property (previously this could only be achieved using `Dispatcher.RunAsync()`).
* Implement `TextBox.TextChanging` and `TextBox.BeforeTextChanging`. As on UWP, this allows the text to be intercepted and modified before the UI is updated. Previously on Android using the `TextChanged` event would lead to laggy response and dropped characters when typing rapidly; this is no longer the case with `TextChanging`.
* [WASM] `ComboBox`'s dropdown list (`CarouselPanel`) is now virtualized (#1012)
* Improve Screenshot comparer tool, CI test results now contain Screenshots compare data
* Updated Xamarin.GooglePlayServices.* packages to 60.1142.1 for Target MonoAndroid80
* Updated Xamarin.GooglePlayServices.* packages to 71.1600.0 for Target MonoAndroid90
* `<ContentPresenter>` will now - as a fallback when not set - automatically bind to
  `TemplatedParent`'s `Content` when this one is a `ContentControl`.
  You can deactivate this behavior like this:
  ```
  FeatureConfiguration.ContentPresenter.UseImplicitContentFromTemplatedParent = false;
  ```
* Add support for `Selector.IsSynchronizedWithCurrentItem`
* Add support for `CoreApplication.MainView` and `CoreApplication.Views`
* Add support for resolution of merged and theme resources from `ResourceDictionary` in code
* Add non-failing StatusBar BackgroundOpacity and BackgroundColor getters
* Relax DependencyProperty owner validation for non-FrameworkElement
* `ToolTip` & `ToolTipService` are now implemented.
* [#1352](https://github.com/unoplatform/uno/issues/1352) Add support for `ThemeResource`s with different types (e.g.: mixing `SolidColorBrush` and `LinearGradientBrush`)
* Add support for BitmapSource.PixelWidth and Height
* Preliminary support for `ColumnDefinition.ActualWidth` and `RowDefinition.ActualHeight`.
* Updated VisualTree of an app with Visibility for each items.
* Add support for `CompositionTarget.Rendering` event.
* Add support for `IObservableVector<T>` in `ItemsControl`
* [#1559] [#1167] Wasm: make the IsEnabled property inheritable.
* Full support of pointer events cf. [routed events documentation](../articles/features/routed-events.md)
* Add support of manipulation events cf. [routed events documentation](../articles/features/routed-events.md)
* Update CheckBox style to 10.0.17763
* Adds the support for `AutomationProperties.AutomationId`
* [#1328](https://github.com/unoplatform/uno/issues/1328) Basic ProgressRing implementation for WASM
* Add support for `Windows.UI.Xaml.Controls.Primitives.LayoutInformation.GetAvailableSize`
* Add support for Runtime Tests that require UI integration
* Enable iOS UI Tests
* Add support for `PersonPicture`
* Add support for `VisualState` `Setter` data binding, static resources and complex objects
* Clipping to bounds of control is now more similar to UWP
* The _feature flag_ `FeatureConfiguration.UseLegacyClipping` is now deprecated and not used anymore
* XAML Hot Reload support for iOS, Android and Windows
* Add support for GitPod Workspace and prebuilds
* #880 Added added implicit conversion for double to Thickness
* Add Android support for `CoreApplication.GetCurrentView().TitleBar.ExtendViewIntoTitleBar` to programatically draw under the status bar
* [WASM] `ScrollViewer.ChangeView` is now supported
* [Wasm] Add the ability to focus a TextBox by clicking its header
* Add support for `ToggleButton.IsThreeState` and `ToggleButton.Indeterminate`
* [Wasm] Add support for `TextBox.IsReadonly`
* [iOS] [WASM] `Path` now supports `LinearGradientBrush` as `Fill`
* A feature flag has been added to change the default preferred placement mode fo the drop down of the `ComboBox` (cf. ../articles/control/ComboBox.md)

### Breaking changes
* `TextBox` no longer raises TextChanged when its template is applied, in line with UWP.
* `TextBox.TextChanged` is now called asynchronously after the UI is updated, in line with UWP. For most uses `TextChanging` should be preferred.
* [Android] `TextBox.IsSpellCheckEnabled = false` is now enforced in a way that may cause issues in certain use cases (see https://stackoverflow.com/a/5188119/1902058). The old behavior can be restored by setting `ShouldForceDisableSpellCheck = false`, per `TextBox`.
* `TextBox.Text = null` will now throw an exception, as on UWP. Pushing `null` via a binding is still valid.
* Projects targeting Android 8 must now use Xamarin.GooglePlayServices.* 60.1142.1 (60.1142.0 has been unlisted)
* Projects targeting Android 9 must now use Xamarin.GooglePlayServices.* 71.1600.0
* [iOS] UIWebView is deprecated and replaced with WKWebView (ITMS-90809: Deprecated API Usage - Apple will stop accepting submissions of apps that use UIWebView APIs . See https://developer.apple.com/documentation/uikit/uiwebview for more information.)
* [iOS] If you set the `ManipulationMode` to something else than `System` or `All`, the [DelaysContentTouches](https://developer.apple.com/documentation/uikit/uiscrollview/1619398-delayscontenttouches) is going to be disabled on all parent `ScrollViewer`
* [#1237] Static resources defined in App.xaml were not processed and registered properly
    > This change might break the compilation for projects that define duplicate resources in other globally accessible resource dictionaries. Adjustments to remove duplicate resources may be necessary.
 * [WASM] The tranform returned by `UIElement.TransformToVisual` is now including scale, rotation or any custom transformation that was declard on a parent element (transform was only including translate components)

### Bug fixes
* [#2186](https://github.com/unoplatform/uno/pull/2186) Fix Canvas Measurement to behave like UWP
* [#2093](https://github.com/unoplatform/uno/pull/2093) Fix missing measurement option for polyline and polygon
* Font size, used for ComboBoxItems, are same as in ComboBox content (not smaller)
* [#2023](https://github.com/unoplatform/uno/pull/2023) Android WebView.NavigateToString doesn't throw exception even when string is very long.
* [#2020](https://github.com/unoplatform/uno/pull/2020) `ContentControl` no longer display the datacontext type when ContentTemplate and content are empty
* [#1987](https://github.com/unoplatform/uno/pull/1987) Missing XML comment warnings are disabled on generated code
* [#1939](https://github.com/unoplatform/uno/pull/1939) Handles nullables types in XAML file generator
* [#1741](https://github.com/unoplatform/uno/issues/1741) On Android, `ApplicationData.Current.[LocalFolder|RoamingFolder]` can now be used in the ctor of App.xaml.cs
    > This change introduces a new constructor in `Windows.UI.Xaml.NativeApplication` that requests a delegate. In the Visual Studio Templates for Uno Platform, the `Main.cs` for the Android, the constructor now provides `() => new App()` instead of `new App()`, you can do the same in your existing application. See [this file](https://github.com/unoplatform/uno/blob/master/src/SolutionTemplate/UnoSolutionTemplate/Droid/Main.cs) for an example.
* [#1767] Invalid `this` keyword generated for `Storyboard.SetTarget`
* [#1781] WASM Images are no longer draggable and selectable by default to match UWP
* [#1771](https://github.com/unoplatform/uno/pull/1771) Fix ".Uno" in project names resulted in build errors.
* [#1531](https://github.com/unoplatform/uno/pull/1531) Fix an issue with VirtualizePanelAdaptater by adding a cache where the ItemSources length change and created a OutOfRangeException
* [WASM] #1518 Fix Navigation Issue Where SystemNavigationManager.enable() is called twice and clear the stack history
* [#1278](https://github.com/unoplatform/uno/pull/1278) the XAML sourcegenerator now always uses the fully qualified type name to prevent type conflicts.
* [#1392](https://github.com/unoplatform/uno/pull/1392) Resolved exceptions while changing cursor color on Android P.
* [#1383](https://github.com/unoplatform/uno/pull/1383) resolve Android compilation errors related to Assets filenames: "Invalid file name: It must contain only"
* [#1380](https://github.com/unoplatform/uno/pull/1380) iOS head generated by Uno Solution Template now specifies MinimumOSVersion, in line with XF so first compile is successful.
* #1276 retrieving non-existent setting via indexer should not throw and  `ApplicationDataContainer` allowed clearing value by calling `Add(null)` which was not consistent with UWP.
* [iOS] Area of view outside Clip rect now allows touch to pass through, this fixes NavigationView not allowing touches to children (#1018)
* `ComboBox` drop down is now placed following a logic which is closer to UWP and it no longer flickers when it appears (especilly on WASM) cf. ../articles/control/ComboBox.md
* #854 `BasedOn` on a `<Style>` in `App.Xaml` were not resolving properly
* #706 `x:Name` in `App.Xaml`'s resources were crashing the compilation.
* #846 `x:Name` on non-`DependencyObject` resources were crashing the compilation
* [Android/iOS] Fixed generated x:uid setter not globalized for Uno.UI.Helpers.MarkupHelper.SetXUid and Uno.UI.FrameworkElementHelper.SetRenderPhase
* Fix invalid XAML x:Uid parsing with resource file name and prefix (#1130, #228)
* Fixed an issue where a Two-Way binding would sometimes not update values back to source correctly
* Adjust the behavior of `DisplayInformation.LogicalDpi` to match UWP's behavior
* [Android] Ensure TextBox spell-check is properly enabled/disabled on all devices.
* Fix ComboBox disappearing items when items are views (#1078)
* [iOS] TextBox with `AcceptsReturn=True` crashes ListView
* [Android/iOS] Fixed Arc command in paths
* Changing the `DataContext` of an element to a new value were pushing the properties default
  value on data bound properties before setting the new value.
* [Android] `.Click` on a `ButtonBase` were not raising events properly
* #1350 Vertical Slider was inverting value when tapped
* TemplateReuse not called when dataContext is set
* [WASM] #1167 Apply `IsEnabled` correctly to `TextBox` (inner `TextBoxView` is now correctly disabled)
* [Android/WASM] Fix MaxLength not respected or overwriting text
* Settings collection-based properties on root node in XAML were leading to C# compilation errors
* Properties on root node in XAML were not applied when there was no content (sub-elements)
* [Android] GroupedListviewHeaders were causing scrolling lag, missing flag
* Flyout that are than anchor but fit in page were defaulting to full placement.
* [iOS]Fixed DatePickerFlyout & TimePickerFlyout not being placed at the bottom
* [Android] Animated content is cut off/glitchy when RenderTransform translation is applied (#1333)
* [#1409](https://github.com/unoplatform/uno/pull/1413) Provide a better error-message on Page-Navigation-Errors
* Fix NRE when using custom `Pivot` templates.
* Fix iOS CompositionTarget handler race condition
* [Wasm] Fix TextBoxView SelectionStart/SelectionEnd value parsing
* [Wasm] Don't fail on FrameworkElement.Dispose()
* [Android] ScrollViewer were no more clipping the scrollable area.
* `ComboBox`'s ControlTemplate was requiring a binding to _TemplatedParent_ for the `x:Name="ContentPresenter"` control. Now aligned with UWP by making this binding in the control itself.
* [#1352](https://github.com/unoplatform/uno/issues/1352) `ThemeResource` bugfixes:
  - `StaticResource` not working inside `ResourceDictionary.ThemeDictionaries`
  - Using a `ThemeResource` on the wrong property type shouldn't raise compile-time error (to align with UWP)
* Fix layout bug in Image control.
* [#1387] `ComboBox`: Fix DataContext was propagated to `<ContentPresenter>` when there was no selected item, causing strange display behavior.
* #1354 fixed Recycler.State desync issue
* #1533 [Wasm] Fix measure caching for zero sized measure
* [iOS(iPad)] `ComboBox` : the combobox wasn't fully expanding vertically on first opening.
* `Popup` & `ComboBox` (and other controls using `Popup`) were not behaving properly when `IsLightDismissable` were set to `true`.
* [Wasm] Fix unloaded UIElements are made visible if measured and arranged
* [Android] Fix java NRE handing touch events on detached view
* [Pivot] Add support for non PivotItem items
* #1557 Fix local DataContext on ContentDialog is overwritten
* [WASM] Fix display for multiple popups (e.g. ComboBox inside of ContentDialog)
* [Android] Fix invalid ImageBrush stack overflow with delayed image reuse
* CommandBar fixes (AppBarToggleButton, AppBarButton)
* Fix Symbols rendering in sample app
* Fix multiple invocations of OnLoaded when hosting a control in ItemsControl
* [Android] Fix glitchy animations inside ListView with transformed ancestor.
* Adjust `AppBar` and `CommandBar` styles.
* Adjust the Stretch mode of `BitmapIcon` content
* Fix invalid Image size constraint
* [Android] MenuFlyout was misplaced if view was in a hierarchy with a RenderTransform
* Fix color refresh of `BitmapIcon` monochrome Foreground
* [IOS] DatePickerFlyout min and max year were resetting to FallbackNullValue
* [Android] Fix bug in `ListView` when using an `ObservableCollection` as its source and using `Header` and `Footer`.
* [#1924](https://github.com/unoplatform/uno/issues/1924) Fix Android `ListView.HeaderTemplate` (and `.FooterTemplate`) binding bug when changing `Header` and `Footer`.
* 164480 [Android] fixed a text wrapping issue caused by layout height desync
* [Wasm] Fix unable to reset `Image.Source` property
* [#2014](https://github.com/unoplatform/uno/issues/2014) Fix iOS Picker for ComboBox not selecting the correct item.
* [iOS] #977 Fix exception when setting MediaPlayerElement.Stretch in XAML.
* #1708 Fix initial Flyout placement and window resize placement
* [Android] #2007 ComboBox does not take Window.VisibleBounds to position its popup
* [Wasm] Fixes the measure of a TextBoxView #2034 #2095
* [Android] [Wasm] Recent clipping improvements were incompleted. Fixed a case where a control was allowed to draw itself to use more than available place in the _arrange_ phase.
* [iOS] Fix negative result value of TimePicker. Now value range is limited from 0 to 1 day
* #2129 WebAssembly Bootstrapper update to remove the implicit .NET 4.6.2 dependency, and support for long file paths on Windows.
* #2147 Fix NRE in android-specific TextBox.ImeOptions
* #2146 [iOS] ListView doesn't take extra space when items are added to collection
* [iOS] Animation might run twice

## Release 1.45.0
### Features
* Add support for `Windows.System.Display.DisplayRequest` API on iOS and Android
* Add support for the following `Windows.System.Power.PowerManager` APIs on iOS and Android:
    - BatteryStatus
    - EnergySaverStatus
    - PowerSupplyStatus
    - RemainingChargePercent
    - PowerSupplyStatusChanged
    - EnergySaverStatusChanged
    - RemainingChargePercentChanged
    - BatteryStatusChanged
* Updated `CheckBox` glyph to match UWP style on all platforms
* Add support for the following `DisplayInformation` properties on iOS and Android:
* Add support for `CurrentInputMethodLanguageTag` and `TrySetInputMethodLanguageTag` on Android, iOS and WASM
* Add support for `ChatMessageManager.ShowComposeSmsMessageAsync` (and `ChatMessage` `Body` and `Recipients` properties) on iOS and Android
* Add support for the following `DisplayInformation` properties on iOS and Android:
    - CurrentOrientation
    - LogicalDpi
    - NativeOrientation
    - RawDpiX
    - RawDpiY
    - ResolutionScale
    - StereoEnabled
    - RawPixelsPerViewPixel
    - DiagonalSizeInInches
    - ScreenHeightInRawPixels
    - ScreenWidthInRawPixels
    - AutoRotationPreferences
* Performance improvements
	- Use `Span<T>` for Grid layout
	- Optimize Wasm text measuring
	- Performance improvements in `TSInteropMarshaller.InvokeJS`
* [Wasm] Improve TextBlock measure performance
* [Wasm] Improve PivotItem template pooling
* 150233 [Android] fixed status-bar, keyboard, nav-bar layout on android
* Add support for Brush implicit conversion (Fixes #730)
* Add `XamlReader` support for top level `ResourceDictionary` (#640)
* Add support for IDictionary objects in XAM (#729)
* Add support for Binding typed property (#731)
* Add support for `RelativeSource.Self` bindings
* 149377 Improve performance of `TimePicker` and `DatePicker` on iOS.
* 145203 [iOS] Support ScrollViewer.ChangeView() inside TextBox
* 150793 [iOS] Add ListView.UseCollectionAnimations flag to allow disabling native insert/delete animations
* 150882 [iOS] Fix visual glitch when setting new RenderTransform on a view
* [Wasm] Add support of hardware/browser back button in `SystemNavigationManager.BackRequested`
* [Wasm] Added support for custom DOM events
* WebAssembly UI tests are now integrated in the CI
* Enable support for macOS head development
* [Wasm] Add NativeXXX styles (which are aliases to the XamlXXX styles)
* [Wasm] Enable persistence for all ApplicationData folders
* [Wasm] Add Samples App UI Screenshots diffing tool with previous builds
* Add `PasswordVault` on supported platform
* [Android] Updated support libraries to 28.0.0.1 for Android 9
* Add support for `x:Load`
* [Wasm] Restore support for `x:Load` and `x:DeferLoadStrategy`
* [Wasm] Scrolling bar visibility modes are now supported on most browsers
* Fix invalid cast exception when using `x:Load` or `x:DeferLoadStrategy`
* Add `Windows.Globalization.Calendar`
* [Wasm] Support of overlay mode of the pane
* Using _State Triggers_ in `VisualStateManager` now follows correct precedence as documented by Microsoft
* Add support for `FlyoutBase.AttachedFlyout` and `FlyoutBase.ShowAttachedFlyout()`
* `x:Bind` now supports binding to fields
* `Grid` positions (`Row`, `RowSpan`, `Column` & `ColumnSpan`) are now behaving like UWP when the result overflows grid rows/columns definition
* [Wasm] Improve TextBlock measure performance
* [Wasm] Improve Html SetAttribute performance
* MenuBar
    - Import of MenuBar code, not functional yet as MenuItemFlyout (Issue #801)
    - Basic support for macOS native system menus
* Ensure FrameworkElement.LayoutUpdated is invoked on all elements being arranged
* Fix Grid.ColumnDefinitions.Clear exception (#1006)
* 155086 [Android] Fixed `AppBarButton.Label` taking precedence over `AppBarButton.Content` when used as `PrimaryCommands`.
* ComboBox
	- Remove dependency to a "Background" template part which is unnecessary and not required on UWP
	- Make sure that the `PopupPanel` hides itself if collapsed (special cases as it's at the top of the `Window`)
	- [iOS] Add support of `INotifyCollectionChanged` in the `Picker`
	- [iOS] Remove the arbitrary `null` item added at the top of the `Picker`
	- [iOS] Fix infinite layouting cycle in the iOS picker (Removed workaround which is no longer necessary as the given method is invoked properly on each measure/arrange phases)
* [Wasm] Refactored the way the text is measured in Wasm. Wasn't working well when a parent with a RenderTransform.
* `Grid` now supports `ColumnDefinition.MinWidth` and `MaxWidth` and `RowDefinition.MinHeight` and `MaxHeight` (#1032)
* Implement the `PivotPanel` measure/arrange to allow text wrapping in pivot items
* [Wasm] Add `PathIcon` support
* Add support UI Testing support through for `Uno.UI.Helpers.Automation.GetDependencyPropertyValue`
* [WASM] ListView - support item margins correctly
* [iOS] Fix items dependency property propagation in ListView items
* [Wasm] Add UI Testing support through for `Uno.UI.Helpers.Automation.GetDependencyPropertyValue`\

### Breaking Changes
* The `WebAssemblyRuntime.InvokeJSUnmarshalled` method with three parameters has been removed.
* `NavigationBarHelper` has been removed.
* Localized Text, Content etc is now applied even if the Text (etc) property isn't set in Xaml. Nested implicit content (e.g. `<Button><Border>...`) will be overridden by localized values if available.
* [Android] Unless nested under `SecondaryCommands`, the `AppBarButton.Label` property will no longer be used for the title of menu item, instead use the `AppBarButton.Content` property. For `SecondaryCommands`, keep using `AppBarButton.Label`.
* The `WordEllipsis` was removed from the `TextWrapping` as it's not a valid value for UWP (And it was actually supported only on WASM) (The right way to get ellipsis is with the `TextTrimming.WordEllipsis`)
* [Android] `Popup.Anchor` is no longer available

### Bug fixes
* DatePicker FlyoutPlacement now set to Full by default
* Semi-transparent borders no longer overlap at the corners on Android
* The `HAS_UNO` define is now not defined in `uap10.0.x` target frameworks.
* The `XamlReader` fails when a property has no getter
* `Click` and `Tapped` events were not working property for `ButtonBase` on Android and iOS.
* 146790 [Android] AndroidUseManagedLoadedUnloaded causes partial item shuffling in ListView
* 150143 [Android] Toggling `TextBox.IsReadOnly` from true to false no longer breaks the cursor
* `WasmHttpHandler` was broken because of a change in the internal Mono implementation.
* 140946 [Android] Upon modifying a list, incorrect/duplicated items appear
* 150489 [Android] PointerCanceled not called on scrolling for views with a RenderTransform set
* 150469 [iOS] Virtualized ListView items don't always trigger their multi-select VisualStates
* 1580172 ToggleSwitch wasn't working after an unload/reload: caused by routedevent's unregistration not working.
* 145203 [Android] Fix overflow on LogicalToPhysicalPixels(double.MaxValue), allowing ScrollViewer.ChangeView(double.MaxValue,...) to work
* 150679 [iOS] Fix path issue with Media Player not being able to play local files.
* Adjust support for `StaticResource.ResourceKey`
* 151081 [Android] Fix Keyboard not always dismissed when unfocusing a TextBox
* [WASM] Support `not_wasm` prefix properly. (#784)
* 151282 [iOS] Fixed Slider not responding on second navigation, fixed RemoveHandler for RoutedEvents removing all instances of handler
* 151497 [iOS/Android] Fixed Slider not responding, by ^ RemoveHandler fix for RoutedEvents
* 151674 [iOS] Add ability to replay a finished video from media player
* 151524 [Android] Cleaned up Textbox for android to remove keyboard showing/dismissal inconsistencies
* Fix invalid code generation for `x:Name` entries on `Style` in resources
* [Wasm] Fix incorrect `TextBlock` measure with constrains
* 151676 [iOS] The keyboard is closing when tap on the webview or toolbar
* 151655 [TimePicker][iOS] First time you open time picker it initializes the existing value to current time
* 151656 [TimePicker][iOS] Time picker always shows +1 minute than selected value
* 151657 [DatePicker][iOS] Date picker flyout displays 1 day earlier than selected value
* 151430 [Android] Prevent touch event being dispatched to invisible view
* Fixed overflow errors in Grid.Row/Column and Grid.RowSpan may fail in the Grid layouter.
* 151547 Fix animation not applied correctly within transformed hierarchy
* Setting the `.SelectedValue` on a `Selector` now update the selection and the index
* [WASM] Fix ListView contents not remeasuring when ItemsSource changes.
* [WASM] Dismissable popup & flyout is closing when tapping on content.
* 145374 [Android] fixed android keyboard stays open on AppBarButton click
* 152504 [Android] Pointer captures weren't informing gestures of capture, fixes Slider capture issue
* 148896 [iOS] TextBlock CarriageReturns would continue past maxlines property
* 153594 [Android] EdgeEffect not showing up on listView that contain Headers and Footers
* #881 [iOS] [Android] Support explicitly-defined ListViewItems in ListView.
* #902 [Android] Resource generation now correctly escapes names starting with numbers and names containing a '-' character
* 154390 Storyboard `Completed` callback were not properly called when there's not children.
* [iOS] Fix bug where Popup can be hidden if created during initial app launch.
* #921 Ensure localization works even if the property isn't defined in XAML
* [WASM] Using x:Load was causing _Collection was modified_ exception.
* Fix support for localized attached properties.
* Fix a potential crash during code generated from XAML, content were not properly escaped.
* #977 Fix exception when setting MediaPlayerElement.Stretch in XAML.
* [Android] Fix MediaPlayerElement.Stretch not applied
* [Android] Fix for ListView elements measuring/layouting bug
* Fix Grid.ColumnDefinitions.Clear exception (#1006)
* [Wasm] Align Window.SizeChanged and ApplicationView.VisibleBoundsChanged ordering with UWP (#1015)
* Add VS2019 Solution Filters for known developer tasks
* #154969 [iOS] MediaPlayer ApplyStretch breaking mediaplayer- fixed
* 154815 [WASM] ItemClick event could be raised for wrong item
* 155256 Fixed xaml generated enum value not being globalized
* 155161 [Android] fixed keyboard flicker when backing from a page with CommandBar
* Fix the processing of the GotFocus event FocusManager (#973)
* 116098 [iOS] The time/day pickers are missing diving lines on devices running firmware 11 and up.
* [iOS] Fix invalid DataContext propagation when estimating ListView item size (#1051)
* RadioButton was not applying Checked state correctly with non-standard visual state grouping in style
* [Android] Fix several bugs preventing AutoSuggestBox from working on Android. (#1012)
* #1062 TextBlock measure caching can wrongly hit
* 153974 [Android] fixed button flyout placement
* Fix support for ScrollBar touch events (#871)
* [iOS] Area of view outside Clip rect now allows touch to pass through, this fixes NavigationView not allowing touches to children (#1018)
* `ComboBox` drop down is now placed following a logic which is closer to UWP and it longer flickers when it appears (especilly on WASM)
* Date and Time Picker Content fix and Refactored to use PickerFlyoutBase (to resemble UWP implementation)
* `LinearGradientBrush.EndPoint` now defaults to (1,1) to match UWP
* [Android] A ListView inside another ListView no longer causes an app freeze/crash
* `Click` on `ButtonBase` was not properly raised.


## Release 1.44.0

### Features
* Add support for `ICollectionView.CopyTo`
* Add support for `ViewBox`
* Add support for `AutoSuggestBox.ItemsSource`
* Add support for `Selector.SelectedValuePath` (e.g. useful for ComboBox)
* Add support for JS unhandled exception logging for CoreDispatcher (support for Mixed mode troubleshooting)
* [WASM] Improve element arrange and transform performance
* Restore original SymbolIcon.SymbolProperty as a C# property
* Add support for `MediaPlaybackList`
* Update Uno.SourceGenerationTasks to improve build performance
    - Move to the latest Uno.SourceGenerationTasks to improve project parsing performance, and allows for the removal of unused targets caused by unoplatform/uno.SourceGeneration#2. Uno.Xaml and Uno.UI.BindingHelpers now only build the required targets.
    - Move to net461 for test projects so the the Uno.Xaml project can be referenced properly
    - Use the latest MSBuild.Sdk.Extras for actual parallel cross-targeted builds
    - Move the nuget package versions to the Directory.Build.targets file so it's easier to change all versions at once.
* Add support for NavigationView Top Navigation
* Adjust `SystemChromeMediumHighColor` to use the Light theme
* Add support for `FrameworkElement.GoToStateCore`
* Adjust `ListView` measure/arrange for dynamic content
* Add some missing default UWP styles
* The `FrameworkElement.IsLoaded` property is now public
* Improve XAML generation error messages for unknown symbols
* Added default console logging for all platforms
* Add support for `Application.OnWindowCreated`
* Added non-throwing stubs for `AutomationProperty`
* Add missing system resources
* Add support for x:Bind in StaticResources (#696)
* Add support for x:Name late binding support to adds proper support for CollectionViewSource in Resources (#696)
* `PointerRelease` events are now marked as handled by the `TextBox`
* `KeyDown` events that are changing the cursor position (left/right/top/bottom/home/end) are now marked as handled by the `TextBox`
* `RoutedEventArgs.IsGenerated` returns `false` as generating events with Uno is not yet supported
* `AutomationPeer.ListenerExists` returns `false` as we cannot generating events with Uno is not yet supported
* `KeyUp` event properly sends `KeyEventArgs` to the controls
* Add ItemsSource CollectionViewSource update support (#697)
* Add support for the `CollectionViewSource.ItemsPath` property
* Fixed support for dots in resource names (#700)
* Add support for `BindingExpression.UpdateSource()`
* Updated Android version to target Android 9.0
* The CI validates for API breaking changes
* Added samples application BenchmarkDotNet support.
* `MediaTransportControls` buttons now use Tapped event instead of Click
* Fixed Pointer capture issues on sliders on iOS

### Breaking changes
* Make `UIElement.IsPointerPressed` and `IsPointerOver` internal
* You will not be able to build projects targeting Android 8.0 locally anymore. Change your Android target to Android 9.0 or replace MonoAndroid90 by MonoAndroid80 in the TargetFrameworks of your projects files.
* 1.43.1 breaking changes rollback to 1.42.0:
    - `ObservableVector<T>` is now internal again
    - `TimePicker.Time` and `TimePicker.MinuteIncrement` are now back for `netstandard2.0`
    - `MediaPlaybackItem.Source` is back as a readonly property
    - `MediaPlaybackList.Items` is back to an `IObservableVector`

### Bug fixes
 * Transforms are now fully functional
 * [Wasm] Fixed ListView infinite loop when using custom containers
 * [Wasm] Use Uno.UI Assembly for namespace type lookup in `XamlReader`
 * [Wasm] Fixed `System.UriConverter` is being linked out
 * 145075 [Android] [Wasm] Android and Wasm don't match all specific UWP behaviors for the Image control.
 * [Wasm] Don't fail if the dispatcher queue is empty
 * 146648 [Android] fixed ListView grouped items corruption on scroll
 * [Wasm] Fix `ListView` recycling when the `XamlParent` is not available for `AutoSuggestBox`
 * 147405 Fix NRE on some MediaTransportControl controls
 * #139 Update Uno.SourceGenerationTasks to improve build performance
 * Update `Uno.UI.Toolkit` base UWP sdk to 17763
 * [Wasm] Fixes items measured after being removed from their parent appear in the visual tree, on top of every other items.
 * [Wasm] Fixes lements may not be removed form the global active DOM elements tracking map
 * [Wasm] Disable the root element scrolling (bounce) on touch devices
 * Fixed invalid iOS assets folder. `ImageAsset` nodes must not be `<Visible>false</Visible>` to be copied to the generated project.
 * Make CollectionViewSource.View a proper DependencyProperty (#697)
 * Fixed support for string support for `Path.Data` (#698)
 * 150018 Fix nullref in `Pivot` when using native style
 * 149312 [Android] Added `FeatureConfiguration.NativeListViewBase.RemoveItemAnimator` to remove the ItemAnimator that crashes when under stress
 * 150156 Fix `ComboBox` not working when using `Popover`.
 * Restore missing ButtonBase.IsPointerOver property

## Release 1.43.1

### Features
* [Wasm] Improve general performance and memory pressure by removing Javascript interop evaluations.
* Add support for Windows 10 SDK 17763 (1809)
* Improve the Uno.UI solution memory consumption for Android targets
* Add support for GridLength conversion from double
* Raise exceptions on missing styles in debug configuration
* Add working ViewBox stub
* `Path.Data` property now invalidates measure and arrange
* Wasm `Image` logs Opened and Failed events
* Add UpToDateCheckInput to avoid VS invalid incremental rebuilds
* 35178 Added recipe for copying text to clipboard
* Added ToogleSwitch documentation in Uno/Doc/Controls.
* Added new properties for ToggleSwitch Default Native Styles.
  [iOS] For BindableUISwitch : TintColorBrush property was added to be able to tint the outline of the switch when it is turned off.
  [Android] For BindableSwitchCompat : - Text property was added in order to change the ToggleSwitch label.
                                       - TextColor property was added in order to change the ToggleSwitch label color.
                                       - ThumbTint property was added in order to change the Thumb color.
                                       - TrackTint property was added in order to change the Track color.
* Samples apps now contain a Unit Tests page
* Added missing resources for NavigationViewItem
* All Nuget and VSIX artifacts are now Authenticode signed
* Resource strings are now loaded from `upri` files for faster resolution
* Add `FeatureConfiguration.Interop.ForceJavascriptInterop` to enable JS Eval fallback in Wasm mode.
* Add support for 1809 NavigationView
* Add support for runtime conversion of global static resources unknown at compile time
* Fixed fallback support for Style property set via ThemeResource
* Add support for multiple resw folders with upri resource generation
* Add support for `ThicknessHelper`
* ResourceLoader adjustments …
  * CurrentUICulture and CurrentCulture are set when setting ResourceLoader .DefaultCulture
  * upri load now ignores resources not used by the current culture
* Add BrushConverter support for Color input
* Add SplitView support for PaneOpened and PaneOpening
* Add CoreApplication.GetCurrentView() Dispatcher and TitleBar stubs support
* Add support for IsItemItsOwnContainer iOS ListView
* Add missing Android Sample App symbols font
* Add SampleControl for Samples app for easier browsing and UI Testing of samples
* Import Border samples
* Improve UIElement inner Children enumeration performance and memory usage
* Add `FeatureConfiguration.FrameworkElement.AndroidUseManagedLoadedUnloaded` to control the native or managed propagation performance of Loaded/Unloaded events through the visual tree
* Raise Application.UnhandledException event on failed navigation
* Adjusts the `Microsoft.NETCore.UniversalWindowsPlatform` version in the UWP head template to avoid assembly loading issues when using the Uno library template in the sample solution.
* [Android] Add support for ListViewItem instances provided via the ItemsSource property
* Added support to disable accessibility feature of larger text on iOS and Android by adjusting the FeatureConfiguration.Font.IgnoreTextScaleFactor flag. Please note that Apple [recommends to keep text sizes dynamic](https://developer.apple.com/videos/play/wwdc2017/245) for a variety of reasons and to allow users to adjust their text size preferences.
* [Wasm] Code for `Path.Stretch` has been moved to `Shape` and works well now for all shapes.
* Add support for `DynamicObject` data binding, to enable support for `Elmish.Uno`.
* Add support for VS2019 VSIX installation
* Improved Xaml generation speed, and incremental build performance
* [Wasm] Fix `CoreDispatcher` `StackOverflowException` when running on low stack space environments (e.g. iOS)
* Add support for `ResourceLoader.GetForViewIndependentUse(string)` and named resource files
* [Wasm] Load events are now raised directly from managed code. You can restore the previous behavior (raised from native) by setting `FeatureConfiguration.FrameworkElement.WasmUseManagedLoadedUnloaded = false`.
* Updated memory profiling documentation
* Updated default app template iOS GC settings
* Add support for WebAssembly Web Projects
* Add support for WebAssembly debugging with Chrome
* Add support for XAML `x:FieldModifier`
* Add Uno.UI linker definition files
* Adjust FlyoutPresenter default template
* Add support for Flyout anchor
* Improved XAML designer support
* Improved DependencyObject performance under AOT (JS dynCalls for overrides/delegates inside of EH blocks)
* Add support for MatrixTransform, UIElement.TransformToVisual now returns a MatrixTransform
* 140564 [Android] Added workaround for inverted ListView fling issue on Android P

### Breaking changes
* Refactored ToggleSwitch Default Native XAML Styles. (cf. 'NativeDefaultToggleSwitch' styles in Generic.Native.xaml)
  [iOS] For BindableUISwitch : Background property was changed for OnTintColorBrush and Foreground property for ThumbTintColorBrush.
  [Android] BindableSwitch was renamed BindableSwitchCompat in order to avoid confusion with the Switch control.
* Remove invalid Windows.UI.Xaml.Input.VirtualKeyModifiers
* Time picker flyout default styles has been changed to include done and cancel buttons
* DataTemplateSelector implementations are now called using the 2 parameters overload first with a fallback to the 1 parameter overload on null returned value.
  Old behavior could be restored using `FeatureConfiguration.DataTemplateSelector.UseLegacyTemplateSelectorOverload = true`.
* Using "/n" directly in the XAML for a text/content property is not supported anymore in order to match the UWP behavior.
  You can use "&#x0a;" instead in the text/content properties or a carriage return where you need it in the localized resources.
* The `ResourcesGeneration` msbuild target has been renamed to `UnoResourcesGeneration`
  If your csproj is using this target explicily, change it to the new name.

### Bug fixes
 * MediaPlayerElement [iOS] Subtitles are not disable on initial launch anymore
 * MediaPlayerElement [Android]Player status is now properly updated on media end
 * MediaPlayerElement [Android]Fix issue when video metadata reports a width or height of 0
 * #388 Slider: NRE when vertical template is not defined
 * 138117 [Android] Removing a bookmarked/downloaded lesson can duplicate the assets of a different lesson.
 * [Wasm] Fix VirtualizingPanelAdapter measure and arrange
 * 137892 [Android] Fixed FontFamily, FontSize and FontWeight are not applied anymore on the TextBox's content.
 * Don't fail on empty grid ArrangeOverride
 * Don't generate the Bindable attribute if already present
 * Adjust .NET template projects versions to 4.6.1
 * Adjust Microsoft.CodeAnalysis versions to avoid restore conflicts
 * Fix element name matching existing types fails to compile (e.g. ContentPresenter)
 * 138735 [Android] Fixed broken DatePicker
 * Multi-selection Check Boxes in ListViewItems are appearing brielfly (https://github.com/unoplatform/uno/issues/403)
 * 140721 [Android] FlipView not visible when navigating back to page
 * 138537 [iOS] App freezes after State selection causing infinite load on every subsequent launch
 * Fix invalid Border Content type for macOS
 * Don't fail iOS ListView if item Content is null
 * [Wasm] Implement naive refresh for items manipulation in the ListViewBase
 * 3326 [iOS][ItemsControl] ItemsControl in FlipView does not restore items properly
 * Fix NRE in Slider when no template is applied
 * Fix `Frame` does not unset `Page.Frame` when a page is removed
 * Add Wasm PlatformNotSupportedException for System.IO after CoreFX merge in mono
 * Border properties now invalidates measure and arrange on all platforms
 * 141907 [Android] [iOS] The toggle switch is half missing.
 * 142937 [Android] [iOS] Some Button ThemeBrushes are missing.
 * 143527 [Android] Fixed broken TimePicker Flyout on android devices.
 * 143596 [Wasm] Images stretching is incorrect
 * 143595 [Wasm] Wasm ListView Resizing is not working - Limitation: items can't change its size yet, but it's now getting measured/arranged correctly.
 * 143527 [Android] Fixed broken TimePicker Flyout on android devices.
 * 143598 [Wasm] Wasm Animation rotation center is incorrect
 * Fixes invalid parsing of custom types containing `{}` in their value (#455)
 * Add workaround for iOS stackoverflow during initialization.
 * Improve the file locking issues of Uno.UI.Tasks MSBuild task
 * Fix `VisibleBoundsPadding` memory leak
 * [ios] Time picker missing "OK" confirmation button
 * #87 / 124046 ComboBox incorrect behavior when using Items property
 * [Wasm] ComboBox wasn't working anymore since few versions
 * Fix memory leak with defining event handlers in XAML documents
 * Fix memory leak in `CommandBar`
 * Fix memory leak when using `x:Name` in XAML documents
 * 143170 [iOS] [WatermarkedDatePicker] When the Maxyear boundary is reached the first time, the calendar goes back two days instead of one
 * #491 DataTemplateSelector.SelectTemplate is not called on iOS and Android. The behavior is now closer to UWP.
 * 144268 / #493 : Resources outside of 'en' folder not working
 * Support for duplicate XAML `AutomationProperties.Name`
 * `ListViewBase.SelectedItems` is updated on selection change in Single selection mode
 * #528 ComboBoxes are empty when no datacontext
 * Ensure that Uno.UI can be used with VS15.8 and earlier (prevent the use of VS15.9 and later String APIs)
 * [Android] Listview Items stay visually in a pressed state,(can click multiple) when you click then scroll down, click another item, and scroll back up
 * 144101 fixed `ListView` group headers messed up on item update
 * #527 Fix for `Selector.SelectionChanged` is raised twice on updated selection
 * [iOS] Add fail-safe on `FrameworkElement.WillMoveToSuperview` log to `Application.Current.UnhandledException`
 * Flyout were not presented correctly on Wasm

## Release 1.42

### Features
* Add base infrastructure platform for macOS
* 136259 Add a behavior so that tap makes controls fade out
* 135985 [Android], [iOS] ListViewBase Support [MultiSelectStates](https://msdn.microsoft.com/en-us/library/windows/apps/mt299136.aspx?f=255&MSPPError=-2147217396) on ListViewItem. This allows the item container to visually adapt when multiple selection is enabled or disabled.
* #325 Add support for `NavigationView` control
* Add support for `SymbolIcon` control for WebAssembly
* Add support for `UIElement.Clip` for WebAssembly
* Add support for inner-Uno.UI strings localization
* Add stubs for RichTextBlock
* Add `BitmapIcon` support
* Add `BitmapIcon.ShowAsMonochrome` support
* Add support for `Windows.Foundation.UniversalApiContract` in `IsApiContractPresent`
* Add support for ContentProperty on UserControl
* Add `DelegateCommand<T>`
* #131258 Added support for _RoutedEvents_. See [routed-events.md documentation](../articles/routed-events.md).
* [WASM] #234 Support virtualization in ListView

### Breaking changes
* 132002 [Android] The collapsible button bar is now taken into account by visible bounds calculation. Apps which use VisibleBoundsPadding or have command bars will therefore see an adjustment to the height of their windows on Android.

### Bug fixes
 * 135258 [Android] Fixed ImageBrush flash/flickering occurs when transitioning to a new page for the first time.
 * 131768 [iOS] Fixed bug where stale ScrollIntoView() request could overwrite more recent request
 * 136092 [iOS] ScrollIntoView() throws exception for ungrouped lists
 * 136199 [Android] TextBlock.Text isn't visually updated if it changes while device is locked
 * Fix Android and iOS may fail to break on breakpoints in `.xaml.cs` if the debugging symbol type is Full in projects created from templates
 * 136210 [Android] Path is cut off by a pixel
 * 132004 [Android] Window bounds incorrect for screen with rounded corners
 * #312 [Wasm] Text display was chopped on Wasm.
 * 135839 `WebView` No longer raises NavigationFailed and NavigationCompleted events when navigation is cancelled on iOS.
 * 136188 [Android] Page elements are aligned differently upon back navigation
 * 136114 [iOS] Image inside Frame doesn't respond to orientation changes
 * Fix crash when a `VisualState` does not have a valid `Name`
 * Adjust compiled binding application ordering when loading controls
 * Ensure the SplitView templated parent is propagated properly for FindName
 * Fix infinite loop when parsing empty Attached Properties on macOS
 * 137137 [iOS] Fixed `DatePickerSelector` not propagating coerced initial value
 * 103116 [iOS] Navigating to a _second_ local html file with `WebView` doesn't work.
 * 134573 CommandBar doesn't take the proper space on iOS phones in landscape
 * Image with partial size constraint now display properly under Wasm.
 * 138297 [iOS][TextBlock] Measurement is always different since we use Math.Ceiling
 * 137204 [iOS] ListView - fix bug where item view is clipped
 * 137979 [Android] Incorrect offset when applying RotateTransform to stretched view
 * Now supports internal object in desource dictionaries
 * 134573 CommandBar doesn't take the proper space on iOS phones in landscape
 * #26 The explicit property <Style.Setters> does not initialize style setters properly
 * 104057 [Android] ListView shows overscroll effect even when it doesn't need to scroll
 * #376 iOS project compilation fails: Can't resolve the reference 'System.Void Windows.UI.Xaml.Documents.BlockCollection::Add(Windows.UI.Xaml.Documents.Block)
 * 138099, 138463 [Android] fixed `ListView` scrolls up when tapping an item at the bottom of screen
 * 140548 [iOS] fixed `CommandBar` not rendering until reloaded
 * [147530] Add a missing `global::` qualifier in the `BindableMetadataGenerator`
 * [WASM] Add workaround for mono linker issue in AOT mode in `ObservableVectorWrapper`

## Release 1.41

### Features

* [#154](https://github.com/unoplatform/uno/issues/154) Implement the MediaPlayerElement control
* 135799 Implemented MediaPlayer.Dispose()

### Bug fixes

 * 129762 - Updated Android SimpleOrientationSensor calculations based on SensorType.Gravity or based on single angle orientation when the device does not have a Gyroscope.
 * 134189 [iOS] The Time Picker flyout placement is not always respected
 * 134132 [Android] Fix loading of ItemsPresenter
 * 134104 [iOS] Fixed an issue when back swiping from a page with a collapsed CommandBar
 * 134026 [iOS] Setting a different DP from TextBox.TextChanging can cause an infinite 'ping pong' of changing Text values
 * 134415 [iOS] MenuFlyout was not loaded correctly, causing templates containing a MenuFlyout to fail
 * 133247 [iOS] Image performance improvements
 * 135192 [iOS] Fixed ImageBrush flash/flickering occurs when transitioning to a new page.
 * 135112 [Android] Fix crash in UpdateItemsPanelRoot() in the ItemsControl class.
 * 132014, 134103 [Android] Set the leading edge considering header can push groups out off the screen
 * 131998 [Android] Window bounds set too late
 * 131768 [iOS] Improve ListView.ScrollIntoView() when ItemTemplateSelector is set
 * 135202, 131884 [Android] Content occasionally fails to show because binding throws an exception
 * 135646 [Android] Binding MediaPlayerElement.Source causes video to go blank
 * 136093, 136172 [iOS] ComboBox does not display its Popup
 * 134819, 134828 [iOS] Ensures the back gesture is enabled and disabled properly when the CommandBar is visible, collapsed, visible with a navigation command and collapsed with a navigation command.
 * 137081 Xaml generator doesn't support setting a style on the root control
 * 148228 [Android] Right theme (clock or spinner) is selected for specific time increments
 * 148229 [Android] Right time is picked and rounded to nearest time increment in clock mode
 * 148241 [Android] won't open if `MinuteIncrement` is not set
 * 148582 Time picker initial time when using time increment is using initial time seconds when rounding.. it should ignore seconds..
 * 148285 [iOS] TimePicker is clipped off screen when ios:FlyoutPlacement isn't set

## Release 1.40

This release is the first non-experimental release of the Uno Platform since the initial public version in May 2018. Lot of bug fixes and features have been added since then, and lots more are coming.

A lot of those changes where included to support these libraries : [MVVMLight](https://github.com/unoplatform/uno.mvvmlight), [ReactiveUI](https://github.com/unoplatform/uno.ReactiveUI), [Prism](https://github.com/unoplatform/uno.Prism), [Rx.NET](https://github.com/unoplatform/uno.Rx.NET), [Windows Community Toolkit](https://github.com/unoplatform/uno.WindowsCommunityToolkit), [Xamarin.Forms UWP](https://github.com/unoplatform/uno.Xamarin.Forms).

Here are some highlights of this release:

- General improvement in the memory consumption of the `ListView` control
- Many Wasm rendering and support updates
    - Invalid images support
    - Text and images measuring fixes
    - Add support for AppManifest.displayName
- Support for the `Pivot` control
- Support for inline XAML event handlers in `DataTemplate`
- Support for implicit styles in the `XamlReader`
- Support for `ThreadPoolTimer`
- Add support for implicit `bool` to `Visibility` conversion
- Support for `AutoSuggestBox`
- SourceLink, Reference Assemblies and deterministic builds are enabled
- Support for `x:Name` reference in `x:Bind` markup
- Support for `WriteableBitmap` for all platforms
- Added support for `Cross-platform Library` template in vsix
- Added support for `StaticResource` as top level `ResourceDictionary` element
- Added support for `AutomationPeer`
- Android status bar height is now included in `Window.Bounds`
- Add support for `Underline` in `HyperLinkButton`
- Add support for TextBlock.TextDecorations
- TextBlock base class is now `FrameworkElement` on iOS, instead of `UILabel`
- Auto generated list of views implemented in Uno in the documentation
- Add support for string to `Type` conversion in XAML generator and binding engine
- Support for Attached Properties localization
- Added `ItemsControl.OnItemsChanged` support
- Added support for ListView GroupStyle.HeaderTemplateSelector for iOS/Android

Here's the full change log:

- Fixes for VisualTransition.Storyboard lazy bindings [#12](https://github.com/unoplatform/uno/pull/12)
- ListView fixes [#22](https://github.com/unoplatform/uno/pull/22)
    - Improve Path parser compatibility
    - Update assets generation documentation
    - Fix ItemsWrapGrid layout when ItemHeight/ItemWidth are not set
    - Adjust for invalid AnchorPoint support for iOS (#16)
    - Fix for ListView initialization order issue
- Default styles clearing fixes [#23](https://github.com/unoplatform/uno/pull/23)
- Compatibility and stability fixes [#37](https://github.com/unoplatform/uno/pull/37)
    - Wasm SplitView fixes
    - Enum fast converters
    - TextBox InputScope fixes
    - Improved ListViewBase stability
    - SimpleOrientationSensor fixes
    - PathMarkupParser: Add support for whitespace following FillRule command
    - Fix DependencyObjectStore.PopCurrentlySettingProperty
    - Raised navigation completed after setting CanGoBack/Forward
    - Fix layouting that sometimes misapplies margin
    - Selector: Coerce SelectedItem to ensure its value is always valid
    - Remove legacy panel default constructor restriction
    - Wasm image support improvements
    - Add support for forward slash in image source
    - Add support for CollectionViewSource set directly on ItemsControl.ItemSource
    - Fix Pane template binding for SplitView
    - Add support for Object as DependencyProperty owner
    - Add Wasm support for UIElement.Tapped
    - Fix iOS UnregisterDoubleTapped stack overflow
- Compatibility and stability fixes [#43](https://github.com/unoplatform/uno/pull/43)
    - Adjust WASM thickness support for children arrange
    - Fix support for inline text content using ContentProperty
    - Fix memory leaks in ScrollViewer
    - Adjust for missing styles in UWP Styles FeatureConfiguration
    - Fix for Source Generation race condition on slow build servers
- Compatibility and stability fixes [#53](https://github.com/unoplatform/uno/pull/53)
    - Adjust for WASM Support for local images [#1](https://github.com/unoplatform/uno/issues/1)
    - Fixes x:Bind support for Wasm
    - Fix invalid deserialization of ApplicationDataContainer for iOS
    - Fix error for ApplicationView.Title for WASM
    - Remove glib conversion errors in WASM
- UWP API Alignments for Wasm [#70](https://github.com/unoplatform/uno/pull/70)
    - Add support for Application.Start() to provide a proper SynchronizationContext for error management
    - Fix for ImplicitStyles support in XamlReader
    - Add support for the Pivot control using the default UWP Xaml style
    - Adjust body background color after the splash screen removal
    - Adjust the materialization of Control templates to not be lazy
- Add support for Xaml file defined event handlers [#71](https://github.com/unoplatform/uno/pull/71)
- API Compatibility Updates [#75](https://github.com/unoplatform/uno/pull/75)
    - Add support for implicit bool to Visibility conversion
    - Fix default Style constructor does not set the proper property precedence
    - Add more DependencyObjectStore logging
    - Align ItemsControl.Items behavior with UWP (#34)
    - Fix invalid uri parsing when set through BitmapImage.UriSource
- [WASM] Fix text measure when not connected to DOM [#76](https://github.com/unoplatform/uno/pull/76)
- Pivot, AutoSuggestBox, TextBox, XamlReader updates [#77](https://github.com/unoplatform/uno/pull/77)
    - Added missing TransformGroup ContentProperty
    - Fixed invalid namespace attribution of attached properties in XamlReader
    - Fixed BitmapImage.UriSource updates not being applied on Wasm
    - Add basic implementation of AutoSuggestBox
    - Fixed focus stealing issues with inactive PivotItem content
    - Add ThreadPoolTimer support
    - Fix for iOS popup not appearing
    - Fix for Wasm textbox not properly updating while not loaded
- [WASM] Add support for TextBlock.Padding property [#88](https://github.com/unoplatform/uno/pull/88)
- [WASM] Fixed measuring support with Polyfill for Node.isConnected [#89](https://github.com/unoplatform/uno/pull/88), [#91](https://github.com/unoplatform/uno/pull/91)
- Misc fixes [#93](https://github.com/unoplatform/uno/pull/93)
    - Fixed iOS `SimpleOrientationSensor` default queue management
    - Fixed multiple memory leaks in `ListView`, `ScrollViewer`
    - Implemented `CacheLength` for Android `ListViewBase`
    - Fixed for `DependencyObject` properties inheritance race condition
    - Fix for empty Path reporting an infinite size
    - Fix Title  not appearing in CommandBar
- Add support for WebAssembly AppManifest.displayName [#94](https://github.com/unoplatform/uno/pull/94)
- Enable SourceLink, Reference Assemblies, Deterministic build [#100](https://github.com/unoplatform/uno/pull/100)
- Binding Engine Alignments [#113](https://github.com/unoplatform/uno/pull/113)
    - Use Portable symbols for Xamarin debugging stability
    - Enable x:Name reference in x:Bind markup. This requires for a failed BindableMetadata lookup to fall through reflection lookup.
    - Assume ".Value" binding path on a primitive is equivalent to self, to enable nullable bindings.
    - Adjust unit tests logging
    - Enables auto "LogicalChild" treatment to allow for DependencyObjectCollection members to be databound
    - Enable parent reset for "LogicalChild" assignations
- Implement the CoreWindow.Dispatcher property [#117](https://github.com/unoplatform/uno/pull/117)
- Misc Fixes [#120](https://github.com/unoplatform/uno/pull/120)
    - Fix for CommandBar back button icon
    - Improve HyperLinks hit-testing for iOS
    - Fixed android PaintDrawable opacity
    - Adjust Unloaded event for ToggleButton
    - Adjust for brightness support
    - Adjust touch support for rotated elements
    - Adjust MinWidth/MinHeight support in Grid
    - Adjust PasswordBox custom font for during password reveal
    - ListView, ContentControl memory improvements
    - Style behavior adjustments
- Update for android animation reliability [#123](https://github.com/unoplatform/uno/pull/123)
- Add support for WriteableBitmap [#125](https://github.com/unoplatform/uno/pull/125)
- Updated vsix structure [#128](https://github.com/unoplatform/uno/pull/128)
- Multiple enhancements for WCT 4.0 [#131](https://github.com/unoplatform/uno/pull/131)
    - Adds support for `IconElement` fast conversion
    - Adds stubs for `ToggleSwitchTemplateSettings`, `PackageId`, `UISettings`
    - Adjust `XamlObjectBuilder` logging
    - Add implicit conversion for `KeyTime` and `Duration`
    - Add support for top level `StaticResource` resource dictionary elements
    - Implement FindFirstParent for net46/netstd2.0
    - Adds ElementNotAvailableException and ElementNotEnabledException
    - Fix invalid measure for empty wasm images
    - Add size/rect checks for measure/arrange wasm
    - Improve XamlReader error reporting
- Add support for Cross-platform library template in VSIX [#132](https://github.com/unoplatform/uno/pull/132)
- Add support for AutomationPeer [#141](https://github.com/unoplatform/uno/pull/141)
- Improved support for UWP resources [#149](https://github.com/unoplatform/uno/pull/149)
    - Projects no longer need to define `XamlCodeGenerationFiles` (fixes #144)
    - Projects no longer need to define `ResourcesDirectory` (fixes #106)
    - Projects no longer need to initialize `ResourceHelper.ResourcesService` (fixes #142)
    - `ResourceLoader.GetString` is now supported (fixes #142)
- Updates rollup [#151](https://github.com/unoplatform/uno/pull/151)
    - Fixed `VisualState` not updated when `TextBox` is focused
    - Improve `ListView` and `Selector` memory footprint
    - Adjust GenericStyles application sequence for Android
    - Add diagnostics methods for `BinderReferenceHolder`
    - Include android status bar height in `Window.Bounds`
    - Fixed `Grid` items size when `MinHeight` and `MinHeight` are used
    - Fixed android race condition during visual tree cleanup
    - Add support for underline in `HyperLinkButton`
    - Fixed `ScrollContentPresenter` margin issue
    - Adjust `MessageDialog` behavior for android
    - `ContentControl` Data Context is now properly unset
    - Add `EmailNameOrAddress` InputScope for `TextBox`
    - Fixed duplicated resw entry support
    - Fixed `ComboBox` popup touch issue
    - Add support for TextBlock.TextDecorations
    - TextBlock base class from UILabel to FrameworkElement
- Auto-generate list of views implemented in Uno [#152](https://github.com/unoplatform/uno/pull/152)
- Add support for string to `Type` conversion in Xaml generator and Binding engine. [#159](https://github.com/unoplatform/uno/pull/159)
- Add support for attached properties localization [#156](https://github.com/unoplatform/uno/pull/156)
- Added `ItemsControl.OnItemsChanged` support [#175](https://github.com/unoplatform/uno/pull/175)
- Added support for XAML inline collections declaration [#184](https://github.com/unoplatform/uno/pull/184)
- Adjust the sequence of control template materialization [#192](https://github.com/unoplatform/uno/pull/192)
- Support for ListView.ScrollIntoView with leading alignment
- Added support for ListView GroupStyle.HeaderTemplateSelector
- [IOS-ANDROID] Added support for time picker minute increment<|MERGE_RESOLUTION|>--- conflicted
+++ resolved
@@ -32,11 +32,8 @@
 - [#2033] Add Missing `LostFocus` Value to `UpdateSourceTrigger` Enum
 - [Android] Fix Image margin calculation on fixed size
 - [iOS] #2361 ListView would measure children with infinite width
-<<<<<<< HEAD
 - [#2398] Fully qualify the `MethodName` value for `CreateFromStringAttribute' if it's not fully qualified it the code
-=======
 - [Android] Fix unconstrained Image loading issue when contained in a ContentControl template
->>>>>>> 30758e4f
 
 ## Release 2.0
 
