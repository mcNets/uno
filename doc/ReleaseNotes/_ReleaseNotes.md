--- conflicted
+++ resolved
@@ -3,9 +3,7 @@
 ## Next version
 
 ### Features
-<<<<<<< HEAD
 * Updated `CheckBox` glyph to match UWP style on all platforms
-=======
 * Add support for the following `DisplayInformation` properties on iOS and Android:   
     - CurrentOrientation
     - LogicalDpi
@@ -19,7 +17,6 @@
     - ScreenHeightInRawPixels
     - ScreenWidthInRawPixels
     - AutoRotationPreferences
->>>>>>> 94f847ae
 * Performance improvements
 	- Use `Span<T>` for Grid layout
 	- Optimize Wasm text measuring
