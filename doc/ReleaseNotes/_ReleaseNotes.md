# Release notes

### Features
<<<<<<< HEAD
- Support for `Windows.Storage.FileProperties.BasicProperties.DateModified`
=======

- Support for `Geolocator` on macOS
- Support for `Clipboard` get/set Text content on macOS
- Support for `ApplicationView.Title` on Android and macOS
- Support for `AnalyticsInfo` on macOS
>>>>>>> ef60319e
- Support for `TryEnterFullScreenMode` and `ExitFullScreenMode` on WebAssembly
- Support for `MessageDialog` on macOS
- [Android] support of `KnownFolders.MusicLibrary` and `VideosLibrary`
- Add support for `StorageFile.DateCreated`
- Support for `ApplicationView.IsScreenCaptureEnabled` on Android
- Add support for `StorageFile.DeleteAsync()`
- Support for `PointerDown`, `PointerUp` `PointerEntered`, `PointerExited` and `PointerMoved` events on macOS
- Support for `Launcher` API on macOS, support for special URIs
- Support for `EmailManager.ShowComposeNewEmailAsync`
- Add support for `StorageFolder.CreateFileAsync(string path)`
- Add support for ApplicationViewTitleBar.BackgroundColor on WASM
- Add support for Automation SetDependencyPropertyValue in Uno.UITest
- Added support for using a `string` value in a `StaticResource` when using `CreateFromStringAttribute'
- [Android] Adds support for `FeatureConfiguration.ScrollViewer.AndroidScrollbarFadeDelay`
- Add support for `Grid.ColumnSpacing` and `Grid.RowSpacing`
- Add clarification in [documentation](../articles/uno-development/working-with-the-samples-apps.md) for adding automated UI tests
- Add support for `Popup.LightDismissOverlayMode`, as well as `DatePicker.LightDismissOverlayMode` and `Flyout.LightDismissOverlayMode`
- `TransformToVisual` now returns a real transform to convert coordinates between views (was only returning a translate transform to offset the origin of controls)
- Multiple pointers at same time on screen (a.k.a. Multi-touch) are now supported
- Add support for WinUI 2.3 [`NumberBox`](https://docs.microsoft.com/en-us/uwp/api/microsoft.ui.xaml.controls.numberbox?view=winui-2.3)
- Add support of the `UIElement.RightTapped` event (The context menu won't appear anymore on WASM, except for the `TextBox`)
- Add support of the `UIElement.Holding` event
- [MacOS] Support for `ScrollViewer`
- [MacOS] Support for `LinearGradientBrush`
- Add support for [TwoPaneView](https://docs.microsoft.com/en-us/uwp/api/microsoft.ui.xaml.controls.twopaneview?view=winui-2.3) control.
- Add support for `ApplicationView.GetSpanningRects`
- Add base support for API Extensibility through `Uno.Foundation.Extensibility.ApiExtensibility` and `ApiExtensionAttribute`
- Add support for Surface Duo through the `Uno.UI.DualScreen` package
- Add support for enums in x:Bind functions
- Add XamlReader support for Primitive static resources
- [Android] Add support for non-native `Popup` by default. Can be enabled through `FeatureConfiguration.Popup.UseNativePopup` set to false (See #2533 for more details)

### Breaking changes

### Bug fixes

- [#2465] Raising macOS Button Click event
- [#2506] `DesignMode.DesignMode2Enabled` no longer throws (is always `false` on non-UWP platforms)
- [#915] FontFamily values are now properly parsed on WebAssembly, updated docs with new info
- [#2213] Fixed `ApplicationData` on MacOS, added support for `LocalSettings`
- Made macOS Samples app skeleton runnable (temporarily removed ApplicationData check on startup, fixed reference), added xamarinmacos20 to crosstargeting_override sample
- [#2230] `DisplayInformation` leaks memory
- [WASM] Shapes now update when their Fill brush's Color changes
- [WASM] Fix bug where changing `IsEnabled` from false to true on `Control` inside another `Control` didn't work
- [Wasm] Add arbitrary delay in Safari macOS to avoid StackOverflow issues
- #2227 fixed Color & SolidColorBrush literal values generation
- [Android] Fix bug where setting Canvas.ZIndex would apply shadow effect in some cases
- #2287 Vertical `ListView` containing a horizontal `ScrollViewer`: horizontal scrolling is difficult, only works when the gesture is perfectly horizontal
- #2130 Grid - fix invalid measure when total star size is 0
- [iOS] Fix invalid image measure on constrained images with `Margin`
- [#2364] fixed missing Xaml IntelliSense on newly created project 
- `ViewBox` no longer alters its child's `RenderTransform`
- [#2033] Add Missing `LostFocus` Value to `UpdateSourceTrigger` Enum
- [Android] Fix Image margin calculation on fixed size
- [Android] Native views weren't clipped correctly
- [Android] Border thickness was incorrect when CornerRadius was set
- [iOS] #2361 ListView would measure children with infinite width
- [iOS] Fix crash when using ComboBox template with native Picker and changing ItemsSource to null after SelectedItem was set
- [#2398] Fully qualify the `MethodName` value for `CreateFromStringAttribute' if it's not fully qualified it the code
- [WASM] Fix bug where changing a property could remove the required clipping on a view
- #2294 Fix TextBox text binding is updated by simply unfocusing
- [Android] Fix unconstrained Image loading issue when contained in a ContentControl template
- Enable partial `NavigationView.ItemSource` scenario (https://github.com/unoplatform/uno/issues/2477)
- [Wasm] Fail gracefully if IDBFS is not enabled in emscripten
- [#2513] Fix `TransformGroup` not working
- [#1956] Fis iOS invalid final state when switching visual state before current state's animation is completed.
- Fix `Selector` support for IsSelected (#1606)
- [Android] 164249 fixed TextBox.Text flickering when using custom IInputFilter with MaxLength set
- [MacOS] Fix exceptions when modifying UIElementCollection, layouting view with null `Layer`
- Fix invalid conversion when using ThemeResource (e.g. Color resource to Brush property)
- Fix XamlBindingHelper.Convert double to GridLength
- [Android] Adjust `TextBlock.TextDecorations` is not updating properly
- Adjust `XamlBindingHelper` for `GridLength` and `TimeSpan`
- Add missing `ListView` resources

## Release 2.0

### Features

* [#2040] Support for ms-settings:// special URIs on Android and iOS, Launcher API alignments to match UWP behavior
* [#2029](https://github.com/unoplatform/uno/pull/2029) Support for MenuFlyoutItem.Click
* support /[file]/[name] format in ResourceLoader.GetForCurrentView().GetString()
* [#2039] Added support for Xaml type conversions using `CreateFromStringAttribute`.
* [#] Support for `Windows.Devices.Lights.Lamp` on iOS, Android.
* [#1970](https://github.com/unoplatform/uno/pull/1970) Added support for `AnalyticsInfo` properties on iOS, Android and WASM
* [#1207] Implemented some `PackageId` properties
* [#1919](https://github.com/unoplatform/uno/pull/1919) Support for `PathGeometry` on WASM.
* Support for `Geolocator` on WASM, improvements for support on Android, iOS
* [#1813](https://github.com/unoplatform/uno/pull/1813) - Added polyline support for WASM and samples for all shapes
* [#1743](https://github.com/unoplatform/uno/pull/1743) - Added a change to make the `MarkupExtensionReturnType` optional
* Added Dark and HighContrast theme resources, reacts to Dark/Light theme on iOS, Android and WASM automatically during the startup of the app if `RequestedTheme` is not set in `App.xaml`
* Support for `Gyrometer` on Android, iOS and WASM
   * `ReadingChanged`
   * `ReportInterval`
* Support for `Launcher.QueryUriSupportAsync` method on Android and iOS
* [#1493](https://github.com/unoplatform/uno/pull/1493) - Implemented the `Windows.Input.PointerUpdateKind` Enum.
*  [#1428](https://github.com/unoplatform/uno/issues/1428) - Add support for horizontal progressbars to `BindableProgressBar` on Android.
* Add support for `Windows.Devices.Sensors.Magnetometer` APIs on iOS, Android and WASM
   * `ReadingChanged`
   * `ReportInterval`
* Add support for `Windows.UI.StartScreen.JumpList` APIs on Android and iOS
   * Includes `Logo`, `DisplayName` and `Arguments`
   * The activation proceeds through the `OnLaunched` method same as on UWP
* Refactored `DrawableHelper` to the `Uno` project
* Add full implementation of `Windows.UI.Xaml.Input.InputScopeNameValue` on all platforms.
* Add support for `Windows.Devices.Sensors.Accelerometer` APIs on iOS, Android and WASM
   * `ReadingChanged`
   * `Shaken`
   * `ReportInterval`
* Align `ApplicationData.Current.LocalSettings.Add` behavior with UWP for `null` and repeated adds
* Add support for `Windows.ApplicationModel.Calls.PhoneCallManager`
* Add support for `Windows.Phone.Devices.Notification.VibrationDevice` API on iOS, Android and WASM
* Basic support for `Windows.Devices.Sensors.Barometer`
* Support setting `Style` inline (e.g. `<TextBlock><TextBlock.Style><Style TargetType="TextBlock"><Setter>...`)
* [Wasm] Add support for `DisplayInformation` properties `LogicalDpi`, `ResolutionScale`, `ScreenWidthInRawPixels`, `RawPixelsPerViewPixel` , and `ScreenHeightInRawPixels`¸
* Permit `DependencyProperty` to be set reentrantly. E.g. this permits `TextBox.TextChanged` to modify the `Text` property (previously this could only be achieved using `Dispatcher.RunAsync()`).
* Add support for filtered solutions development for Uno.UI contributions.
* 132984 [Android] Notch support on Android
* Add support for Android UI Tests in PRs for improved regression testing
* Add static support for **ThemeResources**: `Application.Current.RequestedTheme` is supported
  - `Dark` and `Light` are supported.
  - **Custom Themes** are supported. This let you specify `HighContrast` or any other custom themes.
    (this is a feature not supported in UWP)
    ``` csharp
    // Put that somewhere during app initialization...
    Uno.UI.ApplicationHelper.RequestedCustomTheme = "MyCustomTheme";
    ```
  - `FrameworkElement.RequestedTheme ` is ignored for now.
  - Should be set when the application is starting (before first request to a static resource).
* Prevent possible crash with `MediaPlayerElement` (tentative)
* Add support for `ContentDialog`, including `Closing` and `Closed` events
* Permit `DependencyProperty` to be set reentrantly. E.g. this permits `TextBox.TextChanging` to modify the `Text` property (previously this could only be achieved using `Dispatcher.RunAsync()`).
* Implement `TextBox.TextChanging` and `TextBox.BeforeTextChanging`. As on UWP, this allows the text to be intercepted and modified before the UI is updated. Previously on Android using the `TextChanged` event would lead to laggy response and dropped characters when typing rapidly; this is no longer the case with `TextChanging`.
* [WASM] `ComboBox`'s dropdown list (`CarouselPanel`) is now virtualized (#1012)
* Improve Screenshot comparer tool, CI test results now contain Screenshots compare data
* Updated Xamarin.GooglePlayServices.* packages to 60.1142.1 for Target MonoAndroid80
* Updated Xamarin.GooglePlayServices.* packages to 71.1600.0 for Target MonoAndroid90
* `<ContentPresenter>` will now - as a fallback when not set - automatically bind to
  `TemplatedParent`'s `Content` when this one is a `ContentControl`.
  You can deactivate this behavior like this:
  ```
  FeatureConfiguration.ContentPresenter.UseImplicitContentFromTemplatedParent = false;
  ```
* Add support for `Selector.IsSynchronizedWithCurrentItem`
* Add support for `CoreApplication.MainView` and `CoreApplication.Views`
* Add support for resolution of merged and theme resources from `ResourceDictionary` in code
* Add non-failing StatusBar BackgroundOpacity and BackgroundColor getters
* Relax DependencyProperty owner validation for non-FrameworkElement
* `ToolTip` & `ToolTipService` are now implemented.
* [#1352](https://github.com/unoplatform/uno/issues/1352) Add support for `ThemeResource`s with different types (e.g.: mixing `SolidColorBrush` and `LinearGradientBrush`)
* Add support for BitmapSource.PixelWidth and Height
* Preliminary support for `ColumnDefinition.ActualWidth` and `RowDefinition.ActualHeight`.
* Updated VisualTree of an app with Visibility for each items.
* Add support for `CompositionTarget.Rendering` event.
* Add support for `IObservableVector<T>` in `ItemsControl`
* [#1559] [#1167] Wasm: make the IsEnabled property inheritable.
* Full support of pointer events cf. [routed events documentation](../articles/features/routed-events.md)
* Add support of manipulation events cf. [routed events documentation](../articles/features/routed-events.md)
* Update CheckBox style to 10.0.17763
* Adds the support for `AutomationProperties.AutomationId`
* [#1328](https://github.com/unoplatform/uno/issues/1328) Basic ProgressRing implementation for WASM
* Add support for `Windows.UI.Xaml.Controls.Primitives.LayoutInformation.GetAvailableSize`
* Add support for Runtime Tests that require UI integration
* Enable iOS UI Tests
* Add support for `PersonPicture`
* Add support for `VisualState` `Setter` data binding, static resources and complex objects
* Clipping to bounds of control is now more similar to UWP
* The _feature flag_ `FeatureConfiguration.UseLegacyClipping` is now deprecated and not used anymore
* XAML Hot Reload support for iOS, Android and Windows
* Add support for GitPod Workspace and prebuilds
* #880 Added added implicit conversion for double to Thickness
* Add Android support for `CoreApplication.GetCurrentView().TitleBar.ExtendViewIntoTitleBar` to programatically draw under the status bar
* [WASM] `ScrollViewer.ChangeView` is now supported
* [Wasm] Add the ability to focus a TextBox by clicking its header
* Add support for `ToggleButton.IsThreeState` and `ToggleButton.Indeterminate`
* [Wasm] Add support for `TextBox.IsReadonly`
* [iOS] [WASM] `Path` now supports `LinearGradientBrush` as `Fill`
* A feature flag has been added to change the default preferred placement mode fo the drop down of the `ComboBox` (cf. ../articles/control/ComboBox.md)

### Breaking changes
* `TextBox` no longer raises TextChanged when its template is applied, in line with UWP.
* `TextBox.TextChanged` is now called asynchronously after the UI is updated, in line with UWP. For most uses `TextChanging` should be preferred.
* [Android] `TextBox.IsSpellCheckEnabled = false` is now enforced in a way that may cause issues in certain use cases (see https://stackoverflow.com/a/5188119/1902058). The old behavior can be restored by setting `ShouldForceDisableSpellCheck = false`, per `TextBox`.
* `TextBox.Text = null` will now throw an exception, as on UWP. Pushing `null` via a binding is still valid.
* Projects targeting Android 8 must now use Xamarin.GooglePlayServices.* 60.1142.1 (60.1142.0 has been unlisted)
* Projects targeting Android 9 must now use Xamarin.GooglePlayServices.* 71.1600.0
* [iOS] UIWebView is deprecated and replaced with WKWebView (ITMS-90809: Deprecated API Usage - Apple will stop accepting submissions of apps that use UIWebView APIs . See https://developer.apple.com/documentation/uikit/uiwebview for more information.)
* [iOS] If you set the `ManipulationMode` to something else than `System` or `All`, the [DelaysContentTouches](https://developer.apple.com/documentation/uikit/uiscrollview/1619398-delayscontenttouches) is going to be disabled on all parent `ScrollViewer`
* [#1237] Static resources defined in App.xaml were not processed and registered properly
    > This change might break the compilation for projects that define duplicate resources in other globally accessible resource dictionaries. Adjustments to remove duplicate resources may be necessary.
 * [WASM] The tranform returned by `UIElement.TransformToVisual` is now including scale, rotation or any custom transformation that was declard on a parent element (transform was only including translate components)

### Bug fixes
* [#2186](https://github.com/unoplatform/uno/pull/2186) Fix Canvas Measurement to behave like UWP
* [#2093](https://github.com/unoplatform/uno/pull/2093) Fix missing measurement option for polyline and polygon
* Font size, used for ComboBoxItems, are same as in ComboBox content (not smaller)
* [#2023](https://github.com/unoplatform/uno/pull/2023) Android WebView.NavigateToString doesn't throw exception even when string is very long.
* [#2020](https://github.com/unoplatform/uno/pull/2020) `ContentControl` no longer display the datacontext type when ContentTemplate and content are empty
* [#1987](https://github.com/unoplatform/uno/pull/1987) Missing XML comment warnings are disabled on generated code
* [#1939](https://github.com/unoplatform/uno/pull/1939) Handles nullables types in XAML file generator
* [#1741](https://github.com/unoplatform/uno/issues/1741) On Android, `ApplicationData.Current.[LocalFolder|RoamingFolder]` can now be used in the ctor of App.xaml.cs
    > This change introduces a new constructor in `Windows.UI.Xaml.NativeApplication` that requests a delegate. In the Visual Studio Templates for Uno Platform, the `Main.cs` for the Android, the constructor now provides `() => new App()` instead of `new App()`, you can do the same in your existing application. See [this file](https://github.com/unoplatform/uno/blob/master/src/SolutionTemplate/UnoSolutionTemplate/Droid/Main.cs) for an example.
* [#1767] Invalid `this` keyword generated for `Storyboard.SetTarget`
* [#1781] WASM Images are no longer draggable and selectable by default to match UWP
* [#1771](https://github.com/unoplatform/uno/pull/1771) Fix ".Uno" in project names resulted in build errors.
* [#1531](https://github.com/unoplatform/uno/pull/1531) Fix an issue with VirtualizePanelAdaptater by adding a cache where the ItemSources length change and created a OutOfRangeException
* [WASM] #1518 Fix Navigation Issue Where SystemNavigationManager.enable() is called twice and clear the stack history
* [#1278](https://github.com/unoplatform/uno/pull/1278) the XAML sourcegenerator now always uses the fully qualified type name to prevent type conflicts.
* [#1392](https://github.com/unoplatform/uno/pull/1392) Resolved exceptions while changing cursor color on Android P.
* [#1383](https://github.com/unoplatform/uno/pull/1383) resolve Android compilation errors related to Assets filenames: "Invalid file name: It must contain only"
* [#1380](https://github.com/unoplatform/uno/pull/1380) iOS head generated by Uno Solution Template now specifies MinimumOSVersion, in line with XF so first compile is successful.
* #1276 retrieving non-existent setting via indexer should not throw and  `ApplicationDataContainer` allowed clearing value by calling `Add(null)` which was not consistent with UWP.
* [iOS] Area of view outside Clip rect now allows touch to pass through, this fixes NavigationView not allowing touches to children (#1018)
* `ComboBox` drop down is now placed following a logic which is closer to UWP and it no longer flickers when it appears (especilly on WASM) cf. ../articles/control/ComboBox.md
* #854 `BasedOn` on a `<Style>` in `App.Xaml` were not resolving properly
* #706 `x:Name` in `App.Xaml`'s resources were crashing the compilation.
* #846 `x:Name` on non-`DependencyObject` resources were crashing the compilation
* [Android/iOS] Fixed generated x:uid setter not globalized for Uno.UI.Helpers.MarkupHelper.SetXUid and Uno.UI.FrameworkElementHelper.SetRenderPhase
* Fix invalid XAML x:Uid parsing with resource file name and prefix (#1130, #228)
* Fixed an issue where a Two-Way binding would sometimes not update values back to source correctly
* Adjust the behavior of `DisplayInformation.LogicalDpi` to match UWP's behavior
* [Android] Ensure TextBox spell-check is properly enabled/disabled on all devices.
* Fix ComboBox disappearing items when items are views (#1078)
* [iOS] TextBox with `AcceptsReturn=True` crashes ListView
* [Android/iOS] Fixed Arc command in paths
* Changing the `DataContext` of an element to a new value were pushing the properties default
  value on data bound properties before setting the new value.
* [Android] `.Click` on a `ButtonBase` were not raising events properly
* #1350 Vertical Slider was inverting value when tapped
* TemplateReuse not called when dataContext is set
* [WASM] #1167 Apply `IsEnabled` correctly to `TextBox` (inner `TextBoxView` is now correctly disabled)
* [Android/WASM] Fix MaxLength not respected or overwriting text
* Settings collection-based properties on root node in XAML were leading to C# compilation errors
* Properties on root node in XAML were not applied when there was no content (sub-elements)
* [Android] GroupedListviewHeaders were causing scrolling lag, missing flag
* Flyout that are than anchor but fit in page were defaulting to full placement.
* [iOS]Fixed DatePickerFlyout & TimePickerFlyout not being placed at the bottom
* [Android] Animated content is cut off/glitchy when RenderTransform translation is applied (#1333)
* [#1409](https://github.com/unoplatform/uno/pull/1413) Provide a better error-message on Page-Navigation-Errors
* Fix NRE when using custom `Pivot` templates.
* Fix iOS CompositionTarget handler race condition
* [Wasm] Fix TextBoxView SelectionStart/SelectionEnd value parsing
* [Wasm] Don't fail on FrameworkElement.Dispose()
* [Android] ScrollViewer were no more clipping the scrollable area.
* `ComboBox`'s ControlTemplate was requiring a binding to _TemplatedParent_ for the `x:Name="ContentPresenter"` control. Now aligned with UWP by making this binding in the control itself.
* [#1352](https://github.com/unoplatform/uno/issues/1352) `ThemeResource` bugfixes:
  - `StaticResource` not working inside `ResourceDictionary.ThemeDictionaries`
  - Using a `ThemeResource` on the wrong property type shouldn't raise compile-time error (to align with UWP)
* Fix layout bug in Image control.
* [#1387] `ComboBox`: Fix DataContext was propagated to `<ContentPresenter>` when there was no selected item, causing strange display behavior.
* #1354 fixed Recycler.State desync issue
* #1533 [Wasm] Fix measure caching for zero sized measure
* [iOS(iPad)] `ComboBox` : the combobox wasn't fully expanding vertically on first opening.
* `Popup` & `ComboBox` (and other controls using `Popup`) were not behaving properly when `IsLightDismissable` were set to `true`.
* [Wasm] Fix unloaded UIElements are made visible if measured and arranged
* [Android] Fix java NRE handing touch events on detached view
* [Pivot] Add support for non PivotItem items
* #1557 Fix local DataContext on ContentDialog is overwritten
* [WASM] Fix display for multiple popups (e.g. ComboBox inside of ContentDialog)
* [Android] Fix invalid ImageBrush stack overflow with delayed image reuse
* CommandBar fixes (AppBarToggleButton, AppBarButton)
* Fix Symbols rendering in sample app
* Fix multiple invocations of OnLoaded when hosting a control in ItemsControl
* [Android] Fix glitchy animations inside ListView with transformed ancestor.
* Adjust `AppBar` and `CommandBar` styles.
* Adjust the Stretch mode of `BitmapIcon` content
* Fix invalid Image size constraint
* [Android] MenuFlyout was misplaced if view was in a hierarchy with a RenderTransform
* Fix color refresh of `BitmapIcon` monochrome Foreground
* [IOS] DatePickerFlyout min and max year were resetting to FallbackNullValue
* [Android] Fix bug in `ListView` when using an `ObservableCollection` as its source and using `Header` and `Footer`.
* [#1924](https://github.com/unoplatform/uno/issues/1924) Fix Android `ListView.HeaderTemplate` (and `.FooterTemplate`) binding bug when changing `Header` and `Footer`.
* 164480 [Android] fixed a text wrapping issue caused by layout height desync
* [Wasm] Fix unable to reset `Image.Source` property
* [#2014](https://github.com/unoplatform/uno/issues/2014) Fix iOS Picker for ComboBox not selecting the correct item.
* [iOS] #977 Fix exception when setting MediaPlayerElement.Stretch in XAML.
* #1708 Fix initial Flyout placement and window resize placement
* [Android] #2007 ComboBox does not take Window.VisibleBounds to position its popup
* [Wasm] Fixes the measure of a TextBoxView #2034 #2095
* [Android] [Wasm] Recent clipping improvements were incompleted. Fixed a case where a control was allowed to draw itself to use more than available place in the _arrange_ phase.
* [iOS] Fix negative result value of TimePicker. Now value range is limited from 0 to 1 day
* #2129 WebAssembly Bootstrapper update to remove the implicit .NET 4.6.2 dependency, and support for long file paths on Windows.
* #2147 Fix NRE in android-specific TextBox.ImeOptions
* #2146 [iOS] ListView doesn't take extra space when items are added to collection
* [iOS] Animation might run twice

## Release 1.45.0
### Features
* Add support for `Windows.System.Display.DisplayRequest` API on iOS and Android
* Add support for the following `Windows.System.Power.PowerManager` APIs on iOS and Android:
    - BatteryStatus
    - EnergySaverStatus
    - PowerSupplyStatus
    - RemainingChargePercent
    - PowerSupplyStatusChanged
    - EnergySaverStatusChanged
    - RemainingChargePercentChanged
    - BatteryStatusChanged
* Updated `CheckBox` glyph to match UWP style on all platforms
* Add support for the following `DisplayInformation` properties on iOS and Android:
* Add support for `CurrentInputMethodLanguageTag` and `TrySetInputMethodLanguageTag` on Android, iOS and WASM
* Add support for `ChatMessageManager.ShowComposeSmsMessageAsync` (and `ChatMessage` `Body` and `Recipients` properties) on iOS and Android
* Add support for the following `DisplayInformation` properties on iOS and Android:
    - CurrentOrientation
    - LogicalDpi
    - NativeOrientation
    - RawDpiX
    - RawDpiY
    - ResolutionScale
    - StereoEnabled
    - RawPixelsPerViewPixel
    - DiagonalSizeInInches
    - ScreenHeightInRawPixels
    - ScreenWidthInRawPixels
    - AutoRotationPreferences
* Performance improvements
	- Use `Span<T>` for Grid layout
	- Optimize Wasm text measuring
	- Performance improvements in `TSInteropMarshaller.InvokeJS`
* [Wasm] Improve TextBlock measure performance
* [Wasm] Improve PivotItem template pooling
* 150233 [Android] fixed status-bar, keyboard, nav-bar layout on android
* Add support for Brush implicit conversion (Fixes #730)
* Add `XamlReader` support for top level `ResourceDictionary` (#640)
* Add support for IDictionary objects in XAM (#729)
* Add support for Binding typed property (#731)
* Add support for `RelativeSource.Self` bindings
* 149377 Improve performance of `TimePicker` and `DatePicker` on iOS.
* 145203 [iOS] Support ScrollViewer.ChangeView() inside TextBox
* 150793 [iOS] Add ListView.UseCollectionAnimations flag to allow disabling native insert/delete animations
* 150882 [iOS] Fix visual glitch when setting new RenderTransform on a view
* [Wasm] Add support of hardware/browser back button in `SystemNavigationManager.BackRequested`
* [Wasm] Added support for custom DOM events
* WebAssembly UI tests are now integrated in the CI
* Enable support for macOS head development
* [Wasm] Add NativeXXX styles (which are aliases to the XamlXXX styles)
* [Wasm] Enable persistence for all ApplicationData folders
* [Wasm] Add Samples App UI Screenshots diffing tool with previous builds
* Add `PasswordVault` on supported platform
* [Android] Updated support libraries to 28.0.0.1 for Android 9
* Add support for `x:Load`
* [Wasm] Restore support for `x:Load` and `x:DeferLoadStrategy`
* [Wasm] Scrolling bar visibility modes are now supported on most browsers
* Fix invalid cast exception when using `x:Load` or `x:DeferLoadStrategy`
* Add `Windows.Globalization.Calendar`
* [Wasm] Support of overlay mode of the pane
* Using _State Triggers_ in `VisualStateManager` now follows correct precedence as documented by Microsoft
* Add support for `FlyoutBase.AttachedFlyout` and `FlyoutBase.ShowAttachedFlyout()`
* `x:Bind` now supports binding to fields
* `Grid` positions (`Row`, `RowSpan`, `Column` & `ColumnSpan`) are now behaving like UWP when the result overflows grid rows/columns definition
* [Wasm] Improve TextBlock measure performance
* [Wasm] Improve Html SetAttribute performance
* MenuBar
    - Import of MenuBar code, not functional yet as MenuItemFlyout (Issue #801)
    - Basic support for macOS native system menus
* Ensure FrameworkElement.LayoutUpdated is invoked on all elements being arranged
* Fix Grid.ColumnDefinitions.Clear exception (#1006)
* 155086 [Android] Fixed `AppBarButton.Label` taking precedence over `AppBarButton.Content` when used as `PrimaryCommands`.
* ComboBox
	- Remove dependency to a "Background" template part which is unnecessary and not required on UWP
	- Make sure that the `PopupPanel` hides itself if collapsed (special cases as it's at the top of the `Window`)
	- [iOS] Add support of `INotifyCollectionChanged` in the `Picker`
	- [iOS] Remove the arbitrary `null` item added at the top of the `Picker`
	- [iOS] Fix infinite layouting cycle in the iOS picker (Removed workaround which is no longer necessary as the given method is invoked properly on each measure/arrange phases)
* [Wasm] Refactored the way the text is measured in Wasm. Wasn't working well when a parent with a RenderTransform.
* `Grid` now supports `ColumnDefinition.MinWidth` and `MaxWidth` and `RowDefinition.MinHeight` and `MaxHeight` (#1032)
* Implement the `PivotPanel` measure/arrange to allow text wrapping in pivot items
* [Wasm] Add `PathIcon` support
* Add support UI Testing support through for `Uno.UI.Helpers.Automation.GetDependencyPropertyValue`
* [WASM] ListView - support item margins correctly
* [iOS] Fix items dependency property propagation in ListView items
* [Wasm] Add UI Testing support through for `Uno.UI.Helpers.Automation.GetDependencyPropertyValue`\

### Breaking Changes
* The `WebAssemblyRuntime.InvokeJSUnmarshalled` method with three parameters has been removed.
* `NavigationBarHelper` has been removed.
* Localized Text, Content etc is now applied even if the Text (etc) property isn't set in Xaml. Nested implicit content (e.g. `<Button><Border>...`) will be overridden by localized values if available.
* [Android] Unless nested under `SecondaryCommands`, the `AppBarButton.Label` property will no longer be used for the title of menu item, instead use the `AppBarButton.Content` property. For `SecondaryCommands`, keep using `AppBarButton.Label`.
* The `WordEllipsis` was removed from the `TextWrapping` as it's not a valid value for UWP (And it was actually supported only on WASM) (The right way to get ellipsis is with the `TextTrimming.WordEllipsis`)
* [Android] `Popup.Anchor` is no longer available

### Bug fixes
* DatePicker FlyoutPlacement now set to Full by default
* Semi-transparent borders no longer overlap at the corners on Android
* The `HAS_UNO` define is now not defined in `uap10.0.x` target frameworks.
* The `XamlReader` fails when a property has no getter
* `Click` and `Tapped` events were not working property for `ButtonBase` on Android and iOS.
* 146790 [Android] AndroidUseManagedLoadedUnloaded causes partial item shuffling in ListView
* 150143 [Android] Toggling `TextBox.IsReadOnly` from true to false no longer breaks the cursor
* `WasmHttpHandler` was broken because of a change in the internal Mono implementation.
* 140946 [Android] Upon modifying a list, incorrect/duplicated items appear
* 150489 [Android] PointerCanceled not called on scrolling for views with a RenderTransform set
* 150469 [iOS] Virtualized ListView items don't always trigger their multi-select VisualStates
* 1580172 ToggleSwitch wasn't working after an unload/reload: caused by routedevent's unregistration not working.
* 145203 [Android] Fix overflow on LogicalToPhysicalPixels(double.MaxValue), allowing ScrollViewer.ChangeView(double.MaxValue,...) to work
* 150679 [iOS] Fix path issue with Media Player not being able to play local files.
* Adjust support for `StaticResource.ResourceKey`
* 151081 [Android] Fix Keyboard not always dismissed when unfocusing a TextBox
* [WASM] Support `not_wasm` prefix properly. (#784)
* 151282 [iOS] Fixed Slider not responding on second navigation, fixed RemoveHandler for RoutedEvents removing all instances of handler
* 151497 [iOS/Android] Fixed Slider not responding, by ^ RemoveHandler fix for RoutedEvents
* 151674 [iOS] Add ability to replay a finished video from media player
* 151524 [Android] Cleaned up Textbox for android to remove keyboard showing/dismissal inconsistencies
* Fix invalid code generation for `x:Name` entries on `Style` in resources
* [Wasm] Fix incorrect `TextBlock` measure with constrains
* 151676 [iOS] The keyboard is closing when tap on the webview or toolbar
* 151655 [TimePicker][iOS] First time you open time picker it initializes the existing value to current time
* 151656 [TimePicker][iOS] Time picker always shows +1 minute than selected value
* 151657 [DatePicker][iOS] Date picker flyout displays 1 day earlier than selected value
* 151430 [Android] Prevent touch event being dispatched to invisible view
* Fixed overflow errors in Grid.Row/Column and Grid.RowSpan may fail in the Grid layouter.
* 151547 Fix animation not applied correctly within transformed hierarchy
* Setting the `.SelectedValue` on a `Selector` now update the selection and the index
* [WASM] Fix ListView contents not remeasuring when ItemsSource changes.
* [WASM] Dismissable popup & flyout is closing when tapping on content.
* 145374 [Android] fixed android keyboard stays open on AppBarButton click
* 152504 [Android] Pointer captures weren't informing gestures of capture, fixes Slider capture issue
* 148896 [iOS] TextBlock CarriageReturns would continue past maxlines property
* 153594 [Android] EdgeEffect not showing up on listView that contain Headers and Footers
* #881 [iOS] [Android] Support explicitly-defined ListViewItems in ListView.
* #902 [Android] Resource generation now correctly escapes names starting with numbers and names containing a '-' character
* 154390 Storyboard `Completed` callback were not properly called when there's not children.
* [iOS] Fix bug where Popup can be hidden if created during initial app launch.
* #921 Ensure localization works even if the property isn't defined in XAML
* [WASM] Using x:Load was causing _Collection was modified_ exception.
* Fix support for localized attached properties.
* Fix a potential crash during code generated from XAML, content were not properly escaped.
* #977 Fix exception when setting MediaPlayerElement.Stretch in XAML.
* [Android] Fix MediaPlayerElement.Stretch not applied
* [Android] Fix for ListView elements measuring/layouting bug
* Fix Grid.ColumnDefinitions.Clear exception (#1006)
* [Wasm] Align Window.SizeChanged and ApplicationView.VisibleBoundsChanged ordering with UWP (#1015)
* Add VS2019 Solution Filters for known developer tasks
* #154969 [iOS] MediaPlayer ApplyStretch breaking mediaplayer- fixed
* 154815 [WASM] ItemClick event could be raised for wrong item
* 155256 Fixed xaml generated enum value not being globalized
* 155161 [Android] fixed keyboard flicker when backing from a page with CommandBar
* Fix the processing of the GotFocus event FocusManager (#973)
* 116098 [iOS] The time/day pickers are missing diving lines on devices running firmware 11 and up.
* [iOS] Fix invalid DataContext propagation when estimating ListView item size (#1051)
* RadioButton was not applying Checked state correctly with non-standard visual state grouping in style
* [Android] Fix several bugs preventing AutoSuggestBox from working on Android. (#1012)
* #1062 TextBlock measure caching can wrongly hit
* 153974 [Android] fixed button flyout placement
* Fix support for ScrollBar touch events (#871)
* [iOS] Area of view outside Clip rect now allows touch to pass through, this fixes NavigationView not allowing touches to children (#1018)
* `ComboBox` drop down is now placed following a logic which is closer to UWP and it longer flickers when it appears (especilly on WASM)
* Date and Time Picker Content fix and Refactored to use PickerFlyoutBase (to resemble UWP implementation)
* `LinearGradientBrush.EndPoint` now defaults to (1,1) to match UWP
* [Android] A ListView inside another ListView no longer causes an app freeze/crash
* `Click` on `ButtonBase` was not properly raised.


## Release 1.44.0

### Features
* Add support for `ICollectionView.CopyTo`
* Add support for `ViewBox`
* Add support for `AutoSuggestBox.ItemsSource`
* Add support for `Selector.SelectedValuePath` (e.g. useful for ComboBox)
* Add support for JS unhandled exception logging for CoreDispatcher (support for Mixed mode troubleshooting)
* [WASM] Improve element arrange and transform performance
* Restore original SymbolIcon.SymbolProperty as a C# property
* Add support for `MediaPlaybackList`
* Update Uno.SourceGenerationTasks to improve build performance
    - Move to the latest Uno.SourceGenerationTasks to improve project parsing performance, and allows for the removal of unused targets caused by unoplatform/uno.SourceGeneration#2. Uno.Xaml and Uno.UI.BindingHelpers now only build the required targets.
    - Move to net461 for test projects so the the Uno.Xaml project can be referenced properly
    - Use the latest MSBuild.Sdk.Extras for actual parallel cross-targeted builds
    - Move the nuget package versions to the Directory.Build.targets file so it's easier to change all versions at once.
* Add support for NavigationView Top Navigation
* Adjust `SystemChromeMediumHighColor` to use the Light theme
* Add support for `FrameworkElement.GoToStateCore`
* Adjust `ListView` measure/arrange for dynamic content
* Add some missing default UWP styles
* The `FrameworkElement.IsLoaded` property is now public
* Improve XAML generation error messages for unknown symbols
* Added default console logging for all platforms
* Add support for `Application.OnWindowCreated`
* Added non-throwing stubs for `AutomationProperty`
* Add missing system resources
* Add support for x:Bind in StaticResources (#696)
* Add support for x:Name late binding support to adds proper support for CollectionViewSource in Resources (#696)
* `PointerRelease` events are now marked as handled by the `TextBox`
* `KeyDown` events that are changing the cursor position (left/right/top/bottom/home/end) are now marked as handled by the `TextBox`
* `RoutedEventArgs.IsGenerated` returns `false` as generating events with Uno is not yet supported
* `AutomationPeer.ListenerExists` returns `false` as we cannot generating events with Uno is not yet supported
* `KeyUp` event properly sends `KeyEventArgs` to the controls
* Add ItemsSource CollectionViewSource update support (#697)
* Add support for the `CollectionViewSource.ItemsPath` property
* Fixed support for dots in resource names (#700)
* Add support for `BindingExpression.UpdateSource()`
* Updated Android version to target Android 9.0
* The CI validates for API breaking changes
* Added samples application BenchmarkDotNet support.
* `MediaTransportControls` buttons now use Tapped event instead of Click
* Fixed Pointer capture issues on sliders on iOS

### Breaking changes
* Make `UIElement.IsPointerPressed` and `IsPointerOver` internal
* You will not be able to build projects targeting Android 8.0 locally anymore. Change your Android target to Android 9.0 or replace MonoAndroid90 by MonoAndroid80 in the TargetFrameworks of your projects files.
* 1.43.1 breaking changes rollback to 1.42.0:
    - `ObservableVector<T>` is now internal again
    - `TimePicker.Time` and `TimePicker.MinuteIncrement` are now back for `netstandard2.0`
    - `MediaPlaybackItem.Source` is back as a readonly property
    - `MediaPlaybackList.Items` is back to an `IObservableVector`

### Bug fixes
 * Transforms are now fully functional
 * [Wasm] Fixed ListView infinite loop when using custom containers
 * [Wasm] Use Uno.UI Assembly for namespace type lookup in `XamlReader`
 * [Wasm] Fixed `System.UriConverter` is being linked out
 * 145075 [Android] [Wasm] Android and Wasm don't match all specific UWP behaviors for the Image control.
 * [Wasm] Don't fail if the dispatcher queue is empty
 * 146648 [Android] fixed ListView grouped items corruption on scroll
 * [Wasm] Fix `ListView` recycling when the `XamlParent` is not available for `AutoSuggestBox`
 * 147405 Fix NRE on some MediaTransportControl controls
 * #139 Update Uno.SourceGenerationTasks to improve build performance
 * Update `Uno.UI.Toolkit` base UWP sdk to 17763
 * [Wasm] Fixes items measured after being removed from their parent appear in the visual tree, on top of every other items.
 * [Wasm] Fixes lements may not be removed form the global active DOM elements tracking map
 * [Wasm] Disable the root element scrolling (bounce) on touch devices
 * Fixed invalid iOS assets folder. `ImageAsset` nodes must not be `<Visible>false</Visible>` to be copied to the generated project.
 * Make CollectionViewSource.View a proper DependencyProperty (#697)
 * Fixed support for string support for `Path.Data` (#698)
 * 150018 Fix nullref in `Pivot` when using native style
 * 149312 [Android] Added `FeatureConfiguration.NativeListViewBase.RemoveItemAnimator` to remove the ItemAnimator that crashes when under stress
 * 150156 Fix `ComboBox` not working when using `Popover`.
 * Restore missing ButtonBase.IsPointerOver property

## Release 1.43.1

### Features
* [Wasm] Improve general performance and memory pressure by removing Javascript interop evaluations.
* Add support for Windows 10 SDK 17763 (1809)
* Improve the Uno.UI solution memory consumption for Android targets
* Add support for GridLength conversion from double
* Raise exceptions on missing styles in debug configuration
* Add working ViewBox stub
* `Path.Data` property now invalidates measure and arrange
* Wasm `Image` logs Opened and Failed events
* Add UpToDateCheckInput to avoid VS invalid incremental rebuilds
* 35178 Added recipe for copying text to clipboard
* Added ToogleSwitch documentation in Uno/Doc/Controls.
* Added new properties for ToggleSwitch Default Native Styles.
  [iOS] For BindableUISwitch : TintColorBrush property was added to be able to tint the outline of the switch when it is turned off.
  [Android] For BindableSwitchCompat : - Text property was added in order to change the ToggleSwitch label.
                                       - TextColor property was added in order to change the ToggleSwitch label color.
                                       - ThumbTint property was added in order to change the Thumb color.
                                       - TrackTint property was added in order to change the Track color.
* Samples apps now contain a Unit Tests page
* Added missing resources for NavigationViewItem
* All Nuget and VSIX artifacts are now Authenticode signed
* Resource strings are now loaded from `upri` files for faster resolution
* Add `FeatureConfiguration.Interop.ForceJavascriptInterop` to enable JS Eval fallback in Wasm mode.
* Add support for 1809 NavigationView
* Add support for runtime conversion of global static resources unknown at compile time
* Fixed fallback support for Style property set via ThemeResource
* Add support for multiple resw folders with upri resource generation
* Add support for `ThicknessHelper`
* ResourceLoader adjustments …
  * CurrentUICulture and CurrentCulture are set when setting ResourceLoader .DefaultCulture
  * upri load now ignores resources not used by the current culture
* Add BrushConverter support for Color input
* Add SplitView support for PaneOpened and PaneOpening
* Add CoreApplication.GetCurrentView() Dispatcher and TitleBar stubs support
* Add support for IsItemItsOwnContainer iOS ListView
* Add missing Android Sample App symbols font
* Add SampleControl for Samples app for easier browsing and UI Testing of samples
* Import Border samples
* Improve UIElement inner Children enumeration performance and memory usage
* Add `FeatureConfiguration.FrameworkElement.AndroidUseManagedLoadedUnloaded` to control the native or managed propagation performance of Loaded/Unloaded events through the visual tree
* Raise Application.UnhandledException event on failed navigation
* Adjusts the `Microsoft.NETCore.UniversalWindowsPlatform` version in the UWP head template to avoid assembly loading issues when using the Uno library template in the sample solution.
* [Android] Add support for ListViewItem instances provided via the ItemsSource property
* Added support to disable accessibility feature of larger text on iOS and Android by adjusting the FeatureConfiguration.Font.IgnoreTextScaleFactor flag. Please note that Apple [recommends to keep text sizes dynamic](https://developer.apple.com/videos/play/wwdc2017/245) for a variety of reasons and to allow users to adjust their text size preferences.
* [Wasm] Code for `Path.Stretch` has been moved to `Shape` and works well now for all shapes.
* Add support for `DynamicObject` data binding, to enable support for `Elmish.Uno`.
* Add support for VS2019 VSIX installation
* Improved Xaml generation speed, and incremental build performance
* [Wasm] Fix `CoreDispatcher` `StackOverflowException` when running on low stack space environments (e.g. iOS)
* Add support for `ResourceLoader.GetForViewIndependentUse(string)` and named resource files
* [Wasm] Load events are now raised directly from managed code. You can restore the previous behavior (raised from native) by setting `FeatureConfiguration.FrameworkElement.WasmUseManagedLoadedUnloaded = false`.
* Updated memory profiling documentation
* Updated default app template iOS GC settings
* Add support for WebAssembly Web Projects
* Add support for WebAssembly debugging with Chrome
* Add support for XAML `x:FieldModifier`
* Add Uno.UI linker definition files
* Adjust FlyoutPresenter default template
* Add support for Flyout anchor
* Improved XAML designer support
* Improved DependencyObject performance under AOT (JS dynCalls for overrides/delegates inside of EH blocks)
* Add support for MatrixTransform, UIElement.TransformToVisual now returns a MatrixTransform
* 140564 [Android] Added workaround for inverted ListView fling issue on Android P

### Breaking changes
* Refactored ToggleSwitch Default Native XAML Styles. (cf. 'NativeDefaultToggleSwitch' styles in Generic.Native.xaml)
  [iOS] For BindableUISwitch : Background property was changed for OnTintColorBrush and Foreground property for ThumbTintColorBrush.
  [Android] BindableSwitch was renamed BindableSwitchCompat in order to avoid confusion with the Switch control.
* Remove invalid Windows.UI.Xaml.Input.VirtualKeyModifiers
* Time picker flyout default styles has been changed to include done and cancel buttons
* DataTemplateSelector implementations are now called using the 2 parameters overload first with a fallback to the 1 parameter overload on null returned value.
  Old behavior could be restored using `FeatureConfiguration.DataTemplateSelector.UseLegacyTemplateSelectorOverload = true`.
* Using "/n" directly in the XAML for a text/content property is not supported anymore in order to match the UWP behavior.
  You can use "&#x0a;" instead in the text/content properties or a carriage return where you need it in the localized resources.
* The `ResourcesGeneration` msbuild target has been renamed to `UnoResourcesGeneration`
  If your csproj is using this target explicily, change it to the new name.

### Bug fixes
 * MediaPlayerElement [iOS] Subtitles are not disable on initial launch anymore
 * MediaPlayerElement [Android]Player status is now properly updated on media end
 * MediaPlayerElement [Android]Fix issue when video metadata reports a width or height of 0
 * #388 Slider: NRE when vertical template is not defined
 * 138117 [Android] Removing a bookmarked/downloaded lesson can duplicate the assets of a different lesson.
 * [Wasm] Fix VirtualizingPanelAdapter measure and arrange
 * 137892 [Android] Fixed FontFamily, FontSize and FontWeight are not applied anymore on the TextBox's content.
 * Don't fail on empty grid ArrangeOverride
 * Don't generate the Bindable attribute if already present
 * Adjust .NET template projects versions to 4.6.1
 * Adjust Microsoft.CodeAnalysis versions to avoid restore conflicts
 * Fix element name matching existing types fails to compile (e.g. ContentPresenter)
 * 138735 [Android] Fixed broken DatePicker
 * Multi-selection Check Boxes in ListViewItems are appearing brielfly (https://github.com/unoplatform/uno/issues/403)
 * 140721 [Android] FlipView not visible when navigating back to page
 * 138537 [iOS] App freezes after State selection causing infinite load on every subsequent launch
 * Fix invalid Border Content type for macOS
 * Don't fail iOS ListView if item Content is null
 * [Wasm] Implement naive refresh for items manipulation in the ListViewBase
 * 3326 [iOS][ItemsControl] ItemsControl in FlipView does not restore items properly
 * Fix NRE in Slider when no template is applied
 * Fix `Frame` does not unset `Page.Frame` when a page is removed
 * Add Wasm PlatformNotSupportedException for System.IO after CoreFX merge in mono
 * Border properties now invalidates measure and arrange on all platforms
 * 141907 [Android] [iOS] The toggle switch is half missing.
 * 142937 [Android] [iOS] Some Button ThemeBrushes are missing.
 * 143527 [Android] Fixed broken TimePicker Flyout on android devices.
 * 143596 [Wasm] Images stretching is incorrect
 * 143595 [Wasm] Wasm ListView Resizing is not working - Limitation: items can't change its size yet, but it's now getting measured/arranged correctly.
 * 143527 [Android] Fixed broken TimePicker Flyout on android devices.
 * 143598 [Wasm] Wasm Animation rotation center is incorrect
 * Fixes invalid parsing of custom types containing `{}` in their value (#455)
 * Add workaround for iOS stackoverflow during initialization.
 * Improve the file locking issues of Uno.UI.Tasks MSBuild task
 * Fix `VisibleBoundsPadding` memory leak
 * [ios] Time picker missing "OK" confirmation button
 * #87 / 124046 ComboBox incorrect behavior when using Items property
 * [Wasm] ComboBox wasn't working anymore since few versions
 * Fix memory leak with defining event handlers in XAML documents
 * Fix memory leak in `CommandBar`
 * Fix memory leak when using `x:Name` in XAML documents
 * 143170 [iOS] [WatermarkedDatePicker] When the Maxyear boundary is reached the first time, the calendar goes back two days instead of one
 * #491 DataTemplateSelector.SelectTemplate is not called on iOS and Android. The behavior is now closer to UWP.
 * 144268 / #493 : Resources outside of 'en' folder not working
 * Support for duplicate XAML `AutomationProperties.Name`
 * `ListViewBase.SelectedItems` is updated on selection change in Single selection mode
 * #528 ComboBoxes are empty when no datacontext
 * Ensure that Uno.UI can be used with VS15.8 and earlier (prevent the use of VS15.9 and later String APIs)
 * [Android] Listview Items stay visually in a pressed state,(can click multiple) when you click then scroll down, click another item, and scroll back up
 * 144101 fixed `ListView` group headers messed up on item update
 * #527 Fix for `Selector.SelectionChanged` is raised twice on updated selection
 * [iOS] Add fail-safe on `FrameworkElement.WillMoveToSuperview` log to `Application.Current.UnhandledException`
 * Flyout were not presented correctly on Wasm

## Release 1.42

### Features
* Add base infrastructure platform for macOS
* 136259 Add a behavior so that tap makes controls fade out
* 135985 [Android], [iOS] ListViewBase Support [MultiSelectStates](https://msdn.microsoft.com/en-us/library/windows/apps/mt299136.aspx?f=255&MSPPError=-2147217396) on ListViewItem. This allows the item container to visually adapt when multiple selection is enabled or disabled.
* #325 Add support for `NavigationView` control
* Add support for `SymbolIcon` control for WebAssembly
* Add support for `UIElement.Clip` for WebAssembly
* Add support for inner-Uno.UI strings localization
* Add stubs for RichTextBlock
* Add `BitmapIcon` support
* Add `BitmapIcon.ShowAsMonochrome` support
* Add support for `Windows.Foundation.UniversalApiContract` in `IsApiContractPresent`
* Add support for ContentProperty on UserControl
* Add `DelegateCommand<T>`
* #131258 Added support for _RoutedEvents_. See [routed-events.md documentation](../articles/routed-events.md).
* [WASM] #234 Support virtualization in ListView

### Breaking changes
* 132002 [Android] The collapsible button bar is now taken into account by visible bounds calculation. Apps which use VisibleBoundsPadding or have command bars will therefore see an adjustment to the height of their windows on Android.

### Bug fixes
 * 135258 [Android] Fixed ImageBrush flash/flickering occurs when transitioning to a new page for the first time.
 * 131768 [iOS] Fixed bug where stale ScrollIntoView() request could overwrite more recent request
 * 136092 [iOS] ScrollIntoView() throws exception for ungrouped lists
 * 136199 [Android] TextBlock.Text isn't visually updated if it changes while device is locked
 * Fix Android and iOS may fail to break on breakpoints in `.xaml.cs` if the debugging symbol type is Full in projects created from templates
 * 136210 [Android] Path is cut off by a pixel
 * 132004 [Android] Window bounds incorrect for screen with rounded corners
 * #312 [Wasm] Text display was chopped on Wasm.
 * 135839 `WebView` No longer raises NavigationFailed and NavigationCompleted events when navigation is cancelled on iOS.
 * 136188 [Android] Page elements are aligned differently upon back navigation
 * 136114 [iOS] Image inside Frame doesn't respond to orientation changes
 * Fix crash when a `VisualState` does not have a valid `Name`
 * Adjust compiled binding application ordering when loading controls
 * Ensure the SplitView templated parent is propagated properly for FindName
 * Fix infinite loop when parsing empty Attached Properties on macOS
 * 137137 [iOS] Fixed `DatePickerSelector` not propagating coerced initial value
 * 103116 [iOS] Navigating to a _second_ local html file with `WebView` doesn't work.
 * 134573 CommandBar doesn't take the proper space on iOS phones in landscape
 * Image with partial size constraint now display properly under Wasm.
 * 138297 [iOS][TextBlock] Measurement is always different since we use Math.Ceiling
 * 137204 [iOS] ListView - fix bug where item view is clipped
 * 137979 [Android] Incorrect offset when applying RotateTransform to stretched view
 * Now supports internal object in desource dictionaries
 * 134573 CommandBar doesn't take the proper space on iOS phones in landscape
 * #26 The explicit property <Style.Setters> does not initialize style setters properly
 * 104057 [Android] ListView shows overscroll effect even when it doesn't need to scroll
 * #376 iOS project compilation fails: Can't resolve the reference 'System.Void Windows.UI.Xaml.Documents.BlockCollection::Add(Windows.UI.Xaml.Documents.Block)
 * 138099, 138463 [Android] fixed `ListView` scrolls up when tapping an item at the bottom of screen
 * 140548 [iOS] fixed `CommandBar` not rendering until reloaded
 * [147530] Add a missing `global::` qualifier in the `BindableMetadataGenerator`
 * [WASM] Add workaround for mono linker issue in AOT mode in `ObservableVectorWrapper`

## Release 1.41

### Features

* [#154](https://github.com/unoplatform/uno/issues/154) Implement the MediaPlayerElement control
* 135799 Implemented MediaPlayer.Dispose()

### Bug fixes

 * 129762 - Updated Android SimpleOrientationSensor calculations based on SensorType.Gravity or based on single angle orientation when the device does not have a Gyroscope.
 * 134189 [iOS] The Time Picker flyout placement is not always respected
 * 134132 [Android] Fix loading of ItemsPresenter
 * 134104 [iOS] Fixed an issue when back swiping from a page with a collapsed CommandBar
 * 134026 [iOS] Setting a different DP from TextBox.TextChanging can cause an infinite 'ping pong' of changing Text values
 * 134415 [iOS] MenuFlyout was not loaded correctly, causing templates containing a MenuFlyout to fail
 * 133247 [iOS] Image performance improvements
 * 135192 [iOS] Fixed ImageBrush flash/flickering occurs when transitioning to a new page.
 * 135112 [Android] Fix crash in UpdateItemsPanelRoot() in the ItemsControl class.
 * 132014, 134103 [Android] Set the leading edge considering header can push groups out off the screen
 * 131998 [Android] Window bounds set too late
 * 131768 [iOS] Improve ListView.ScrollIntoView() when ItemTemplateSelector is set
 * 135202, 131884 [Android] Content occasionally fails to show because binding throws an exception
 * 135646 [Android] Binding MediaPlayerElement.Source causes video to go blank
 * 136093, 136172 [iOS] ComboBox does not display its Popup
 * 134819, 134828 [iOS] Ensures the back gesture is enabled and disabled properly when the CommandBar is visible, collapsed, visible with a navigation command and collapsed with a navigation command.
 * 137081 Xaml generator doesn't support setting a style on the root control
 * 148228 [Android] Right theme (clock or spinner) is selected for specific time increments
 * 148229 [Android] Right time is picked and rounded to nearest time increment in clock mode
 * 148241 [Android] won't open if `MinuteIncrement` is not set
 * 148582 Time picker initial time when using time increment is using initial time seconds when rounding.. it should ignore seconds..
 * 148285 [iOS] TimePicker is clipped off screen when ios:FlyoutPlacement isn't set

## Release 1.40

This release is the first non-experimental release of the Uno Platform since the initial public version in May 2018. Lot of bug fixes and features have been added since then, and lots more are coming.

A lot of those changes where included to support these libraries : [MVVMLight](https://github.com/unoplatform/uno.mvvmlight), [ReactiveUI](https://github.com/unoplatform/uno.ReactiveUI), [Prism](https://github.com/unoplatform/uno.Prism), [Rx.NET](https://github.com/unoplatform/uno.Rx.NET), [Windows Community Toolkit](https://github.com/unoplatform/uno.WindowsCommunityToolkit), [Xamarin.Forms UWP](https://github.com/unoplatform/uno.Xamarin.Forms).

Here are some highlights of this release:

- General improvement in the memory consumption of the `ListView` control
- Many Wasm rendering and support updates
    - Invalid images support
    - Text and images measuring fixes
    - Add support for AppManifest.displayName
- Support for the `Pivot` control
- Support for inline XAML event handlers in `DataTemplate`
- Support for implicit styles in the `XamlReader`
- Support for `ThreadPoolTimer`
- Add support for implicit `bool` to `Visibility` conversion
- Support for `AutoSuggestBox`
- SourceLink, Reference Assemblies and deterministic builds are enabled
- Support for `x:Name` reference in `x:Bind` markup
- Support for `WriteableBitmap` for all platforms
- Added support for `Cross-platform Library` template in vsix
- Added support for `StaticResource` as top level `ResourceDictionary` element
- Added support for `AutomationPeer`
- Android status bar height is now included in `Window.Bounds`
- Add support for `Underline` in `HyperLinkButton`
- Add support for TextBlock.TextDecorations
- TextBlock base class is now `FrameworkElement` on iOS, instead of `UILabel`
- Auto generated list of views implemented in Uno in the documentation
- Add support for string to `Type` conversion in XAML generator and binding engine
- Support for Attached Properties localization
- Added `ItemsControl.OnItemsChanged` support
- Added support for ListView GroupStyle.HeaderTemplateSelector for iOS/Android

Here's the full change log:

- Fixes for VisualTransition.Storyboard lazy bindings [#12](https://github.com/unoplatform/uno/pull/12)
- ListView fixes [#22](https://github.com/unoplatform/uno/pull/22)
    - Improve Path parser compatibility
    - Update assets generation documentation
    - Fix ItemsWrapGrid layout when ItemHeight/ItemWidth are not set
    - Adjust for invalid AnchorPoint support for iOS (#16)
    - Fix for ListView initialization order issue
- Default styles clearing fixes [#23](https://github.com/unoplatform/uno/pull/23)
- Compatibility and stability fixes [#37](https://github.com/unoplatform/uno/pull/37)
    - Wasm SplitView fixes
    - Enum fast converters
    - TextBox InputScope fixes
    - Improved ListViewBase stability
    - SimpleOrientationSensor fixes
    - PathMarkupParser: Add support for whitespace following FillRule command
    - Fix DependencyObjectStore.PopCurrentlySettingProperty
    - Raised navigation completed after setting CanGoBack/Forward
    - Fix layouting that sometimes misapplies margin
    - Selector: Coerce SelectedItem to ensure its value is always valid
    - Remove legacy panel default constructor restriction
    - Wasm image support improvements
    - Add support for forward slash in image source
    - Add support for CollectionViewSource set directly on ItemsControl.ItemSource
    - Fix Pane template binding for SplitView
    - Add support for Object as DependencyProperty owner
    - Add Wasm support for UIElement.Tapped
    - Fix iOS UnregisterDoubleTapped stack overflow
- Compatibility and stability fixes [#43](https://github.com/unoplatform/uno/pull/43)
    - Adjust WASM thickness support for children arrange
    - Fix support for inline text content using ContentProperty
    - Fix memory leaks in ScrollViewer
    - Adjust for missing styles in UWP Styles FeatureConfiguration
    - Fix for Source Generation race condition on slow build servers
- Compatibility and stability fixes [#53](https://github.com/unoplatform/uno/pull/53)
    - Adjust for WASM Support for local images [#1](https://github.com/unoplatform/uno/issues/1)
    - Fixes x:Bind support for Wasm
    - Fix invalid deserialization of ApplicationDataContainer for iOS
    - Fix error for ApplicationView.Title for WASM
    - Remove glib conversion errors in WASM
- UWP API Alignments for Wasm [#70](https://github.com/unoplatform/uno/pull/70)
    - Add support for Application.Start() to provide a proper SynchronizationContext for error management
    - Fix for ImplicitStyles support in XamlReader
    - Add support for the Pivot control using the default UWP Xaml style
    - Adjust body background color after the splash screen removal
    - Adjust the materialization of Control templates to not be lazy
- Add support for Xaml file defined event handlers [#71](https://github.com/unoplatform/uno/pull/71)
- API Compatibility Updates [#75](https://github.com/unoplatform/uno/pull/75)
    - Add support for implicit bool to Visibility conversion
    - Fix default Style constructor does not set the proper property precedence
    - Add more DependencyObjectStore logging
    - Align ItemsControl.Items behavior with UWP (#34)
    - Fix invalid uri parsing when set through BitmapImage.UriSource
- [WASM] Fix text measure when not connected to DOM [#76](https://github.com/unoplatform/uno/pull/76)
- Pivot, AutoSuggestBox, TextBox, XamlReader updates [#77](https://github.com/unoplatform/uno/pull/77)
    - Added missing TransformGroup ContentProperty
    - Fixed invalid namespace attribution of attached properties in XamlReader
    - Fixed BitmapImage.UriSource updates not being applied on Wasm
    - Add basic implementation of AutoSuggestBox
    - Fixed focus stealing issues with inactive PivotItem content
    - Add ThreadPoolTimer support
    - Fix for iOS popup not appearing
    - Fix for Wasm textbox not properly updating while not loaded
- [WASM] Add support for TextBlock.Padding property [#88](https://github.com/unoplatform/uno/pull/88)
- [WASM] Fixed measuring support with Polyfill for Node.isConnected [#89](https://github.com/unoplatform/uno/pull/88), [#91](https://github.com/unoplatform/uno/pull/91)
- Misc fixes [#93](https://github.com/unoplatform/uno/pull/93)
    - Fixed iOS `SimpleOrientationSensor` default queue management
    - Fixed multiple memory leaks in `ListView`, `ScrollViewer`
    - Implemented `CacheLength` for Android `ListViewBase`
    - Fixed for `DependencyObject` properties inheritance race condition
    - Fix for empty Path reporting an infinite size
    - Fix Title  not appearing in CommandBar
- Add support for WebAssembly AppManifest.displayName [#94](https://github.com/unoplatform/uno/pull/94)
- Enable SourceLink, Reference Assemblies, Deterministic build [#100](https://github.com/unoplatform/uno/pull/100)
- Binding Engine Alignments [#113](https://github.com/unoplatform/uno/pull/113)
    - Use Portable symbols for Xamarin debugging stability
    - Enable x:Name reference in x:Bind markup. This requires for a failed BindableMetadata lookup to fall through reflection lookup.
    - Assume ".Value" binding path on a primitive is equivalent to self, to enable nullable bindings.
    - Adjust unit tests logging
    - Enables auto "LogicalChild" treatment to allow for DependencyObjectCollection members to be databound
    - Enable parent reset for "LogicalChild" assignations
- Implement the CoreWindow.Dispatcher property [#117](https://github.com/unoplatform/uno/pull/117)
- Misc Fixes [#120](https://github.com/unoplatform/uno/pull/120)
    - Fix for CommandBar back button icon
    - Improve HyperLinks hit-testing for iOS
    - Fixed android PaintDrawable opacity
    - Adjust Unloaded event for ToggleButton
    - Adjust for brightness support
    - Adjust touch support for rotated elements
    - Adjust MinWidth/MinHeight support in Grid
    - Adjust PasswordBox custom font for during password reveal
    - ListView, ContentControl memory improvements
    - Style behavior adjustments
- Update for android animation reliability [#123](https://github.com/unoplatform/uno/pull/123)
- Add support for WriteableBitmap [#125](https://github.com/unoplatform/uno/pull/125)
- Updated vsix structure [#128](https://github.com/unoplatform/uno/pull/128)
- Multiple enhancements for WCT 4.0 [#131](https://github.com/unoplatform/uno/pull/131)
    - Adds support for `IconElement` fast conversion
    - Adds stubs for `ToggleSwitchTemplateSettings`, `PackageId`, `UISettings`
    - Adjust `XamlObjectBuilder` logging
    - Add implicit conversion for `KeyTime` and `Duration`
    - Add support for top level `StaticResource` resource dictionary elements
    - Implement FindFirstParent for net46/netstd2.0
    - Adds ElementNotAvailableException and ElementNotEnabledException
    - Fix invalid measure for empty wasm images
    - Add size/rect checks for measure/arrange wasm
    - Improve XamlReader error reporting
- Add support for Cross-platform library template in VSIX [#132](https://github.com/unoplatform/uno/pull/132)
- Add support for AutomationPeer [#141](https://github.com/unoplatform/uno/pull/141)
- Improved support for UWP resources [#149](https://github.com/unoplatform/uno/pull/149)
    - Projects no longer need to define `XamlCodeGenerationFiles` (fixes #144)
    - Projects no longer need to define `ResourcesDirectory` (fixes #106)
    - Projects no longer need to initialize `ResourceHelper.ResourcesService` (fixes #142)
    - `ResourceLoader.GetString` is now supported (fixes #142)
- Updates rollup [#151](https://github.com/unoplatform/uno/pull/151)
    - Fixed `VisualState` not updated when `TextBox` is focused
    - Improve `ListView` and `Selector` memory footprint
    - Adjust GenericStyles application sequence for Android
    - Add diagnostics methods for `BinderReferenceHolder`
    - Include android status bar height in `Window.Bounds`
    - Fixed `Grid` items size when `MinHeight` and `MinHeight` are used
    - Fixed android race condition during visual tree cleanup
    - Add support for underline in `HyperLinkButton`
    - Fixed `ScrollContentPresenter` margin issue
    - Adjust `MessageDialog` behavior for android
    - `ContentControl` Data Context is now properly unset
    - Add `EmailNameOrAddress` InputScope for `TextBox`
    - Fixed duplicated resw entry support
    - Fixed `ComboBox` popup touch issue
    - Add support for TextBlock.TextDecorations
    - TextBlock base class from UILabel to FrameworkElement
- Auto-generate list of views implemented in Uno [#152](https://github.com/unoplatform/uno/pull/152)
- Add support for string to `Type` conversion in Xaml generator and Binding engine. [#159](https://github.com/unoplatform/uno/pull/159)
- Add support for attached properties localization [#156](https://github.com/unoplatform/uno/pull/156)
- Added `ItemsControl.OnItemsChanged` support [#175](https://github.com/unoplatform/uno/pull/175)
- Added support for XAML inline collections declaration [#184](https://github.com/unoplatform/uno/pull/184)
- Adjust the sequence of control template materialization [#192](https://github.com/unoplatform/uno/pull/192)
- Support for ListView.ScrollIntoView with leading alignment
- Added support for ListView GroupStyle.HeaderTemplateSelector
- [IOS-ANDROID] Added support for time picker minute increment<|MERGE_RESOLUTION|>--- conflicted
+++ resolved
@@ -1,15 +1,12 @@
 # Release notes
 
 ### Features
-<<<<<<< HEAD
 - Support for `Windows.Storage.FileProperties.BasicProperties.DateModified`
-=======
 
 - Support for `Geolocator` on macOS
 - Support for `Clipboard` get/set Text content on macOS
 - Support for `ApplicationView.Title` on Android and macOS
 - Support for `AnalyticsInfo` on macOS
->>>>>>> ef60319e
 - Support for `TryEnterFullScreenMode` and `ExitFullScreenMode` on WebAssembly
 - Support for `MessageDialog` on macOS
 - [Android] support of `KnownFolders.MusicLibrary` and `VideosLibrary`
