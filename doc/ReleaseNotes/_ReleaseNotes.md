# Release notes

### Features

<<<<<<< HEAD
- Support for `Clipboard` get/set Text content on macOS
=======
- Support for `AnalyticsInfo` on macOS
>>>>>>> 7fc068db
- Support for `TryEnterFullScreenMode` and `ExitFullScreenMode` on WebAssembly
- Support for `MessageDialog` on macOS
- [Android] support of `KnownFolders.MusicLibrary` and `VideosLibrary`
- Add support for `StorageFile.DateCreated`
- Support for `ApplicationView.IsScreenCaptureEnabled` on Android
- Add support for `StorageFile.DeleteAsync()`
- Support for `PointerDown`, `PointerUp` `PointerEntered`, `PointerExited` and `PointerMoved` events on macOS
- Support for `Launcher` API on macOS, support for special URIs
- Support for `EmailManager.ShowComposeNewEmailAsync`
- Add support for `StorageFolder.CreateFileAsync(string path)`
- Add support for ApplicationViewTitleBar.BackgroundColor on WASM
- Add support for Automation SetDependencyPropertyValue in Uno.UITest
- Added support for using a `string` value in a `StaticResource` when using `CreateFromStringAttribute'
- [Android] Adds support for `FeatureConfiguration.ScrollViewer.AndroidScrollbarFadeDelay`
- Add support for `Grid.ColumnSpacing` and `Grid.RowSpacing`
- Add clarification in [documentation](../articles/uno-development/working-with-the-samples-apps.md) for adding automated UI tests
- Add support for `Popup.LightDismissOverlayMode`, as well as `DatePicker.LightDismissOverlayMode` and `Flyout.LightDismissOverlayMode`
- `TransformToVisual` now returns a real transform to convert coordinates between views (was only returning a translate transform to offset the origin of controls)
- Multiple pointers at same time on screen (a.k.a. Multi-touch) are now supported
- Add support for WinUI 2.3 [`NumberBox`](https://docs.microsoft.com/en-us/uwp/api/microsoft.ui.xaml.controls.numberbox?view=winui-2.3)
- Add support of the `UIElement.RightTapped` event (The context menu won't appear anymore on WASM, except for the `TextBox`)
- Add support of the `UIElement.Holding` event
- [MacOS] Support for `ScrollViewer`
- [MacOS] Support for `LinearGradientBrush`
- Add support for [TwoPaneView](https://docs.microsoft.com/en-us/uwp/api/microsoft.ui.xaml.controls.twopaneview?view=winui-2.3) control.
- Add support for `ApplicationView.GetSpanningRects`
- Add base support for API Extensibility through `Uno.Foundation.Extensibility.ApiExtensibility` and `ApiExtensionAttribute`
- Add support for Surface Duo through the `Uno.UI.DualScreen` package
- Add support for enums in x:Bind functions
- Add XamlReader support for Primitive static resources
- [Android] Add support for non-native `Popup` by default. Can be enabled through `FeatureConfiguration.Popup.UseNativePopup` set to false (See #2533 for more details)

### Breaking changes

### Bug fixes

- [#2465] Raising macOS Button Click event
- [#2506] `DesignMode.DesignMode2Enabled` no longer throws (is always `false` on non-UWP platforms)
- [#915] FontFamily values are now properly parsed on WebAssembly, updated docs with new info
- [#2213] Fixed `ApplicationData` on MacOS, added support for `LocalSettings`
- Made macOS Samples app skeleton runnable (temporarily removed ApplicationData check on startup, fixed reference), added xamarinmacos20 to crosstargeting_override sample
- [#2230] `DisplayInformation` leaks memory
- [WASM] Shapes now update when their Fill brush's Color changes
- [WASM] Fix bug where changing `IsEnabled` from false to true on `Control` inside another `Control` didn't work
- [Wasm] Add arbitrary delay in Safari macOS to avoid StackOverflow issues
- #2227 fixed Color & SolidColorBrush literal values generation
- [Android] Fix bug where setting Canvas.ZIndex would apply shadow effect in some cases
- #2287 Vertical `ListView` containing a horizontal `ScrollViewer`: horizontal scrolling is difficult, only works when the gesture is perfectly horizontal
- #2130 Grid - fix invalid measure when total star size is 0
- [iOS] Fix invalid image measure on constrained images with `Margin`
- [#2364] fixed missing Xaml IntelliSense on newly created project 
- `ViewBox` no longer alters its child's `RenderTransform`
- [#2033] Add Missing `LostFocus` Value to `UpdateSourceTrigger` Enum
- [Android] Fix Image margin calculation on fixed size
- [Android] Native views weren't clipped correctly
- [Android] Border thickness was incorrect when CornerRadius was set
- [iOS] #2361 ListView would measure children with infinite width
- [iOS] Fix crash when using ComboBox template with native Picker and changing ItemsSource to null after SelectedItem was set
- [#2398] Fully qualify the `MethodName` value for `CreateFromStringAttribute' if it's not fully qualified it the code
- [WASM] Fix bug where changing a property could remove the required clipping on a view
- #2294 Fix TextBox text binding is updated by simply unfocusing
- [Android] Fix unconstrained Image loading issue when contained in a ContentControl template
- Enable partial `NavigationView.ItemSource` scenario (https://github.com/unoplatform/uno/issues/2477)
- [Wasm] Fail gracefully if IDBFS is not enabled in emscripten
- [#2513] Fix `TransformGroup` not working
- [#1956] Fis iOS invalid final state when switching visual state before current state's animation is completed.
- Fix `Selector` support for IsSelected (#1606)
- [Android] 164249 fixed TextBox.Text flickering when using custom IInputFilter with MaxLength set
- [MacOS] Fix exceptions when modifying UIElementCollection, layouting view with null `Layer`
- Fix invalid conversion when using ThemeResource (e.g. Color resource to Brush property)
- Fix XamlBindingHelper.Convert double to GridLength
- [Android] Adjust `TextBlock.TextDecorations` is not updating properly
- Adjust `XamlBindingHelper` for `GridLength` and `TimeSpan`
- Add missing `ListView` resources

## Release 2.0

### Features

* [#2040] Support for ms-settings:// special URIs on Android and iOS, Launcher API alignments to match UWP behavior
* [#2029](https://github.com/unoplatform/uno/pull/2029) Support for MenuFlyoutItem.Click
* support /[file]/[name] format in ResourceLoader.GetForCurrentView().GetString()
* [#2039] Added support for Xaml type conversions using `CreateFromStringAttribute`.
* [#] Support for `Windows.Devices.Lights.Lamp` on iOS, Android.
* [#1970](https://github.com/unoplatform/uno/pull/1970) Added support for `AnalyticsInfo` properties on iOS, Android and WASM
* [#1207] Implemented some `PackageId` properties
* [#1919](https://github.com/unoplatform/uno/pull/1919) Support for `PathGeometry` on WASM.
* Support for `Geolocator` on WASM, improvements for support on Android, iOS
* [#1813](https://github.com/unoplatform/uno/pull/1813) - Added polyline support for WASM and samples for all shapes
* [#1743](https://github.com/unoplatform/uno/pull/1743) - Added a change to make the `MarkupExtensionReturnType` optional
* Added Dark and HighContrast theme resources, reacts to Dark/Light theme on iOS, Android and WASM automatically during the startup of the app if `RequestedTheme` is not set in `App.xaml`
* Support for `Gyrometer` on Android, iOS and WASM
   * `ReadingChanged`
   * `ReportInterval`
* Support for `Launcher.QueryUriSupportAsync` method on Android and iOS
* [#1493](https://github.com/unoplatform/uno/pull/1493) - Implemented the `Windows.Input.PointerUpdateKind` Enum.
*  [#1428](https://github.com/unoplatform/uno/issues/1428) - Add support for horizontal progressbars to `BindableProgressBar` on Android.
* Add support for `Windows.Devices.Sensors.Magnetometer` APIs on iOS, Android and WASM
   * `ReadingChanged`
   * `ReportInterval`
* Add support for `Windows.UI.StartScreen.JumpList` APIs on Android and iOS
   * Includes `Logo`, `DisplayName` and `Arguments`
   * The activation proceeds through the `OnLaunched` method same as on UWP
* Refactored `DrawableHelper` to the `Uno` project
* Add full implementation of `Windows.UI.Xaml.Input.InputScopeNameValue` on all platforms.
* Add support for `Windows.Devices.Sensors.Accelerometer` APIs on iOS, Android and WASM
   * `ReadingChanged`
   * `Shaken`
   * `ReportInterval`
* Align `ApplicationData.Current.LocalSettings.Add` behavior with UWP for `null` and repeated adds
* Add support for `Windows.ApplicationModel.Calls.PhoneCallManager`
* Add support for `Windows.Phone.Devices.Notification.VibrationDevice` API on iOS, Android and WASM
* Basic support for `Windows.Devices.Sensors.Barometer`
* Support setting `Style` inline (e.g. `<TextBlock><TextBlock.Style><Style TargetType="TextBlock"><Setter>...`)
* [Wasm] Add support for `DisplayInformation` properties `LogicalDpi`, `ResolutionScale`, `ScreenWidthInRawPixels`, `RawPixelsPerViewPixel` , and `ScreenHeightInRawPixels`¸
* Permit `DependencyProperty` to be set reentrantly. E.g. this permits `TextBox.TextChanged` to modify the `Text` property (previously this could only be achieved using `Dispatcher.RunAsync()`).
* Add support for filtered solutions development for Uno.UI contributions.
* 132984 [Android] Notch support on Android
* Add support for Android UI Tests in PRs for improved regression testing
* Add static support for **ThemeResources**: `Application.Current.RequestedTheme` is supported
  - `Dark` and `Light` are supported.
  - **Custom Themes** are supported. This let you specify `HighContrast` or any other custom themes.
    (this is a feature not supported in UWP)
    ``` csharp
    // Put that somewhere during app initialization...
    Uno.UI.ApplicationHelper.RequestedCustomTheme = "MyCustomTheme";
    ```
  - `FrameworkElement.RequestedTheme ` is ignored for now.
  - Should be set when the application is starting (before first request to a static resource).
* Prevent possible crash with `MediaPlayerElement` (tentative)
* Add support for `ContentDialog`, including `Closing` and `Closed` events
* Permit `DependencyProperty` to be set reentrantly. E.g. this permits `TextBox.TextChanging` to modify the `Text` property (previously this could only be achieved using `Dispatcher.RunAsync()`).
* Implement `TextBox.TextChanging` and `TextBox.BeforeTextChanging`. As on UWP, this allows the text to be intercepted and modified before the UI is updated. Previously on Android using the `TextChanged` event would lead to laggy response and dropped characters when typing rapidly; this is no longer the case with `TextChanging`.
* [WASM] `ComboBox`'s dropdown list (`CarouselPanel`) is now virtualized (#1012)
* Improve Screenshot comparer tool, CI test results now contain Screenshots compare data
* Updated Xamarin.GooglePlayServices.* packages to 60.1142.1 for Target MonoAndroid80
* Updated Xamarin.GooglePlayServices.* packages to 71.1600.0 for Target MonoAndroid90
* `<ContentPresenter>` will now - as a fallback when not set - automatically bind to
  `TemplatedParent`'s `Content` when this one is a `ContentControl`.
  You can deactivate this behavior like this:
  ```
  FeatureConfiguration.ContentPresenter.UseImplicitContentFromTemplatedParent = false;
  ```
* Add support for `Selector.IsSynchronizedWithCurrentItem`
* Add support for `CoreApplication.MainView` and `CoreApplication.Views`
* Add support for resolution of merged and theme resources from `ResourceDictionary` in code
* Add non-failing StatusBar BackgroundOpacity and BackgroundColor getters
* Relax DependencyProperty owner validation for non-FrameworkElement
* `ToolTip` & `ToolTipService` are now implemented.
* [#1352](https://github.com/unoplatform/uno/issues/1352) Add support for `ThemeResource`s with different types (e.g.: mixing `SolidColorBrush` and `LinearGradientBrush`)
* Add support for BitmapSource.PixelWidth and Height
* Preliminary support for `ColumnDefinition.ActualWidth` and `RowDefinition.ActualHeight`.
* Updated VisualTree of an app with Visibility for each items.
* Add support for `CompositionTarget.Rendering` event.
* Add support for `IObservableVector<T>` in `ItemsControl`
* [#1559] [#1167] Wasm: make the IsEnabled property inheritable.
* Full support of pointer events cf. [routed events documentation](../articles/features/routed-events.md)
* Add support of manipulation events cf. [routed events documentation](../articles/features/routed-events.md)
* Update CheckBox style to 10.0.17763
* Adds the support for `AutomationProperties.AutomationId`
* [#1328](https://github.com/unoplatform/uno/issues/1328) Basic ProgressRing implementation for WASM
* Add support for `Windows.UI.Xaml.Controls.Primitives.LayoutInformation.GetAvailableSize`
* Add support for Runtime Tests that require UI integration
* Enable iOS UI Tests
* Add support for `PersonPicture`
* Add support for `VisualState` `Setter` data binding, static resources and complex objects
* Clipping to bounds of control is now more similar to UWP
* The _feature flag_ `FeatureConfiguration.UseLegacyClipping` is now deprecated and not used anymore
* XAML Hot Reload support for iOS, Android and Windows
* Add support for GitPod Workspace and prebuilds
* #880 Added added implicit conversion for double to Thickness
* Add Android support for `CoreApplication.GetCurrentView().TitleBar.ExtendViewIntoTitleBar` to programatically draw under the status bar
* [WASM] `ScrollViewer.ChangeView` is now supported
* [Wasm] Add the ability to focus a TextBox by clicking its header
* Add support for `ToggleButton.IsThreeState` and `ToggleButton.Indeterminate`
* [Wasm] Add support for `TextBox.IsReadonly`
* [iOS] [WASM] `Path` now supports `LinearGradientBrush` as `Fill`
* A feature flag has been added to change the default preferred placement mode fo the drop down of the `ComboBox` (cf. ../articles/control/ComboBox.md)

### Breaking changes
* `TextBox` no longer raises TextChanged when its template is applied, in line with UWP.
* `TextBox.TextChanged` is now called asynchronously after the UI is updated, in line with UWP. For most uses `TextChanging` should be preferred.
* [Android] `TextBox.IsSpellCheckEnabled = false` is now enforced in a way that may cause issues in certain use cases (see https://stackoverflow.com/a/5188119/1902058). The old behavior can be restored by setting `ShouldForceDisableSpellCheck = false`, per `TextBox`.
* `TextBox.Text = null` will now throw an exception, as on UWP. Pushing `null` via a binding is still valid.
* Projects targeting Android 8 must now use Xamarin.GooglePlayServices.* 60.1142.1 (60.1142.0 has been unlisted)
* Projects targeting Android 9 must now use Xamarin.GooglePlayServices.* 71.1600.0
* [iOS] UIWebView is deprecated and replaced with WKWebView (ITMS-90809: Deprecated API Usage - Apple will stop accepting submissions of apps that use UIWebView APIs . See https://developer.apple.com/documentation/uikit/uiwebview for more information.)
* [iOS] If you set the `ManipulationMode` to something else than `System` or `All`, the [DelaysContentTouches](https://developer.apple.com/documentation/uikit/uiscrollview/1619398-delayscontenttouches) is going to be disabled on all parent `ScrollViewer`
* [#1237] Static resources defined in App.xaml were not processed and registered properly
    > This change might break the compilation for projects that define duplicate resources in other globally accessible resource dictionaries. Adjustments to remove duplicate resources may be necessary.
 * [WASM] The tranform returned by `UIElement.TransformToVisual` is now including scale, rotation or any custom transformation that was declard on a parent element (transform was only including translate components)

### Bug fixes
* [#2186](https://github.com/unoplatform/uno/pull/2186) Fix Canvas Measurement to behave like UWP
* [#2093](https://github.com/unoplatform/uno/pull/2093) Fix missing measurement option for polyline and polygon
* Font size, used for ComboBoxItems, are same as in ComboBox content (not smaller)
* [#2023](https://github.com/unoplatform/uno/pull/2023) Android WebView.NavigateToString doesn't throw exception even when string is very long.
* [#2020](https://github.com/unoplatform/uno/pull/2020) `ContentControl` no longer display the datacontext type when ContentTemplate and content are empty
* [#1987](https://github.com/unoplatform/uno/pull/1987) Missing XML comment warnings are disabled on generated code
* [#1939](https://github.com/unoplatform/uno/pull/1939) Handles nullables types in XAML file generator
* [#1741](https://github.com/unoplatform/uno/issues/1741) On Android, `ApplicationData.Current.[LocalFolder|RoamingFolder]` can now be used in the ctor of App.xaml.cs
    > This change introduces a new constructor in `Windows.UI.Xaml.NativeApplication` that requests a delegate. In the Visual Studio Templates for Uno Platform, the `Main.cs` for the Android, the constructor now provides `() => new App()` instead of `new App()`, you can do the same in your existing application. See [this file](https://github.com/unoplatform/uno/blob/master/src/SolutionTemplate/UnoSolutionTemplate/Droid/Main.cs) for an example.
* [#1767] Invalid `this` keyword generated for `Storyboard.SetTarget`
* [#1781] WASM Images are no longer draggable and selectable by default to match UWP
* [#1771](https://github.com/unoplatform/uno/pull/1771) Fix ".Uno" in project names resulted in build errors.
* [#1531](https://github.com/unoplatform/uno/pull/1531) Fix an issue with VirtualizePanelAdaptater by adding a cache where the ItemSources length change and created a OutOfRangeException
* [WASM] #1518 Fix Navigation Issue Where SystemNavigationManager.enable() is called twice and clear the stack history
* [#1278](https://github.com/unoplatform/uno/pull/1278) the XAML sourcegenerator now always uses the fully qualified type name to prevent type conflicts.
* [#1392](https://github.com/unoplatform/uno/pull/1392) Resolved exceptions while changing cursor color on Android P.
* [#1383](https://github.com/unoplatform/uno/pull/1383) resolve Android compilation errors related to Assets filenames: "Invalid file name: It must contain only"
* [#1380](https://github.com/unoplatform/uno/pull/1380) iOS head generated by Uno Solution Template now specifies MinimumOSVersion, in line with XF so first compile is successful.
* #1276 retrieving non-existent setting via indexer should not throw and  `ApplicationDataContainer` allowed clearing value by calling `Add(null)` which was not consistent with UWP.
* [iOS] Area of view outside Clip rect now allows touch to pass through, this fixes NavigationView not allowing touches to children (#1018)
* `ComboBox` drop down is now placed following a logic which is closer to UWP and it no longer flickers when it appears (especilly on WASM) cf. ../articles/control/ComboBox.md
* #854 `BasedOn` on a `<Style>` in `App.Xaml` were not resolving properly
* #706 `x:Name` in `App.Xaml`'s resources were crashing the compilation.
* #846 `x:Name` on non-`DependencyObject` resources were crashing the compilation
* [Android/iOS] Fixed generated x:uid setter not globalized for Uno.UI.Helpers.MarkupHelper.SetXUid and Uno.UI.FrameworkElementHelper.SetRenderPhase
* Fix invalid XAML x:Uid parsing with resource file name and prefix (#1130, #228)
* Fixed an issue where a Two-Way binding would sometimes not update values back to source correctly
* Adjust the behavior of `DisplayInformation.LogicalDpi` to match UWP's behavior
* [Android] Ensure TextBox spell-check is properly enabled/disabled on all devices.
* Fix ComboBox disappearing items when items are views (#1078)
* [iOS] TextBox with `AcceptsReturn=True` crashes ListView
* [Android/iOS] Fixed Arc command in paths
* Changing the `DataContext` of an element to a new value were pushing the properties default
  value on data bound properties before setting the new value.
* [Android] `.Click` on a `ButtonBase` were not raising events properly
* #1350 Vertical Slider was inverting value when tapped
* TemplateReuse not called when dataContext is set
* [WASM] #1167 Apply `IsEnabled` correctly to `TextBox` (inner `TextBoxView` is now correctly disabled)
* [Android/WASM] Fix MaxLength not respected or overwriting text
* Settings collection-based properties on root node in XAML were leading to C# compilation errors
* Properties on root node in XAML were not applied when there was no content (sub-elements)
* [Android] GroupedListviewHeaders were causing scrolling lag, missing flag
* Flyout that are than anchor but fit in page were defaulting to full placement.
* [iOS]Fixed DatePickerFlyout & TimePickerFlyout not being placed at the bottom
* [Android] Animated content is cut off/glitchy when RenderTransform translation is applied (#1333)
* [#1409](https://github.com/unoplatform/uno/pull/1413) Provide a better error-message on Page-Navigation-Errors
* Fix NRE when using custom `Pivot` templates.
* Fix iOS CompositionTarget handler race condition
* [Wasm] Fix TextBoxView SelectionStart/SelectionEnd value parsing
* [Wasm] Don't fail on FrameworkElement.Dispose()
* [Android] ScrollViewer were no more clipping the scrollable area.
* `ComboBox`'s ControlTemplate was requiring a binding to _TemplatedParent_ for the `x:Name="ContentPresenter"` control. Now aligned with UWP by making this binding in the control itself.
* [#1352](https://github.com/unoplatform/uno/issues/1352) `ThemeResource` bugfixes:
  - `StaticResource` not working inside `ResourceDictionary.ThemeDictionaries`
  - Using a `ThemeResource` on the wrong property type shouldn't raise compile-time error (to align with UWP)
* Fix layout bug in Image control.
* [#1387] `ComboBox`: Fix DataContext was propagated to `<ContentPresenter>` when there was no selected item, causing strange display behavior.
* #1354 fixed Recycler.State desync issue
* #1533 [Wasm] Fix measure caching for zero sized measure
* [iOS(iPad)] `ComboBox` : the combobox wasn't fully expanding vertically on first opening.
* `Popup` & `ComboBox` (and other controls using `Popup`) were not behaving properly when `IsLightDismissable` were set to `true`.
* [Wasm] Fix unloaded UIElements are made visible if measured and arranged
* [Android] Fix java NRE handing touch events on detached view
* [Pivot] Add support for non PivotItem items
* #1557 Fix local DataContext on ContentDialog is overwritten
* [WASM] Fix display for multiple popups (e.g. ComboBox inside of ContentDialog)
* [Android] Fix invalid ImageBrush stack overflow with delayed image reuse
* CommandBar fixes (AppBarToggleButton, AppBarButton)
* Fix Symbols rendering in sample app
* Fix multiple invocations of OnLoaded when hosting a control in ItemsControl
* [Android] Fix glitchy animations inside ListView with transformed ancestor.
* Adjust `AppBar` and `CommandBar` styles.
* Adjust the Stretch mode of `BitmapIcon` content
* Fix invalid Image size constraint
* [Android] MenuFlyout was misplaced if view was in a hierarchy with a RenderTransform
* Fix color refresh of `BitmapIcon` monochrome Foreground
* [IOS] DatePickerFlyout min and max year were resetting to FallbackNullValue
* [Android] Fix bug in `ListView` when using an `ObservableCollection` as its source and using `Header` and `Footer`.
* [#1924](https://github.com/unoplatform/uno/issues/1924) Fix Android `ListView.HeaderTemplate` (and `.FooterTemplate`) binding bug when changing `Header` and `Footer`.
* 164480 [Android] fixed a text wrapping issue caused by layout height desync
* [Wasm] Fix unable to reset `Image.Source` property
* [#2014](https://github.com/unoplatform/uno/issues/2014) Fix iOS Picker for ComboBox not selecting the correct item.
* [iOS] #977 Fix exception when setting MediaPlayerElement.Stretch in XAML.
* #1708 Fix initial Flyout placement and window resize placement
* [Android] #2007 ComboBox does not take Window.VisibleBounds to position its popup
* [Wasm] Fixes the measure of a TextBoxView #2034 #2095
* [Android] [Wasm] Recent clipping improvements were incompleted. Fixed a case where a control was allowed to draw itself to use more than available place in the _arrange_ phase.
* [iOS] Fix negative result value of TimePicker. Now value range is limited from 0 to 1 day
* #2129 WebAssembly Bootstrapper update to remove the implicit .NET 4.6.2 dependency, and support for long file paths on Windows.
* #2147 Fix NRE in android-specific TextBox.ImeOptions
* #2146 [iOS] ListView doesn't take extra space when items are added to collection
* [iOS] Animation might run twice

## Release 1.45.0
### Features
* Add support for `Windows.System.Display.DisplayRequest` API on iOS and Android
* Add support for the following `Windows.System.Power.PowerManager` APIs on iOS and Android:
    - BatteryStatus
    - EnergySaverStatus
    - PowerSupplyStatus
    - RemainingChargePercent
    - PowerSupplyStatusChanged
    - EnergySaverStatusChanged
    - RemainingChargePercentChanged
    - BatteryStatusChanged
* Updated `CheckBox` glyph to match UWP style on all platforms
* Add support for the following `DisplayInformation` properties on iOS and Android:
* Add support for `CurrentInputMethodLanguageTag` and `TrySetInputMethodLanguageTag` on Android, iOS and WASM
* Add support for `ChatMessageManager.ShowComposeSmsMessageAsync` (and `ChatMessage` `Body` and `Recipients` properties) on iOS and Android
* Add support for the following `DisplayInformation` properties on iOS and Android:
    - CurrentOrientation
    - LogicalDpi
    - NativeOrientation
    - RawDpiX
    - RawDpiY
    - ResolutionScale
    - StereoEnabled
    - RawPixelsPerViewPixel
    - DiagonalSizeInInches
    - ScreenHeightInRawPixels
    - ScreenWidthInRawPixels
    - AutoRotationPreferences
* Performance improvements
	- Use `Span<T>` for Grid layout
	- Optimize Wasm text measuring
	- Performance improvements in `TSInteropMarshaller.InvokeJS`
* [Wasm] Improve TextBlock measure performance
* [Wasm] Improve PivotItem template pooling
* 150233 [Android] fixed status-bar, keyboard, nav-bar layout on android
* Add support for Brush implicit conversion (Fixes #730)
* Add `XamlReader` support for top level `ResourceDictionary` (#640)
* Add support for IDictionary objects in XAM (#729)
* Add support for Binding typed property (#731)
* Add support for `RelativeSource.Self` bindings
* 149377 Improve performance of `TimePicker` and `DatePicker` on iOS.
* 145203 [iOS] Support ScrollViewer.ChangeView() inside TextBox
* 150793 [iOS] Add ListView.UseCollectionAnimations flag to allow disabling native insert/delete animations
* 150882 [iOS] Fix visual glitch when setting new RenderTransform on a view
* [Wasm] Add support of hardware/browser back button in `SystemNavigationManager.BackRequested`
* [Wasm] Added support for custom DOM events
* WebAssembly UI tests are now integrated in the CI
* Enable support for macOS head development
* [Wasm] Add NativeXXX styles (which are aliases to the XamlXXX styles)
* [Wasm] Enable persistence for all ApplicationData folders
* [Wasm] Add Samples App UI Screenshots diffing tool with previous builds
* Add `PasswordVault` on supported platform
* [Android] Updated support libraries to 28.0.0.1 for Android 9
* Add support for `x:Load`
* [Wasm] Restore support for `x:Load` and `x:DeferLoadStrategy`
* [Wasm] Scrolling bar visibility modes are now supported on most browsers
* Fix invalid cast exception when using `x:Load` or `x:DeferLoadStrategy`
* Add `Windows.Globalization.Calendar`
* [Wasm] Support of overlay mode of the pane
* Using _State Triggers_ in `VisualStateManager` now follows correct precedence as documented by Microsoft
* Add support for `FlyoutBase.AttachedFlyout` and `FlyoutBase.ShowAttachedFlyout()`
* `x:Bind` now supports binding to fields
* `Grid` positions (`Row`, `RowSpan`, `Column` & `ColumnSpan`) are now behaving like UWP when the result overflows grid rows/columns definition
* [Wasm] Improve TextBlock measure performance
* [Wasm] Improve Html SetAttribute performance
* MenuBar
    - Import of MenuBar code, not functional yet as MenuItemFlyout (Issue #801)
    - Basic support for macOS native system menus
* Ensure FrameworkElement.LayoutUpdated is invoked on all elements being arranged
* Fix Grid.ColumnDefinitions.Clear exception (#1006)
* 155086 [Android] Fixed `AppBarButton.Label` taking precedence over `AppBarButton.Content` when used as `PrimaryCommands`.
* ComboBox
	- Remove dependency to a "Background" template part which is unnecessary and not required on UWP
	- Make sure that the `PopupPanel` hides itself if collapsed (special cases as it's at the top of the `Window`)
	- [iOS] Add support of `INotifyCollectionChanged` in the `Picker`
	- [iOS] Remove the arbitrary `null` item added at the top of the `Picker`
	- [iOS] Fix infinite layouting cycle in the iOS picker (Removed workaround which is no longer necessary as the given method is invoked properly on each measure/arrange phases)
* [Wasm] Refactored the way the text is measured in Wasm. Wasn't working well when a parent with a RenderTransform.
* `Grid` now supports `ColumnDefinition.MinWidth` and `MaxWidth` and `RowDefinition.MinHeight` and `MaxHeight` (#1032)
* Implement the `PivotPanel` measure/arrange to allow text wrapping in pivot items
* [Wasm] Add `PathIcon` support
* Add support UI Testing support through for `Uno.UI.Helpers.Automation.GetDependencyPropertyValue`
* [WASM] ListView - support item margins correctly
* [iOS] Fix items dependency property propagation in ListView items
* [Wasm] Add UI Testing support through for `Uno.UI.Helpers.Automation.GetDependencyPropertyValue`\

### Breaking Changes
* The `WebAssemblyRuntime.InvokeJSUnmarshalled` method with three parameters has been removed.
* `NavigationBarHelper` has been removed.
* Localized Text, Content etc is now applied even if the Text (etc) property isn't set in Xaml. Nested implicit content (e.g. `<Button><Border>...`) will be overridden by localized values if available.
* [Android] Unless nested under `SecondaryCommands`, the `AppBarButton.Label` property will no longer be used for the title of menu item, instead use the `AppBarButton.Content` property. For `SecondaryCommands`, keep using `AppBarButton.Label`.
* The `WordEllipsis` was removed from the `TextWrapping` as it's not a valid value for UWP (And it was actually supported only on WASM) (The right way to get ellipsis is with the `TextTrimming.WordEllipsis`)
* [Android] `Popup.Anchor` is no longer available

### Bug fixes
* DatePicker FlyoutPlacement now set to Full by default
* Semi-transparent borders no longer overlap at the corners on Android
* The `HAS_UNO` define is now not defined in `uap10.0.x` target frameworks.
* The `XamlReader` fails when a property has no getter
* `Click` and `Tapped` events were not working property for `ButtonBase` on Android and iOS.
* 146790 [Android] AndroidUseManagedLoadedUnloaded causes partial item shuffling in ListView
* 150143 [Android] Toggling `TextBox.IsReadOnly` from true to false no longer breaks the cursor
* `WasmHttpHandler` was broken because of a change in the internal Mono implementation.
* 140946 [Android] Upon modifying a list, incorrect/duplicated items appear
* 150489 [Android] PointerCanceled not called on scrolling for views with a RenderTransform set
* 150469 [iOS] Virtualized ListView items don't always trigger their multi-select VisualStates
* 1580172 ToggleSwitch wasn't working after an unload/reload: caused by routedevent's unregistration not working.
* 145203 [Android] Fix overflow on LogicalToPhysicalPixels(double.MaxValue), allowing ScrollViewer.ChangeView(double.MaxValue,...) to work
* 150679 [iOS] Fix path issue with Media Player not being able to play local files.
* Adjust support for `StaticResource.ResourceKey`
* 151081 [Android] Fix Keyboard not always dismissed when unfocusing a TextBox
* [WASM] Support `not_wasm` prefix properly. (#784)
* 151282 [iOS] Fixed Slider not responding on second navigation, fixed RemoveHandler for RoutedEvents removing all instances of handler
* 151497 [iOS/Android] Fixed Slider not responding, by ^ RemoveHandler fix for RoutedEvents
* 151674 [iOS] Add ability to replay a finished video from media player
* 151524 [Android] Cleaned up Textbox for android to remove keyboard showing/dismissal inconsistencies
* Fix invalid code generation for `x:Name` entries on `Style` in resources
* [Wasm] Fix incorrect `TextBlock` measure with constrains
* 151676 [iOS] The keyboard is closing when tap on the webview or toolbar
* 151655 [TimePicker][iOS] First time you open time picker it initializes the existing value to current time
* 151656 [TimePicker][iOS] Time picker always shows +1 minute than selected value
* 151657 [DatePicker][iOS] Date picker flyout displays 1 day earlier than selected value
* 151430 [Android] Prevent touch event being dispatched to invisible view
* Fixed overflow errors in Grid.Row/Column and Grid.RowSpan may fail in the Grid layouter.
* 151547 Fix animation not applied correctly within transformed hierarchy
* Setting the `.SelectedValue` on a `Selector` now update the selection and the index
* [WASM] Fix ListView contents not remeasuring when ItemsSource changes.
* [WASM] Dismissable popup & flyout is closing when tapping on content.
* 145374 [Android] fixed android keyboard stays open on AppBarButton click
* 152504 [Android] Pointer captures weren't informing gestures of capture, fixes Slider capture issue
* 148896 [iOS] TextBlock CarriageReturns would continue past maxlines property
* 153594 [Android] EdgeEffect not showing up on listView that contain Headers and Footers
* #881 [iOS] [Android] Support explicitly-defined ListViewItems in ListView.
* #902 [Android] Resource generation now correctly escapes names starting with numbers and names containing a '-' character
* 154390 Storyboard `Completed` callback were not properly called when there's not children.
* [iOS] Fix bug where Popup can be hidden if created during initial app launch.
* #921 Ensure localization works even if the property isn't defined in XAML
* [WASM] Using x:Load was causing _Collection was modified_ exception.
* Fix support for localized attached properties.
* Fix a potential crash during code generated from XAML, content were not properly escaped.
* #977 Fix exception when setting MediaPlayerElement.Stretch in XAML.
* [Android] Fix MediaPlayerElement.Stretch not applied
* [Android] Fix for ListView elements measuring/layouting bug
* Fix Grid.ColumnDefinitions.Clear exception (#1006)
* [Wasm] Align Window.SizeChanged and ApplicationView.VisibleBoundsChanged ordering with UWP (#1015)
* Add VS2019 Solution Filters for known developer tasks
* #154969 [iOS] MediaPlayer ApplyStretch breaking mediaplayer- fixed
* 154815 [WASM] ItemClick event could be raised for wrong item
* 155256 Fixed xaml generated enum value not being globalized
* 155161 [Android] fixed keyboard flicker when backing from a page with CommandBar
* Fix the processing of the GotFocus event FocusManager (#973)
* 116098 [iOS] The time/day pickers are missing diving lines on devices running firmware 11 and up.
* [iOS] Fix invalid DataContext propagation when estimating ListView item size (#1051)
* RadioButton was not applying Checked state correctly with non-standard visual state grouping in style
* [Android] Fix several bugs preventing AutoSuggestBox from working on Android. (#1012)
* #1062 TextBlock measure caching can wrongly hit
* 153974 [Android] fixed button flyout placement
* Fix support for ScrollBar touch events (#871)
* [iOS] Area of view outside Clip rect now allows touch to pass through, this fixes NavigationView not allowing touches to children (#1018)
* `ComboBox` drop down is now placed following a logic which is closer to UWP and it longer flickers when it appears (especilly on WASM)
* Date and Time Picker Content fix and Refactored to use PickerFlyoutBase (to resemble UWP implementation)
* `LinearGradientBrush.EndPoint` now defaults to (1,1) to match UWP
* [Android] A ListView inside another ListView no longer causes an app freeze/crash
* `Click` on `ButtonBase` was not properly raised.


## Release 1.44.0

### Features
* Add support for `ICollectionView.CopyTo`
* Add support for `ViewBox`
* Add support for `AutoSuggestBox.ItemsSource`
* Add support for `Selector.SelectedValuePath` (e.g. useful for ComboBox)
* Add support for JS unhandled exception logging for CoreDispatcher (support for Mixed mode troubleshooting)
* [WASM] Improve element arrange and transform performance
* Restore original SymbolIcon.SymbolProperty as a C# property
* Add support for `MediaPlaybackList`
* Update Uno.SourceGenerationTasks to improve build performance
    - Move to the latest Uno.SourceGenerationTasks to improve project parsing performance, and allows for the removal of unused targets caused by unoplatform/uno.SourceGeneration#2. Uno.Xaml and Uno.UI.BindingHelpers now only build the required targets.
    - Move to net461 for test projects so the the Uno.Xaml project can be referenced properly
    - Use the latest MSBuild.Sdk.Extras for actual parallel cross-targeted builds
    - Move the nuget package versions to the Directory.Build.targets file so it's easier to change all versions at once.
* Add support for NavigationView Top Navigation
* Adjust `SystemChromeMediumHighColor` to use the Light theme
* Add support for `FrameworkElement.GoToStateCore`
* Adjust `ListView` measure/arrange for dynamic content
* Add some missing default UWP styles
* The `FrameworkElement.IsLoaded` property is now public
* Improve XAML generation error messages for unknown symbols
* Added default console logging for all platforms
* Add support for `Application.OnWindowCreated`
* Added non-throwing stubs for `AutomationProperty`
* Add missing system resources
* Add support for x:Bind in StaticResources (#696)
* Add support for x:Name late binding support to adds proper support for CollectionViewSource in Resources (#696)
* `PointerRelease` events are now marked as handled by the `TextBox`
* `KeyDown` events that are changing the cursor position (left/right/top/bottom/home/end) are now marked as handled by the `TextBox`
* `RoutedEventArgs.IsGenerated` returns `false` as generating events with Uno is not yet supported
* `AutomationPeer.ListenerExists` returns `false` as we cannot generating events with Uno is not yet supported
* `KeyUp` event properly sends `KeyEventArgs` to the controls
* Add ItemsSource CollectionViewSource update support (#697)
* Add support for the `CollectionViewSource.ItemsPath` property
* Fixed support for dots in resource names (#700)
* Add support for `BindingExpression.UpdateSource()`
* Updated Android version to target Android 9.0
* The CI validates for API breaking changes
* Added samples application BenchmarkDotNet support.
* `MediaTransportControls` buttons now use Tapped event instead of Click
* Fixed Pointer capture issues on sliders on iOS

### Breaking changes
* Make `UIElement.IsPointerPressed` and `IsPointerOver` internal
* You will not be able to build projects targeting Android 8.0 locally anymore. Change your Android target to Android 9.0 or replace MonoAndroid90 by MonoAndroid80 in the TargetFrameworks of your projects files.
* 1.43.1 breaking changes rollback to 1.42.0:
    - `ObservableVector<T>` is now internal again
    - `TimePicker.Time` and `TimePicker.MinuteIncrement` are now back for `netstandard2.0`
    - `MediaPlaybackItem.Source` is back as a readonly property
    - `MediaPlaybackList.Items` is back to an `IObservableVector`

### Bug fixes
 * Transforms are now fully functional
 * [Wasm] Fixed ListView infinite loop when using custom containers
 * [Wasm] Use Uno.UI Assembly for namespace type lookup in `XamlReader`
 * [Wasm] Fixed `System.UriConverter` is being linked out
 * 145075 [Android] [Wasm] Android and Wasm don't match all specific UWP behaviors for the Image control.
 * [Wasm] Don't fail if the dispatcher queue is empty
 * 146648 [Android] fixed ListView grouped items corruption on scroll
 * [Wasm] Fix `ListView` recycling when the `XamlParent` is not available for `AutoSuggestBox`
 * 147405 Fix NRE on some MediaTransportControl controls
 * #139 Update Uno.SourceGenerationTasks to improve build performance
 * Update `Uno.UI.Toolkit` base UWP sdk to 17763
 * [Wasm] Fixes items measured after being removed from their parent appear in the visual tree, on top of every other items.
 * [Wasm] Fixes lements may not be removed form the global active DOM elements tracking map
 * [Wasm] Disable the root element scrolling (bounce) on touch devices
 * Fixed invalid iOS assets folder. `ImageAsset` nodes must not be `<Visible>false</Visible>` to be copied to the generated project.
 * Make CollectionViewSource.View a proper DependencyProperty (#697)
 * Fixed support for string support for `Path.Data` (#698)
 * 150018 Fix nullref in `Pivot` when using native style
 * 149312 [Android] Added `FeatureConfiguration.NativeListViewBase.RemoveItemAnimator` to remove the ItemAnimator that crashes when under stress
 * 150156 Fix `ComboBox` not working when using `Popover`.
 * Restore missing ButtonBase.IsPointerOver property

## Release 1.43.1

### Features
* [Wasm] Improve general performance and memory pressure by removing Javascript interop evaluations.
* Add support for Windows 10 SDK 17763 (1809)
* Improve the Uno.UI solution memory consumption for Android targets
* Add support for GridLength conversion from double
* Raise exceptions on missing styles in debug configuration
* Add working ViewBox stub
* `Path.Data` property now invalidates measure and arrange
* Wasm `Image` logs Opened and Failed events
* Add UpToDateCheckInput to avoid VS invalid incremental rebuilds
* 35178 Added recipe for copying text to clipboard
* Added ToogleSwitch documentation in Uno/Doc/Controls.
* Added new properties for ToggleSwitch Default Native Styles.
  [iOS] For BindableUISwitch : TintColorBrush property was added to be able to tint the outline of the switch when it is turned off.
  [Android] For BindableSwitchCompat : - Text property was added in order to change the ToggleSwitch label.
                                       - TextColor property was added in order to change the ToggleSwitch label color.
                                       - ThumbTint property was added in order to change the Thumb color.
                                       - TrackTint property was added in order to change the Track color.
* Samples apps now contain a Unit Tests page
* Added missing resources for NavigationViewItem
* All Nuget and VSIX artifacts are now Authenticode signed
* Resource strings are now loaded from `upri` files for faster resolution
* Add `FeatureConfiguration.Interop.ForceJavascriptInterop` to enable JS Eval fallback in Wasm mode.
* Add support for 1809 NavigationView
* Add support for runtime conversion of global static resources unknown at compile time
* Fixed fallback support for Style property set via ThemeResource
* Add support for multiple resw folders with upri resource generation
* Add support for `ThicknessHelper`
* ResourceLoader adjustments …
  * CurrentUICulture and CurrentCulture are set when setting ResourceLoader .DefaultCulture
  * upri load now ignores resources not used by the current culture
* Add BrushConverter support for Color input
* Add SplitView support for PaneOpened and PaneOpening
* Add CoreApplication.GetCurrentView() Dispatcher and TitleBar stubs support
* Add support for IsItemItsOwnContainer iOS ListView
* Add missing Android Sample App symbols font
* Add SampleControl for Samples app for easier browsing and UI Testing of samples
* Import Border samples
* Improve UIElement inner Children enumeration performance and memory usage
* Add `FeatureConfiguration.FrameworkElement.AndroidUseManagedLoadedUnloaded` to control the native or managed propagation performance of Loaded/Unloaded events through the visual tree
* Raise Application.UnhandledException event on failed navigation
* Adjusts the `Microsoft.NETCore.UniversalWindowsPlatform` version in the UWP head template to avoid assembly loading issues when using the Uno library template in the sample solution.
* [Android] Add support for ListViewItem instances provided via the ItemsSource property
* Added support to disable accessibility feature of larger text on iOS and Android by adjusting the FeatureConfiguration.Font.IgnoreTextScaleFactor flag. Please note that Apple [recommends to keep text sizes dynamic](https://developer.apple.com/videos/play/wwdc2017/245) for a variety of reasons and to allow users to adjust their text size preferences.
* [Wasm] Code for `Path.Stretch` has been moved to `Shape` and works well now for all shapes.
* Add support for `DynamicObject` data binding, to enable support for `Elmish.Uno`.
* Add support for VS2019 VSIX installation
* Improved Xaml generation speed, and incremental build performance
* [Wasm] Fix `CoreDispatcher` `StackOverflowException` when running on low stack space environments (e.g. iOS)
* Add support for `ResourceLoader.GetForViewIndependentUse(string)` and named resource files
* [Wasm] Load events are now raised directly from managed code. You can restore the previous behavior (raised from native) by setting `FeatureConfiguration.FrameworkElement.WasmUseManagedLoadedUnloaded = false`.
* Updated memory profiling documentation
* Updated default app template iOS GC settings
* Add support for WebAssembly Web Projects
* Add support for WebAssembly debugging with Chrome
* Add support for XAML `x:FieldModifier`
* Add Uno.UI linker definition files
* Adjust FlyoutPresenter default template
* Add support for Flyout anchor
* Improved XAML designer support
* Improved DependencyObject performance under AOT (JS dynCalls for overrides/delegates inside of EH blocks)
* Add support for MatrixTransform, UIElement.TransformToVisual now returns a MatrixTransform
* 140564 [Android] Added workaround for inverted ListView fling issue on Android P

### Breaking changes
* Refactored ToggleSwitch Default Native XAML Styles. (cf. 'NativeDefaultToggleSwitch' styles in Generic.Native.xaml)
  [iOS] For BindableUISwitch : Background property was changed for OnTintColorBrush and Foreground property for ThumbTintColorBrush.
  [Android] BindableSwitch was renamed BindableSwitchCompat in order to avoid confusion with the Switch control.
* Remove invalid Windows.UI.Xaml.Input.VirtualKeyModifiers
* Time picker flyout default styles has been changed to include done and cancel buttons
* DataTemplateSelector implementations are now called using the 2 parameters overload first with a fallback to the 1 parameter overload on null returned value.
  Old behavior could be restored using `FeatureConfiguration.DataTemplateSelector.UseLegacyTemplateSelectorOverload = true`.
* Using "/n" directly in the XAML for a text/content property is not supported anymore in order to match the UWP behavior.
  You can use "&#x0a;" instead in the text/content properties or a carriage return where you need it in the localized resources.
* The `ResourcesGeneration` msbuild target has been renamed to `UnoResourcesGeneration`
  If your csproj is using this target explicily, change it to the new name.

### Bug fixes
 * MediaPlayerElement [iOS] Subtitles are not disable on initial launch anymore
 * MediaPlayerElement [Android]Player status is now properly updated on media end
 * MediaPlayerElement [Android]Fix issue when video metadata reports a width or height of 0
 * #388 Slider: NRE when vertical template is not defined
 * 138117 [Android] Removing a bookmarked/downloaded lesson can duplicate the assets of a different lesson.
 * [Wasm] Fix VirtualizingPanelAdapter measure and arrange
 * 137892 [Android] Fixed FontFamily, FontSize and FontWeight are not applied anymore on the TextBox's content.
 * Don't fail on empty grid ArrangeOverride
 * Don't generate the Bindable attribute if already present
 * Adjust .NET template projects versions to 4.6.1
 * Adjust Microsoft.CodeAnalysis versions to avoid restore conflicts
 * Fix element name matching existing types fails to compile (e.g. ContentPresenter)
 * 138735 [Android] Fixed broken DatePicker
 * Multi-selection Check Boxes in ListViewItems are appearing brielfly (https://github.com/unoplatform/uno/issues/403)
 * 140721 [Android] FlipView not visible when navigating back to page
 * 138537 [iOS] App freezes after State selection causing infinite load on every subsequent launch
 * Fix invalid Border Content type for macOS
 * Don't fail iOS ListView if item Content is null
 * [Wasm] Implement naive refresh for items manipulation in the ListViewBase
 * 3326 [iOS][ItemsControl] ItemsControl in FlipView does not restore items properly
 * Fix NRE in Slider when no template is applied
 * Fix `Frame` does not unset `Page.Frame` when a page is removed
 * Add Wasm PlatformNotSupportedException for System.IO after CoreFX merge in mono
 * Border properties now invalidates measure and arrange on all platforms
 * 141907 [Android] [iOS] The toggle switch is half missing.
 * 142937 [Android] [iOS] Some Button ThemeBrushes are missing.
 * 143527 [Android] Fixed broken TimePicker Flyout on android devices.
 * 143596 [Wasm] Images stretching is incorrect
 * 143595 [Wasm] Wasm ListView Resizing is not working - Limitation: items can't change its size yet, but it's now getting measured/arranged correctly.
 * 143527 [Android] Fixed broken TimePicker Flyout on android devices.
 * 143598 [Wasm] Wasm Animation rotation center is incorrect
 * Fixes invalid parsing of custom types containing `{}` in their value (#455)
 * Add workaround for iOS stackoverflow during initialization.
 * Improve the file locking issues of Uno.UI.Tasks MSBuild task
 * Fix `VisibleBoundsPadding` memory leak
 * [ios] Time picker missing "OK" confirmation button
 * #87 / 124046 ComboBox incorrect behavior when using Items property
 * [Wasm] ComboBox wasn't working anymore since few versions
 * Fix memory leak with defining event handlers in XAML documents
 * Fix memory leak in `CommandBar`
 * Fix memory leak when using `x:Name` in XAML documents
 * 143170 [iOS] [WatermarkedDatePicker] When the Maxyear boundary is reached the first time, the calendar goes back two days instead of one
 * #491 DataTemplateSelector.SelectTemplate is not called on iOS and Android. The behavior is now closer to UWP.
 * 144268 / #493 : Resources outside of 'en' folder not working
 * Support for duplicate XAML `AutomationProperties.Name`
 * `ListViewBase.SelectedItems` is updated on selection change in Single selection mode
 * #528 ComboBoxes are empty when no datacontext
 * Ensure that Uno.UI can be used with VS15.8 and earlier (prevent the use of VS15.9 and later String APIs)
 * [Android] Listview Items stay visually in a pressed state,(can click multiple) when you click then scroll down, click another item, and scroll back up
 * 144101 fixed `ListView` group headers messed up on item update
 * #527 Fix for `Selector.SelectionChanged` is raised twice on updated selection
 * [iOS] Add fail-safe on `FrameworkElement.WillMoveToSuperview` log to `Application.Current.UnhandledException`
 * Flyout were not presented correctly on Wasm

## Release 1.42

### Features
* Add base infrastructure platform for macOS
* 136259 Add a behavior so that tap makes controls fade out
* 135985 [Android], [iOS] ListViewBase Support [MultiSelectStates](https://msdn.microsoft.com/en-us/library/windows/apps/mt299136.aspx?f=255&MSPPError=-2147217396) on ListViewItem. This allows the item container to visually adapt when multiple selection is enabled or disabled.
* #325 Add support for `NavigationView` control
* Add support for `SymbolIcon` control for WebAssembly
* Add support for `UIElement.Clip` for WebAssembly
* Add support for inner-Uno.UI strings localization
* Add stubs for RichTextBlock
* Add `BitmapIcon` support
* Add `BitmapIcon.ShowAsMonochrome` support
* Add support for `Windows.Foundation.UniversalApiContract` in `IsApiContractPresent`
* Add support for ContentProperty on UserControl
* Add `DelegateCommand<T>`
* #131258 Added support for _RoutedEvents_. See [routed-events.md documentation](../articles/routed-events.md).
* [WASM] #234 Support virtualization in ListView

### Breaking changes
* 132002 [Android] The collapsible button bar is now taken into account by visible bounds calculation. Apps which use VisibleBoundsPadding or have command bars will therefore see an adjustment to the height of their windows on Android.

### Bug fixes
 * 135258 [Android] Fixed ImageBrush flash/flickering occurs when transitioning to a new page for the first time.
 * 131768 [iOS] Fixed bug where stale ScrollIntoView() request could overwrite more recent request
 * 136092 [iOS] ScrollIntoView() throws exception for ungrouped lists
 * 136199 [Android] TextBlock.Text isn't visually updated if it changes while device is locked
 * Fix Android and iOS may fail to break on breakpoints in `.xaml.cs` if the debugging symbol type is Full in projects created from templates
 * 136210 [Android] Path is cut off by a pixel
 * 132004 [Android] Window bounds incorrect for screen with rounded corners
 * #312 [Wasm] Text display was chopped on Wasm.
 * 135839 `WebView` No longer raises NavigationFailed and NavigationCompleted events when navigation is cancelled on iOS.
 * 136188 [Android] Page elements are aligned differently upon back navigation
 * 136114 [iOS] Image inside Frame doesn't respond to orientation changes
 * Fix crash when a `VisualState` does not have a valid `Name`
 * Adjust compiled binding application ordering when loading controls
 * Ensure the SplitView templated parent is propagated properly for FindName
 * Fix infinite loop when parsing empty Attached Properties on macOS
 * 137137 [iOS] Fixed `DatePickerSelector` not propagating coerced initial value
 * 103116 [iOS] Navigating to a _second_ local html file with `WebView` doesn't work.
 * 134573 CommandBar doesn't take the proper space on iOS phones in landscape
 * Image with partial size constraint now display properly under Wasm.
 * 138297 [iOS][TextBlock] Measurement is always different since we use Math.Ceiling
 * 137204 [iOS] ListView - fix bug where item view is clipped
 * 137979 [Android] Incorrect offset when applying RotateTransform to stretched view
 * Now supports internal object in desource dictionaries
 * 134573 CommandBar doesn't take the proper space on iOS phones in landscape
 * #26 The explicit property <Style.Setters> does not initialize style setters properly
 * 104057 [Android] ListView shows overscroll effect even when it doesn't need to scroll
 * #376 iOS project compilation fails: Can't resolve the reference 'System.Void Windows.UI.Xaml.Documents.BlockCollection::Add(Windows.UI.Xaml.Documents.Block)
 * 138099, 138463 [Android] fixed `ListView` scrolls up when tapping an item at the bottom of screen
 * 140548 [iOS] fixed `CommandBar` not rendering until reloaded
 * [147530] Add a missing `global::` qualifier in the `BindableMetadataGenerator`
 * [WASM] Add workaround for mono linker issue in AOT mode in `ObservableVectorWrapper`

## Release 1.41

### Features

* [#154](https://github.com/unoplatform/uno/issues/154) Implement the MediaPlayerElement control
* 135799 Implemented MediaPlayer.Dispose()

### Bug fixes

 * 129762 - Updated Android SimpleOrientationSensor calculations based on SensorType.Gravity or based on single angle orientation when the device does not have a Gyroscope.
 * 134189 [iOS] The Time Picker flyout placement is not always respected
 * 134132 [Android] Fix loading of ItemsPresenter
 * 134104 [iOS] Fixed an issue when back swiping from a page with a collapsed CommandBar
 * 134026 [iOS] Setting a different DP from TextBox.TextChanging can cause an infinite 'ping pong' of changing Text values
 * 134415 [iOS] MenuFlyout was not loaded correctly, causing templates containing a MenuFlyout to fail
 * 133247 [iOS] Image performance improvements
 * 135192 [iOS] Fixed ImageBrush flash/flickering occurs when transitioning to a new page.
 * 135112 [Android] Fix crash in UpdateItemsPanelRoot() in the ItemsControl class.
 * 132014, 134103 [Android] Set the leading edge considering header can push groups out off the screen
 * 131998 [Android] Window bounds set too late
 * 131768 [iOS] Improve ListView.ScrollIntoView() when ItemTemplateSelector is set
 * 135202, 131884 [Android] Content occasionally fails to show because binding throws an exception
 * 135646 [Android] Binding MediaPlayerElement.Source causes video to go blank
 * 136093, 136172 [iOS] ComboBox does not display its Popup
 * 134819, 134828 [iOS] Ensures the back gesture is enabled and disabled properly when the CommandBar is visible, collapsed, visible with a navigation command and collapsed with a navigation command.
 * 137081 Xaml generator doesn't support setting a style on the root control
 * 148228 [Android] Right theme (clock or spinner) is selected for specific time increments
 * 148229 [Android] Right time is picked and rounded to nearest time increment in clock mode
 * 148241 [Android] won't open if `MinuteIncrement` is not set
 * 148582 Time picker initial time when using time increment is using initial time seconds when rounding.. it should ignore seconds..
 * 148285 [iOS] TimePicker is clipped off screen when ios:FlyoutPlacement isn't set

## Release 1.40

This release is the first non-experimental release of the Uno Platform since the initial public version in May 2018. Lot of bug fixes and features have been added since then, and lots more are coming.

A lot of those changes where included to support these libraries : [MVVMLight](https://github.com/unoplatform/uno.mvvmlight), [ReactiveUI](https://github.com/unoplatform/uno.ReactiveUI), [Prism](https://github.com/unoplatform/uno.Prism), [Rx.NET](https://github.com/unoplatform/uno.Rx.NET), [Windows Community Toolkit](https://github.com/unoplatform/uno.WindowsCommunityToolkit), [Xamarin.Forms UWP](https://github.com/unoplatform/uno.Xamarin.Forms).

Here are some highlights of this release:

- General improvement in the memory consumption of the `ListView` control
- Many Wasm rendering and support updates
    - Invalid images support
    - Text and images measuring fixes
    - Add support for AppManifest.displayName
- Support for the `Pivot` control
- Support for inline XAML event handlers in `DataTemplate`
- Support for implicit styles in the `XamlReader`
- Support for `ThreadPoolTimer`
- Add support for implicit `bool` to `Visibility` conversion
- Support for `AutoSuggestBox`
- SourceLink, Reference Assemblies and deterministic builds are enabled
- Support for `x:Name` reference in `x:Bind` markup
- Support for `WriteableBitmap` for all platforms
- Added support for `Cross-platform Library` template in vsix
- Added support for `StaticResource` as top level `ResourceDictionary` element
- Added support for `AutomationPeer`
- Android status bar height is now included in `Window.Bounds`
- Add support for `Underline` in `HyperLinkButton`
- Add support for TextBlock.TextDecorations
- TextBlock base class is now `FrameworkElement` on iOS, instead of `UILabel`
- Auto generated list of views implemented in Uno in the documentation
- Add support for string to `Type` conversion in XAML generator and binding engine
- Support for Attached Properties localization
- Added `ItemsControl.OnItemsChanged` support
- Added support for ListView GroupStyle.HeaderTemplateSelector for iOS/Android

Here's the full change log:

- Fixes for VisualTransition.Storyboard lazy bindings [#12](https://github.com/unoplatform/uno/pull/12)
- ListView fixes [#22](https://github.com/unoplatform/uno/pull/22)
    - Improve Path parser compatibility
    - Update assets generation documentation
    - Fix ItemsWrapGrid layout when ItemHeight/ItemWidth are not set
    - Adjust for invalid AnchorPoint support for iOS (#16)
    - Fix for ListView initialization order issue
- Default styles clearing fixes [#23](https://github.com/unoplatform/uno/pull/23)
- Compatibility and stability fixes [#37](https://github.com/unoplatform/uno/pull/37)
    - Wasm SplitView fixes
    - Enum fast converters
    - TextBox InputScope fixes
    - Improved ListViewBase stability
    - SimpleOrientationSensor fixes
    - PathMarkupParser: Add support for whitespace following FillRule command
    - Fix DependencyObjectStore.PopCurrentlySettingProperty
    - Raised navigation completed after setting CanGoBack/Forward
    - Fix layouting that sometimes misapplies margin
    - Selector: Coerce SelectedItem to ensure its value is always valid
    - Remove legacy panel default constructor restriction
    - Wasm image support improvements
    - Add support for forward slash in image source
    - Add support for CollectionViewSource set directly on ItemsControl.ItemSource
    - Fix Pane template binding for SplitView
    - Add support for Object as DependencyProperty owner
    - Add Wasm support for UIElement.Tapped
    - Fix iOS UnregisterDoubleTapped stack overflow
- Compatibility and stability fixes [#43](https://github.com/unoplatform/uno/pull/43)
    - Adjust WASM thickness support for children arrange
    - Fix support for inline text content using ContentProperty
    - Fix memory leaks in ScrollViewer
    - Adjust for missing styles in UWP Styles FeatureConfiguration
    - Fix for Source Generation race condition on slow build servers
- Compatibility and stability fixes [#53](https://github.com/unoplatform/uno/pull/53)
    - Adjust for WASM Support for local images [#1](https://github.com/unoplatform/uno/issues/1)
    - Fixes x:Bind support for Wasm
    - Fix invalid deserialization of ApplicationDataContainer for iOS
    - Fix error for ApplicationView.Title for WASM
    - Remove glib conversion errors in WASM
- UWP API Alignments for Wasm [#70](https://github.com/unoplatform/uno/pull/70)
    - Add support for Application.Start() to provide a proper SynchronizationContext for error management
    - Fix for ImplicitStyles support in XamlReader
    - Add support for the Pivot control using the default UWP Xaml style
    - Adjust body background color after the splash screen removal
    - Adjust the materialization of Control templates to not be lazy
- Add support for Xaml file defined event handlers [#71](https://github.com/unoplatform/uno/pull/71)
- API Compatibility Updates [#75](https://github.com/unoplatform/uno/pull/75)
    - Add support for implicit bool to Visibility conversion
    - Fix default Style constructor does not set the proper property precedence
    - Add more DependencyObjectStore logging
    - Align ItemsControl.Items behavior with UWP (#34)
    - Fix invalid uri parsing when set through BitmapImage.UriSource
- [WASM] Fix text measure when not connected to DOM [#76](https://github.com/unoplatform/uno/pull/76)
- Pivot, AutoSuggestBox, TextBox, XamlReader updates [#77](https://github.com/unoplatform/uno/pull/77)
    - Added missing TransformGroup ContentProperty
    - Fixed invalid namespace attribution of attached properties in XamlReader
    - Fixed BitmapImage.UriSource updates not being applied on Wasm
    - Add basic implementation of AutoSuggestBox
    - Fixed focus stealing issues with inactive PivotItem content
    - Add ThreadPoolTimer support
    - Fix for iOS popup not appearing
    - Fix for Wasm textbox not properly updating while not loaded
- [WASM] Add support for TextBlock.Padding property [#88](https://github.com/unoplatform/uno/pull/88)
- [WASM] Fixed measuring support with Polyfill for Node.isConnected [#89](https://github.com/unoplatform/uno/pull/88), [#91](https://github.com/unoplatform/uno/pull/91)
- Misc fixes [#93](https://github.com/unoplatform/uno/pull/93)
    - Fixed iOS `SimpleOrientationSensor` default queue management
    - Fixed multiple memory leaks in `ListView`, `ScrollViewer`
    - Implemented `CacheLength` for Android `ListViewBase`
    - Fixed for `DependencyObject` properties inheritance race condition
    - Fix for empty Path reporting an infinite size
    - Fix Title  not appearing in CommandBar
- Add support for WebAssembly AppManifest.displayName [#94](https://github.com/unoplatform/uno/pull/94)
- Enable SourceLink, Reference Assemblies, Deterministic build [#100](https://github.com/unoplatform/uno/pull/100)
- Binding Engine Alignments [#113](https://github.com/unoplatform/uno/pull/113)
    - Use Portable symbols for Xamarin debugging stability
    - Enable x:Name reference in x:Bind markup. This requires for a failed BindableMetadata lookup to fall through reflection lookup.
    - Assume ".Value" binding path on a primitive is equivalent to self, to enable nullable bindings.
    - Adjust unit tests logging
    - Enables auto "LogicalChild" treatment to allow for DependencyObjectCollection members to be databound
    - Enable parent reset for "LogicalChild" assignations
- Implement the CoreWindow.Dispatcher property [#117](https://github.com/unoplatform/uno/pull/117)
- Misc Fixes [#120](https://github.com/unoplatform/uno/pull/120)
    - Fix for CommandBar back button icon
    - Improve HyperLinks hit-testing for iOS
    - Fixed android PaintDrawable opacity
    - Adjust Unloaded event for ToggleButton
    - Adjust for brightness support
    - Adjust touch support for rotated elements
    - Adjust MinWidth/MinHeight support in Grid
    - Adjust PasswordBox custom font for during password reveal
    - ListView, ContentControl memory improvements
    - Style behavior adjustments
- Update for android animation reliability [#123](https://github.com/unoplatform/uno/pull/123)
- Add support for WriteableBitmap [#125](https://github.com/unoplatform/uno/pull/125)
- Updated vsix structure [#128](https://github.com/unoplatform/uno/pull/128)
- Multiple enhancements for WCT 4.0 [#131](https://github.com/unoplatform/uno/pull/131)
    - Adds support for `IconElement` fast conversion
    - Adds stubs for `ToggleSwitchTemplateSettings`, `PackageId`, `UISettings`
    - Adjust `XamlObjectBuilder` logging
    - Add implicit conversion for `KeyTime` and `Duration`
    - Add support for top level `StaticResource` resource dictionary elements
    - Implement FindFirstParent for net46/netstd2.0
    - Adds ElementNotAvailableException and ElementNotEnabledException
    - Fix invalid measure for empty wasm images
    - Add size/rect checks for measure/arrange wasm
    - Improve XamlReader error reporting
- Add support for Cross-platform library template in VSIX [#132](https://github.com/unoplatform/uno/pull/132)
- Add support for AutomationPeer [#141](https://github.com/unoplatform/uno/pull/141)
- Improved support for UWP resources [#149](https://github.com/unoplatform/uno/pull/149)
    - Projects no longer need to define `XamlCodeGenerationFiles` (fixes #144)
    - Projects no longer need to define `ResourcesDirectory` (fixes #106)
    - Projects no longer need to initialize `ResourceHelper.ResourcesService` (fixes #142)
    - `ResourceLoader.GetString` is now supported (fixes #142)
- Updates rollup [#151](https://github.com/unoplatform/uno/pull/151)
    - Fixed `VisualState` not updated when `TextBox` is focused
    - Improve `ListView` and `Selector` memory footprint
    - Adjust GenericStyles application sequence for Android
    - Add diagnostics methods for `BinderReferenceHolder`
    - Include android status bar height in `Window.Bounds`
    - Fixed `Grid` items size when `MinHeight` and `MinHeight` are used
    - Fixed android race condition during visual tree cleanup
    - Add support for underline in `HyperLinkButton`
    - Fixed `ScrollContentPresenter` margin issue
    - Adjust `MessageDialog` behavior for android
    - `ContentControl` Data Context is now properly unset
    - Add `EmailNameOrAddress` InputScope for `TextBox`
    - Fixed duplicated resw entry support
    - Fixed `ComboBox` popup touch issue
    - Add support for TextBlock.TextDecorations
    - TextBlock base class from UILabel to FrameworkElement
- Auto-generate list of views implemented in Uno [#152](https://github.com/unoplatform/uno/pull/152)
- Add support for string to `Type` conversion in Xaml generator and Binding engine. [#159](https://github.com/unoplatform/uno/pull/159)
- Add support for attached properties localization [#156](https://github.com/unoplatform/uno/pull/156)
- Added `ItemsControl.OnItemsChanged` support [#175](https://github.com/unoplatform/uno/pull/175)
- Added support for XAML inline collections declaration [#184](https://github.com/unoplatform/uno/pull/184)
- Adjust the sequence of control template materialization [#192](https://github.com/unoplatform/uno/pull/192)
- Support for ListView.ScrollIntoView with leading alignment
- Added support for ListView GroupStyle.HeaderTemplateSelector
- [IOS-ANDROID] Added support for time picker minute increment<|MERGE_RESOLUTION|>--- conflicted
+++ resolved
@@ -2,11 +2,8 @@
 
 ### Features
 
-<<<<<<< HEAD
 - Support for `Clipboard` get/set Text content on macOS
-=======
 - Support for `AnalyticsInfo` on macOS
->>>>>>> 7fc068db
 - Support for `TryEnterFullScreenMode` and `ExitFullScreenMode` on WebAssembly
 - Support for `MessageDialog` on macOS
 - [Android] support of `KnownFolders.MusicLibrary` and `VideosLibrary`
