--- conflicted
+++ resolved
@@ -62,13 +62,10 @@
 * #1350 Vertical Slider was inverting value when tapped
 * TemplateReuse not called when dataContext is set
 * [WASM] #1167 Apply `IsEnabled` correctly to `TextBox` (inner `TextBoxView` is now correctly disabled)
-<<<<<<< HEAD
-* Flyout that are than anchor but fit in page were defaulting to full placement.
-=======
 * [Android/WASM] Fix MaxLength not respected or overwriting text
 * Settings collection-based properties on root node in XAML were leading to C# compilation errors
 * Properties on root node in XAML were not applied when there was no content (sub-elements)
->>>>>>> 36c4dba9
+* Flyout that are than anchor but fit in page were defaulting to full placement.
 
 ## Release 1.45.0
 ### Features
