﻿# Release notes

## Next version
### Features
* Add support for `Windows.Devices.Sensors.Accelerometer` APIs on iOS, Android and WASM
   * `ReadingChanged`
   * `Shaken`
   * `ReportInterval`  
* Align `ApplicationData.Current.LocalSettings.Add` behavior with UWP for `null` and repeated adds
* Add support for `Windows.ApplicationModel.Calls.PhoneCallManager`
* Add support for `Windows.Phone.Devices.Notification.VibrationDevice` API on iOS, Android and WASM
* Basic support for `Windows.Devices.Sensors.Barometer`
* Support setting `Style` inline (eg `<TextBlock><TextBlock.Style><Style TargetType="TextBlock"><Setter>...`)
* [Wasm] Add support for `DisplayInformation` properties `LogicalDpi`, `ResolutionScale`, `ScreenWidthInRawPixels`, `RawPixelsPerViewPixel` , and `ScreenHeightInRawPixels`¸
* Permit `DependencyProperty` to be set reentrantly. Eg this permits `TextBox.TextChanged` to modify the `Text` property (previously this could only be achieved using `Dispatcher.RunAsync()`).
* Add support for filtered solutions development for Uno.UI contributions.
* Add support for Android UI Tests in PRs for improved regression testing
* Add static support for **ThemeResources**: `Application.Current.RequestedTheme` is supported
  - `Dark` and `Light` are supported.
  - **Custom Themes** are supported. This let you specify `HighContrast` or any other custom themes.
    (this is a feature not supported in UWP)
    ``` csharp
    // Put that somewhere during app initialization...
    Uno.UI.ApplicationHelper.RequestedCustomTheme = "MyCustomTheme";
    ```
  - `FrameworkElement.RequestedTheme ` is ignored for now.
  - Should be set when the application is starting (before first request to a static resource).
* Prevent possible crash with `MediaPlayerElement` (tentative)
* Add support for `ContentDialog`
* Permit `DependencyProperty` to be set reentrantly. Eg this permits `TextBox.TextChanging` to modify the `Text` property (previously this could only be achieved using `Dispatcher.RunAsync()`).
* Implement `TextBox.TextChanging` and `TextBox.BeforeTextChanging`. As on UWP, this allows the text to be intercepted and modified before the UI is updated. Previously on Android using the `TextChanged` event would lead to laggy response and dropped characters when typing rapidly; this is no longer the case with `TextChanging`.
* [WASM] `ComboBox`'s dropdown list (`CarouselPanel`) is now virtualized (#1012)

### Breaking changes
* `TextBox` no longer raises TextChanged when its template is applied, in line with UWP.
* `TextBox.TextChanged` is now called asynchronously after the UI is updated, in line with UWP. For most uses `TextChanging` should be preferred.
* [Android] `TextBox.IsSpellCheckEnabled = false` is now enforced in a way that may cause issues in certain use cases (see https://stackoverflow.com/a/5188119/1902058). The old behavior can be restored by setting `ShouldForceDisableSpellCheck = false`, per `TextBox`.

### Bug fixes
* [iOS] Area of view outside Clip rect now allows touch to pass through, this fixes NavigationView not allowing touches to children (#1018)
* `ComboBox` drop down is now placed following a logic which is closer to UWP and it longer flickers when it appears (especilly on WASM)
* #854 `BasedOn` on a `<Style>` in `App.Xaml` were not resolving properly
* #706 `x:Name` in `App.Xaml`'s resources were crashing the compilation.
* #846 `x:Name` on non-`DependencyObject` resources were crashing the compilation
* [Android/iOS] Fixed generated x:uid setter not globalized for Uno.UI.Helpers.MarkupHelper.SetXUid and Uno.UI.FrameworkElementHelper.SetRenderPhase
* Fix invalid XAML x:Uid parsing with resource file name and prefix (#1130, #228)
* Fixed an issue where a Two-Way binding would sometimes not update values back to source correctly
* Adjust the behavior of `DisplayInformation.LogicalDpi` to match UWP's behavior
* [Android] Ensure TextBox spell-check is properly enabled/disabled on all devices. 
* Fix ComboBox disappearing items when items are views (#1078)
<<<<<<< HEAD
* Checks dataContext before applying FallbackValue to explicit set bindings
=======
* [iOS] TextBox with `AcceptsReturn=True` crashes ListView
>>>>>>> 9fb60a6e

## Release 1.45.0
### Features
* Add support for `Windows.System.Display.DisplayRequest` API on iOS and Android
* Add support for the following `Windows.System.Power.PowerManager` APIs on iOS and Android:
    - BatteryStatus
    - EnergySaverStatus
    - PowerSupplyStatus
    - RemainingChargePercent
    - PowerSupplyStatusChanged
    - EnergySaverStatusChanged
    - RemainingChargePercentChanged
    - BatteryStatusChanged
* Updated `CheckBox` glyph to match UWP style on all platforms
* Add support for the following `DisplayInformation` properties on iOS and Android:
* Add support for `CurrentInputMethodLanguageTag` and `TrySetInputMethodLanguageTag` on Android, iOS and WASM
* Add support for `ChatMessageManager.ShowComposeSmsMessageAsync` (and `ChatMessage` `Body` and `Recipients` properties) on iOS and Android
* Add support for the following `DisplayInformation` properties on iOS and Android:
    - CurrentOrientation
    - LogicalDpi
    - NativeOrientation
    - RawDpiX
    - RawDpiY
    - ResolutionScale
    - StereoEnabled
    - RawPixelsPerViewPixel
    - DiagonalSizeInInches
    - ScreenHeightInRawPixels
    - ScreenWidthInRawPixels
    - AutoRotationPreferences
* Performance improvements
	- Use `Span<T>` for Grid layout
	- Optimize Wasm text measuring
	- Performance improvements in `TSInteropMarshaller.InvokeJS`
* [Wasm] Improve TextBlock measure performance
* [Wasm] Improve PivotItem template pooling
* 150233 [Android] fixed status-bar, keyboard, nav-bar layout on android
* Add support for Brush implicit conversion (Fixes #730)
* Add `XamlReader` support for top level `ResourceDictionary` (#640)
* Add support for IDictionary objects in XAM (#729)
* Add support for Binding typed property (#731)
* Add support for `RelativeSource.Self` bindings
* 149377 Improve performance of `TimePicker` and `DatePicker` on iOS.
* 145203 [iOS] Support ScrollViewer.ChangeView() inside TextBox
* 150793 [iOS] Add ListView.UseCollectionAnimations flag to allow disabling native insert/delete animations
* 150882 [iOS] Fix visual glitch when setting new RenderTransform on a view
* [Wasm] Add support of hardware/browser back button in `SystemNavigationManager.BackRequested`
* [Wasm] Added support for custom DOM events
* WebAssembly UI tests are now integrated in the CI
* Enable support for macOS head development
* [Wasm] Add NativeXXX styles (which are aliases to the XamlXXX styles)
* [Wasm] Enable persistence for all ApplicationData folders
* [Wasm] Add Samples App UI Screenshots diffing tool with previous builds
* Add `PasswordVault` on supported platfrosm
* [Android] Updated support libraries to 28.0.0.1 for Android 9
* Add support for `x:Load`
* [Wasm] Restore support for `x:Load` and `x:DeferLoadStrategy`
* [Wasm] Scrolling bar visibility modes are now supported on most browsers
* Fix invalid cast exception when using `x:Load` or `x:DeferLoadStrategy`
* Add `Windows.Globalization.Calendar`
* [Wasm] Support of overlay mode of the pane
* Using _State Triggers_ in `VisualStateManager` now follows correct precedence as documented by Microsoft
* Add support for `FlyoutBase.AttachedFlyout` and `FlyoutBase.ShowAttachedFlyout()`
* `x:Bind` now supports binding to fields
* `Grid` positions (`Row`, `RowSpan`, `Column` & `ColumnSpan`) are now behaving like UWP when the result overflows grid rows/columns definition
* [Wasm] Improve TextBlock measure performance
* [Wasm] Improve Html SetAttribute performance
* MenuBar
    - Import of MenuBar code, not functional yet as MenuItemFlyout (Issue #801)
    - Basic support for macOS native system menus
* Ensure FrameworkElement.LayoutUpdated is invoked on all elements being arranged
* Fix Grid.ColumnDefinitions.Clear exception (#1006)
* 155086 [Android] Fixed `AppBarButton.Label` taking precedence over `AppBarButton.Content` when used as `PrimaryCommands`.
* ComboBox
	- Remove dependency to a "Background" template part which is unnecessary and not required on UWP
	- Make sure that the `PopupPanel` hides itself if collapsed (special cases as it's at the top of the `Window`)
	- [iOS] Add support of `INotifyCollectionChanged` in the `Picker`
	- [iOS] Remove the arbitrary `null` item added at the top of the `Picker`
	- [iOS] Fix infinite layouting cycle in the iOS picker (Removed workaround which is no longer necessary as the given method is invoked properly on each measure/arrange phases)
* [Wasm] Refactored the way the text is measured in Wasm. Wasn't working well when a parent with a RenderTransform.
* `Grid` now supports `ColumnDefinition.MinWidth` and `MaxWidth` and `RowDefinition.MinHeight` and `MaxHeight` (#1032)
* Implement the `PivotPanel` measure/arrange to allow text wrapping in pivot items
* [Wasm] Add `PathIcon` support
* Add support UI Testing support through for `Uno.UI.Helpers.Automation.GetDependencyPropertyValue`
* [WASM] ListView - support item margins correctly
* [iOS] Fix items dependency property propagation in ListView items
* [Wasm] Add UI Testing support through for `Uno.UI.Helpers.Automation.GetDependencyPropertyValue`\

### Breaking Changes
* The `WebAssemblyRuntime.InvokeJSUnmarshalled` method with three parameters has been removed.
* `NavigationBarHelper` has been removed.
* Localized Text, Content etc is now applied even if the Text (etc) property isn't set in Xaml. Nested implicit content (eg `<Button><Border>...`) will be overridden by localized values if available.
* [Android] Unless nested under `SecondaryCommands`, the `AppBarButton.Label` property will no longer be used for the title of menu item, instead use the `AppBarButton.Content` property. For `SecondaryCommands`, keep using `AppBarButton.Label`.
* The `WordEllipsis` was removed from the `TextWrapping` as it's not a valid value for UWP (And it was actually supported only on WASM) (The right way to get ellipsis is with the `TextTrimming.WordEllipsis`)
* [Android] `Popup.Anchor` is no longer available

### Bug fixes
* DatePicker FlyoutPlacement now set to Full by default
* Semi-transparent borders no longer overlap at the corners on Android
* The `HAS_UNO` define is now not defined in `uap10.0.x` target frameworks.
* The `XamlReader` fails when a property has no getter
* `Click` and `Tapped` events were not working property for `ButtonBase` on Android and iOS.
* 146790 [Android] AndroidUseManagedLoadedUnloaded causes partial item shuffling in ListView
* 150143 [Android] Toggling `TextBox.IsReadOnly` from true to false no longer breaks the cursor
* `WasmHttpHandler` was broken because of a change in the internal Mono implementation.
* 140946 [Android] Upon modifying a list, incorrect/duplicated items appear
* 150489 [Android] PointerCanceled not called on scrolling for views with a RenderTransform set
* 150469 [iOS] Virtualized ListView items don't always trigger their multi-select VisualStates
* 1580172 ToggleSwitch wasn't working after an unload/reload: caused by routedevent's unregistration not working.
* 145203 [Android] Fix overflow on LogicalToPhysicalPixels(double.MaxValue), allowing ScrollViewer.ChangeView(double.MaxValue,...) to work
* 150679 [iOS] Fix path issue with Media Player not being able to play local files.
* Adjust support for `StaticResource.ResourceKey`
* 151081 [Android] Fix Keyboard not always dismissed when unfocusing a TextBox
* [WASM] Support `not_wasm` prefix properly. (#784)
* 151282 [iOS] Fixed Slider not responding on second navigation, fixed RemoveHandler for RoutedEvents removing all instances of handler
* 151497 [iOS/Android] Fixed Slider not responding, by ^ RemoveHandler fix for RoutedEvents
* 151674 [iOS] Add ability to replay a finished video from media player
* 151524 [Android] Cleaned up Textbox for android to remove keyboard showing/dismissal inconsistencies
* Fix invalid code generation for `x:Name` entries on `Style` in resources
* [Wasm] Fix incorrect `TextBlock` measure with constrains
* 151676 [iOS] The keyboard is closing when tap on the webview or toolbar
* 151655 [TimePicker][iOS] First time you open time picker it initializes the existing value to current time
* 151656 [TimePicker][iOS] Time picker always shows +1 minute than selected value
* 151657 [DatePicker][iOS] Date picker flyout displays 1 day earlier than selected value
* 151430 [Android] Prevent touch event being dispatched to invisible view
* Fixed overflow errors in Grid.Row/Column and Grid.RowSpan may fail in the Grid layouter.
* 151547 Fix animation not applied correctly within transformed hierarchy
* Setting the `.SelectedValue` on a `Selector` now update the selection and the index
* [WASM] Fix ListView contents not remeasuring when ItemsSource changes.
* [WASM] Dismissable popup & flyout is closing when tapping on content.
* 145374 [Android] fixed android keyboard stays open on AppBarButton click
* 152504 [Android] Pointer captures weren't informing gestures of capture, fixes Slider capture issue
* 148896 [iOS] TextBlock CarriageReturns would continue past maxlines property
* 153594 [Android] EdgeEffect not showing up on listView that contain Headers and Footers
* #881 [iOS] [Android] Support explicitly-defined ListViewItems in ListView.
* #902 [Android] Resource generation now correctly escapes names starting with numbers and names containing a '-' character
* 154390 Storyboard `Completed` callback were not properly called when there's not children.
* [iOS] Fix bug where Popup can be hidden if created during initial app launch.
* #921 Ensure localization works even if the property isn't defined in XAML
* [WASM] Using x:Load was causing _Collection was modified_ exception.
* Fix support for localized attached properties.
* Fix a potential crash during code generated from XAML, content were not properly escaped.
* #977 Fix exception when setting MediaPlayerElement.Stretch in XAML.
* [Android] Fix MediaPlayerElement.Stretch not applied
* [Android] Fix for ListView elements measuring/layouting bug
* Fix Grid.ColumnDefinitions.Clear exception (#1006)
* [Wasm] Align Window.SizeChanged and ApplicationView.VisibleBoundsChanged ordering with UWP (#1015)
* Add VS2019 Solution Filters for known developer tasks
* #154969 [iOS] MediaPlayer ApplyStretch breaking mediaplayer- fixed
* 154815 [WASM] ItemClick event could be raised for wrong item
* 155256 Fixed xaml generated enum value not being globalized
* 155161 [Android] fixed keyboard flicker when backing from a page with CommandBar
* Fix the processing of the GotFocus event FocusManager (#973)
* 116098 [iOS] The time/day pickers are missing diving lines on devices running firmware 11 and up.
* [iOS] Fix invalid DataContext propagation when estimating ListView item size (#1051)
* RadioButton was not applying Checked state correctly with non-standard visual state grouping in style
* [Android] Fix several bugs preventing AutoSuggestBox from working on Android. (#1012)
* #1062 TextBlock measure caching can wrongly hit
* 153974 [Android] fixed button flyout placement
* Fix support for ScrollBar touch events (#871)
* [iOS] Area of view outside Clip rect now allows touch to pass through, this fixes NavigationView not allowing touches to children (#1018)
* `ComboBox` drop down is now placed following a logic which is closer to UWP and it longer flickers when it appears (especilly on WASM)
* Date and Time Picker Content fix and Refactored to use PickerFlyoutBase (to resemble UWP implementation)
* `LinearGradientBrush.EndPoint` now defaults to (1,1) to match UWP
* [Android] A ListView inside another ListView no longer causes an app freeze/crash

## Release 1.44.0

### Features
* Add support for `ICollectionView.CopyTo`
* Add support for `ViewBox`
* Add support for `AutoSuggestBox.ItemsSource`
* Add support for `Selector.SelectedValuePath` (e.g. useful for ComboBox)
* Add support for JS unhandled exception logging for CoreDispatcher (support for Mixed mode troubleshooting)
* [WASM] Improve element arrange and transform performance
* Restore original SymbolIcon.SymbolProperty as a C# property
* Add support for `MediaPlaybackList`
* Update Uno.SourceGenerationTasks to improve build performance
    - Move to the latest Uno.SourceGenerationTasks to improve project parsing performance, and allows for the removal of unused targets caused by nventive/Uno.SourceGeneration#2. Uno.Xaml and Uno.UI.BindingHelpers now only build the required targets.
    - Move to net461 for test projects so the the Uno.Xaml project can be referenced properly
    - Use the latest MSBuild.Sdk.Extras for actual parallel cross-targeted builds
    - Move the nuget package versions to the Directory.Build.targets file so it's easier to change all versions at once.
* Add support for NavigationView Top Navigation
* Adjust `SystemChromeMediumHighColor` to use the Light theme
* Add support for `FrameworkElement.GoToStateCore`
* Adjust `ListView` measure/arrange for dynamic content
* Add some missing default UWP styles
* The `FrameworkElement.IsLoaded` property is now public
* Improve XAML generation error messages for unknown symbols
* Added default console logging for all platforms
* Add support for `Application.OnWindowCreated`
* Added non-throwing stubs for `AutomationProperty`
* Add missing system resources
* Add support for x:Bind in StaticResources (#696)
* Add support for x:Name late binding support to adds proper support for CollectionViewSource in Resources (#696)
* `PointerRelease` events are now marked as handled by the `TextBox`
* `KeyDown` events that are changing the cursor position (left/right/top/bottom/home/end) are now marked as handled by the `TextBox`
* `RoutedEventArgs.IsGenerated` returns `false` as generating events with Uno is not yet supported
* `AutomationPeer.ListenerExists` returns `false` as we cannot generating events with Uno is not yet supported
* `KeyUp` event properly sends `KeyEventArgs` to the controls
* Add ItemsSource CollectionViewSource update support (#697)
* Add support for the `CollectionViewSource.ItemsPath` property
* Fixed support for dots in resource names (#700)
* Add support for `BindingExpression.UpdateSource()`
* Updated Android version to target Android 9.0
* The CI validates for API breaking changes
* Added samples application BenchmarkDotNet support.
* `MediaTransportControls` buttons now use Tapped event instead of Click
* Fixed Pointer capture issues on sliders on iOS

### Breaking changes
* Make `UIElement.IsPointerPressed` and `IsPointerOver` internal
* You will not be able to build projects targeting Android 8.0 locally anymore. Change your Android target to Android 9.0 or replace MonoAndroid90 by MonoAndroid80 in the TargetFrameworks of your projects files.
* 1.43.1 breaking changes rollback to 1.42.0:
    - `ObservableVector<T>` is now internal again
    - `TimePicker.Time` and `TimePicker.MinuteIncrement` are now back for `netstandard2.0`
    - `MediaPlaybackItem.Source` is back as a readonly property
    - `MediaPlaybackList.Items` is back to an `IObservableVector`

### Bug fixes
 * Transforms are now fully functionnal
 * [Wasm] Fixed ListView infinite loop when using custom containers
 * [Wasm] Use Uno.UI Assembly for namespace type lookup in `XamlReader`
 * [Wasm] Fixed `System.UriConverter` is being linked out
 * 145075 [Android] [Wasm] Android and Wasm don't match all specific UWP behaviors for the Image control.
 * [Wasm] Don't fail if the dispatcher queue is empty
 * 146648 [Android] fixed ListView grouped items corruption on scroll
 * [Wasm] Fix `ListView` recycling when the `XamlParent` is not available for `AutoSuggestBox`
 * 147405 Fix NRE on some MediaTransportControl controls
 * #139 Update Uno.SourceGenerationTasks to improve build performance
 * Update `Uno.UI.Toolkit` base UWP sdk to 17763
 * [Wasm] Fixes items measured after being removed from their parent appear in the visual tree, on top of every other items.
 * [Wasm] Fixes lements may not be removed form the global active DOM elements tracking map
 * [Wasm] Disable the root element scrolling (bounce) on touch devices
 * Fixed invalid iOS assets folder. `ImageAsset` nodes must not be `<Visible>false</Visible>` to be copied to the generated project.
 * Make CollectionViewSource.View a proper DependencyProperty (#697)
 * Fixed support for string support for `Path.Data` (#698)
 * 150018 Fix nullref in `Pivot` when using native style
 * 149312 [Android] Added `FeatureConfiguration.NativeListViewBase.RemoveItemAnimator` to remove the ItemAnimator that crashes when under stress
 * 150156 Fix `ComboBox` not working when using `Popover`.

## Release 1.43.1

### Features
* [Wasm] Improve general performance and memory pressure by removing Javascript interop evaluations.
* Add support for Windows 10 SDK 17763 (1809)
* Improve the Uno.UI solution memory consumption for Android targets
* Add support for GridLength conversion from double
* Raise exceptions on missing styles in debug configuration
* Add working ViewBox stub
* `Path.Data` property now invalidates measure and arrange
* Wasm `Image` logs Opened and Failed events
* Add UpToDateCheckInput to avoid VS invalid incremental rebuilds
* 35178 Added recipe for copying text to clipboard
* Added ToogleSwitch documentation in Uno/Doc/Controls.
* Added new properties for ToggleSwitch Default Native Styles.
  [iOS] For BindableUISwitch : TintColorBrush property was added to be able to tint the outline of the switch when it is turned off.
  [Android] For BindableSwitchCompat : - Text property was added in order to change the ToggleSwitch label.
                                       - TextColor property was added in order to change the ToggleSwitch label color.
                                       - ThumbTint property was added in order to change the Thumb color.
                                       - TrackTint property was added in order to change the Track color.
* Samples apps now contain a Unit Tests page
* Added missing resources for NavigationViewItem
* All Nuget and VSIX artifacts are now Authenticode signed
* Resource strings are now loaded from `upri` files for faster resolution
* Add `FeatureConfiguration.Interop.ForceJavascriptInterop` to enable JS Eval fallback in Wasm mode.
* Add support for 1809 NavigationView
* Add support for runtime conversion of global static resources unknown at compile time
* Fixed fallback support for Style property set via ThemeResource
* Add support for multiple resw folders with upri resource generation
* Add support for `ThicknessHelper`
* ResourceLoader adjustments …
  * CurrentUICulture and CurrentCulture are set when setting ResourceLoader .DefaultCulture
  * upri load now ignores resources not used by the current culture
* Add BrushConverter support for Color input
* Add SplitView support for PaneOpened and PaneOpening
* Add CoreApplication.GetCurrentView() Dispatcher and TitleBar stubs support
* Add support for IsItemItsOwnContainer iOS ListView
* Add missing Android Sample App symbols font
* Add SampleControl for Samples app for easier browsing and UI Testing of samples
* Import Border samples
* Improve UIElement inner Children enumeration performance and memory usage
* Add `FeatureConfiguration.FrameworkElement.AndroidUseManagedLoadedUnloaded` to control the native or managed propagation performance of Loaded/Unloaded events through the visual tree
* Raise Application.UnhandledException event on failed navigation
* Adjusts the `Microsoft.NETCore.UniversalWindowsPlatform` version in the UWP head template to avoid assembly loading issues when using the Uno library template in the sample solution.
* [Android] Add support for ListViewItem instances provided via the ItemsSource property
* Added support to disable accessibility feature of larger text on iOS and Android by adjusting the FeatureConfiguration.Font.IgnoreTextScaleFactor flag. Please note that Apple [recommends to keep text sizes dynamic](https://developer.apple.com/videos/play/wwdc2017/245) for a variety of reasons and to allow users to adjust their text size preferences.
* [Wasm] Code for `Path.Stretch` has been moved to `Shape` and works well now for all shapes.
* Add support for `DynamicObject` data binding, to enable support for `Elmish.Uno`.
* Add support for VS2019 VSIX installation
* Improved Xaml generation speed, and incremental build performance
* [Wasm] Fix `CoreDispatcher` `StackOverflowException` when running on low stack space environments (e.g. iOS)
* Add support for `ResourceLoader.GetForViewIndependentUse(string)` and named resource files
* [Wasm] Load events are now raised directly from managed code. You can restore the previous behavior (raised from native) by setting `FeatureConfiguration.FrameworkElement.WasmUseManagedLoadedUnloaded = false`.
* Updated memory profiling documentation
* Updated default app template iOS GC settings
* Add support for WebAssembly Web Projects
* Add support for WebAssembly debugging with Chrome
* Add support for XAML `x:FieldModifier`
* Add Uno.UI linker definition files
* Adjust FlyoutPresenter default template
* Add support for Flyout anchor
* Improved XAML designer support
* Improved DependencyObject performance under AOT (JS dynCalls for overrides/delegates inside of EH blocks)
* Add support for MatrixTransform, UIElement.TransformToVisual now returns a MatrixTransform
* 140564 [Android] Added workaround for inverted ListView fling issue on Android P

### Breaking changes
* Refactored ToggleSwitch Default Native XAML Styles. (cf. 'NativeDefaultToggleSwitch' styles in Generic.Native.xaml)
  [iOS] For BindableUISwitch : Background property was changed for OnTintColorBrush and Foreground property for ThumbTintColorBrush.
  [Android] BindableSwitch was renamed BindableSwitchCompat in order to avoid confusion with the Switch control.
* Remove invalid Windows.UI.Xaml.Input.VirtualKeyModifiers
* Time picker flyout default styles has been changed to include done and cancel buttons
* DataTemplateSelector implementations are now called using the 2 parameters overload first with a fallback to the 1 parameter overload on null returned value.
  Old behavior could be restored using `FeatureConfiguration.DataTemplateSelector.UseLegacyTemplateSelectorOverload = true`.
* Using "/n" directly in the XAML for a text/content property is not supported anymore in order to match the UWP behavior.
  You can use "&#x0a;" instead in the text/content properties or a carriage return where you need it in the localized resources.
* The `ResourcesGeneration` msbuild target has been renamed to `UnoResourcesGeneration`
  If your csproj is using this target explicily, change it to the new name.

### Bug fixes
 * MediaPlayerElement [iOS] Subtitles are not disable on initial launch anymore
 * MediaPlayerElement [Android]Player status is now properly updated on media end
 * MediaPlayerElement [Android]Fix issue when video metadata reports a width or height of 0
 * #388 Slider: NRE when vertical template is not defined
 * 138117 [Android] Removing a bookmarked/downloaded lesson can duplicate the assets of a different lesson.
 * [Wasm] Fix VirtualizingPanelAdapter measure and arrange
 * 137892 [Android] Fixed FontFamily, FontSize and FontWeight are not applied anymore on the TextBox's content.
 * Don't fail on empty grid ArrangeOverride
 * Don't generate the Bindable attribute if already present
 * Adjust .NET template projects versions to 4.6.1
 * Adjust Microsoft.CodeAnalysis versions to avoid restore conflicts
 * Fix element name matching existing types fails to compile (e.g. ContentPresenter)
 * 138735 [Android] Fixed broken DatePicker
 * Multi-selection Check Boxes in ListViewItems are appearing brielfly (https://github.com/nventive/Uno/issues/403)
 * 140721 [Android] FlipView not visible when navigating back to page
 * 138537 [iOS] App freezes after State selection causing infinite load on every subsequent launch
 * Fix invalid Border Content type for macOS
 * Don't fail iOS ListView if item Content is null
 * [Wasm] Implement naive refresh for items manipulation in the ListViewBase
 * 3326 [iOS][ItemsControl] ItemsControl in FlipView does not restore items properly
 * Fix NRE in Slider when no template is applied
 * Fix `Frame` does not unset `Page.Frame` when a page is removed
 * Add Wasm PlatformNotSupportedException for System.IO after CoreFX merge in mono
 * Border properties now invalidates measure and arrange on all platforms
 * 141907 [Android] [iOS] The toggle switch is half missing.
 * 142937 [Android] [iOS] Some Button ThemeBrushes are missing.
 * 143527 [Android] Fixed broken TimePicker Flyout on android devices.
 * 143596 [Wasm] Images stretching is incorrect
 * 143595 [Wasm] Wasm ListView Resizing is not working - Limitation: items can't change its size yet, but it's now getting measured/arranged correctly.
 * 143527 [Android] Fixed broken TimePicker Flyout on android devices.
 * 143598 [Wasm] Wasm Animation rotation center is incorrect
 * Fixes invalid parsing of custom types containing `{}` in their value (#455)
 * Add workaround for iOS stackoverflow during initialization.
 * Improve the file locking issues of Uno.UI.Tasks MSBuild task
 * Fix `VisibleBoundsPadding` memory leak
 * [ios] Time picker missing "OK" confirmation button
 * #87 / 124046 ComboBox incorrect behavior when using Items property
 * [Wasm] ComboBox wasn't working anymore since few versions
 * Fix memory leak with defining event handlers in XAML documents
 * Fix memory leak in `CommandBar`
 * Fix memory leak when using `x:Name` in XAML documents
 * 143170 [iOS] [WatermarkedDatePicker] When the Maxyear boundary is reached the first time, the calendar goes back two days instead of one
 * #491 DataTemplateSelector.SelectTemplate is not called on iOS and Android. The behavior is now closer to UWP.
 * 144268 / #493 : Resources outside of 'en' folder not working
 * Support for duplicate XAML `AutomationProperties.Name`
 * `ListViewBase.SelectedItems` is updated on selection change in Single selection mode
 * #528 ComboBoxes are empty when no datacontext
 * Ensure that Uno.UI can be used with VS15.8 and earlier (prevent the use of VS15.9 and later String APIs)
 * [Android] Listview Items stay visually in a pressed state,(can click multiple) when you click then scroll down, click another item, and scroll back up
 * 144101 fixed `ListView` group headers messed up on item update
 * #527 Fix for `Selector.SelectionChanged` is raised twice on updated selection
 * [iOS] Add fail-safe on `FrameworkElement.WillMoveToSuperview` log to `Application.Current.UnhandledException`
 * Flyout were not presented correctly on Wasm

## Release 1.42

### Features
* Add base infrastructure platform for macOS
* 136259 Add a behavior so that tap makes controls fade out
* 135985 [Android], [iOS] ListViewBase Support [MultiSelectStates](https://msdn.microsoft.com/en-us/library/windows/apps/mt299136.aspx?f=255&MSPPError=-2147217396) on ListViewItem. This allows the item container to visually adapt when multiple selection is enabled or disabled.
* #325 Add support for `NavigationView` control
* Add support for `SymbolIcon` control for WebAssembly
* Add support for `UIElement.Clip` for WebAssembly
* Add support for inner-Uno.UI strings localization
* Add stubs for RichTextBlock
* Add `BitmapIcon` support
* Add `BitmapIcon.ShowAsMonochrome` support
* Add support for `Windows.Foundation.UniversalApiContract` in `IsApiContractPresent`
* Add support for ContentProperty on UserControl
* Add `DelegateCommand<T>`
* #131258 Added support for _RoutedEvents_. See [routed-events.md documentation](../articles/routed-events.md).
* [WASM] #234 Support virtualization in ListView

### Breaking changes
* 132002 [Android] The collapsible button bar is now taken into account by visible bounds calculation. Apps which use VisibleBoundsPadding or have command bars will therefore see an adjustment to the height of their windows on Android.

### Bug fixes
 * 135258 [Android] Fixed ImageBrush flash/flickering occurs when transitioning to a new page for the first time.
 * 131768 [iOS] Fixed bug where stale ScrollIntoView() request could overwrite more recent request
 * 136092 [iOS] ScrollIntoView() throws exception for ungrouped lists
 * 136199 [Android] TextBlock.Text isn't visually updated if it changes while device is locked
 * Fix Android and iOS may fail to break on breakpoints in `.xaml.cs` if the debugging symbol type is Full in projects created from templates
 * 136210 [Android] Path is cut off by a pixel
 * 132004 [Android] Window bounds incorrect for screen with rounded corners
 * #312 [Wasm] Text display was chopped on Wasm.
 * 135839 `WebView` No longer raises NavigationFailed and NavigationCompleted events when navigation is cancelled on iOS.
 * 136188 [Android] Page elements are aligned differently upon back navigation
 * 136114 [iOS] Image inside Frame doesn't respond to orientation changes
 * Fix crash when a `VisualState` does not have a valid `Name`
 * Adjust compiled binding application ordering when loading controls
 * Ensure the SplitView templated parent is propagated properly for FindName
 * Fix infinite loop when parsing empty Attached Properties on macOS
 * 137137 [iOS] Fixed `DatePickerSelector` not propagating coerced initial value
 * 103116 [iOS] Navigating to a _second_ local html file with `WebView` doesn't work.
 * 134573 CommandBar doesn't take the proper space on iOS phones in landscape
 * Image with partial size constraint now display properly under Wasm.
 * 138297 [iOS][TextBlock] Measurement is always different since we use Math.Ceiling
 * 137204 [iOS] ListView - fix bug where item view is clipped
 * 137979 [Android] Incorrect offset when applying RotateTransform to stretched view
 * Now supports internal object in desource dictionaries
 * 134573 CommandBar doesn't take the proper space on iOS phones in landscape
 * #26 The explicit property <Style.Setters> does not intialize style setters properly
 * 104057 [Android] ListView shows overscroll effect even when it doesn't need to scroll
 * #376 iOS project compilation fails: Can't resolve the reference 'System.Void Windows.UI.Xaml.Documents.BlockCollection::Add(Windows.UI.Xaml.Documents.Block)
 * 138099, 138463 [Android] fixed `ListView` scrolls up when tapping an item at the bottom of screen
 * 140548 [iOS] fixed `CommandBar` not rendering until reloaded
 * [147530] Add a missing `global::` qualifier in the `BindableMetadataGenerator`
 * [WASM] Add workaround for mono linker issue in AOT mode in `ObservableVectorWrapper`

## Release 1.41

### Features

* [#154](https://github.com/nventive/Uno/issues/154) Implement the MediaPlayerElement control
* 135799 Implemented MediaPlayer.Dispose()

### Bug fixes

 * 129762 - Updated Android SimpleOrientationSensor calculations based on SensorType.Gravity or based on single angle orientation when the device does not have a Gyroscope.
 * 134189 [iOS] The Time Picker flyout placement is not always respected
 * 134132 [Android] Fix loading of ItemsPresenter
 * 134104 [iOS] Fixed an issue when back swiping from a page with a collapsed CommandBar
 * 134026 [iOS] Setting a different DP from TextBox.TextChanging can cause an infinite 'ping pong' of changing Text values
 * 134415 [iOS] MenuFlyout was not loaded correctly, causing templates containing a MenuFlyout to fail
 * 133247 [iOS] Image performance improvements
 * 135192 [iOS] Fixed ImageBrush flash/flickering occurs when transitioning to a new page.
 * 135112 [Android] Fix crash in UpdateItemsPanelRoot() in the ItemsControl class.
 * 132014, 134103 [Android] Set the leading edge considering header can push groups out off the screen
 * 131998 [Android] Window bounds set too late
 * 131768 [iOS] Improve ListView.ScrollIntoView() when ItemTemplateSelector is set
 * 135202, 131884 [Android] Content occasionally fails to show because binding throws an exception
 * 135646 [Android] Binding MediaPlayerElement.Source causes video to go blank
 * 136093, 136172 [iOS] ComboBox does not display its Popup
 * 134819, 134828 [iOS] Ensures the back gesture is enabled and disabled properly when the CommandBar is visible, collapsed, visible with a navigation command and collapsed with a navigation command.
 * 137081 Xaml generator doesn't support setting a style on the root control
 * 148228 [Android] Right theme (clock or spinner) is selected for specific time increments
 * 148229 [Android] Right time is picked and rounded to nearest time increment in clock mode
 * 148241 [Android] won't open if `MinuteIncrement` is not set
 * 148582 Time picker initial time when using time increment is using initial time seconds when rounding.. it should ignore seconds..
 * 148285 [iOS] TimePicker is clipped off screen when ios:FlyoutPlacement isnt set

## Release 1.40

This release is the first non-experimental release of the Uno Platform since the initial public version in May 2018. Lot of bug fixes and features have been added since then, and lots more are coming.

A lot of those changes where included to support these libraries : [MVVMLight](https://github.com/nventive/uno.mvvmlight), [ReactiveUI](https://github.com/nventive/Uno.ReactiveUI), [Prism](https://github.com/nventive/Uno.Prism), [Rx.NET](https://github.com/nventive/Uno.Rx.NET), [Windows Community Toolkit](https://github.com/nventive/Uno.WindowsCommunityToolkit), [Xamarin.Forms UWP](https://github.com/nventive/Uno.Xamarin.Forms).

Here are some highlights of this release:

- General improvement in the memory consumption of the `ListView` control
- Many Wasm rendering and support updates
    - Invalid images support
    - Text and images measuring fixes
    - Add support for AppManifest.displayName
- Support for the `Pivot` control
- Support for inline XAML event handlers in `DataTemplate`
- Support for implicit styles in the `XamlReader`
- Support for `ThreadPoolTimer`
- Add support for implicit `bool` to `Visibility` conversion
- Support for `AutoSuggestBox`
- SourceLink, Reference Assemblies and deterministic builds are enabled
- Support for `x:Name` reference in `x:Bind` markup
- Support for `WriteableBitmap` for all platforms
- Added support for `Cross-platform Library` template in vsix
- Added support for `StaticResource` as top level `ResourceDictionary` element
- Added support for `AutomationPeer`
- Android status bar height is now included in `Window.Bounds`
- Add support for `Underline` in `HyperLinkButton`
- Add support for TextBlock.TextDecorations
- TextBlock base class is now `FrameworkElement` on iOS, instead of `UILabel`
- Auto generated list of views implemented in Uno in the documentation
- Add support for string to `Type` conversion in XAML generator and binding engine
- Support for Attached Properties localization
- Added `ItemsControl.OnItemsChanged` support
- Added support for ListView GroupStyle.HeaderTemplateSelector for iOS/Android

Here's the full change log:

- Fixes for VisualTransition.Storyboard lazy bindings [#12](https://github.com/nventive/Uno/pull/12)
- ListView fixes [#22](https://github.com/nventive/Uno/pull/22)
    - Improve Path parser compatibility
    - Update assets generation documentation
    - Fix ItemsWrapGrid layout when ItemHeight/ItemWidth are not set
    - Adjust for invalid AnchorPoint support for iOS (#16)
    - Fix for ListView initialization order issue
- Default styles clearing fixes [#23](https://github.com/nventive/Uno/pull/23)
- Compatibility and stability fixes [#37](https://github.com/nventive/Uno/pull/37)
    - Wasm SplitView fixes
    - Enum fast converters
    - TextBox InputScope fixes
    - Improved ListViewBase stability
    - SimpleOrientationSensor fixes
    - PathMarkupParser: Add support for whitespace following FillRule command
    - Fix DependencyObjectStore.PopCurrentlySettingProperty
    - Raised navigation completed after setting CanGoBack/Forward
    - Fix layouting that sometimes misapplies margin
    - Selector: Coerce SelectedItem to ensure its value is always valid
    - Remove legacy panel default constructor restriction
    - Wasm image support improvements
    - Add support for forward slash in image source
    - Add support for CollectionViewSource set directly on ItemsControl.ItemSource
    - Fix Pane template binding for SplitView
    - Add support for Object as DependencyProperty owner
    - Add Wasm support for UIElement.Tapped
    - Fix iOS UnregisterDoubleTapped stack overflow
- Compatibility and stability fixes [#43](https://github.com/nventive/Uno/pull/43)
    - Adjust WASM thickness support for children arrange
    - Fix support for inline text content using ContentProperty
    - Fix memory leaks in ScrollViewer
    - Adjust for missing styles in UWP Styles FeatureConfiguration
    - Fix for Source Generation race condition on slow build servers
- Compatibility and stability fixes [#53](https://github.com/nventive/Uno/pull/53)
    - Adjust for WASM Support for local images [#1](https://github.com/nventive/Uno/issues/1)
    - Fixes x:Bind support for Wasm
    - Fix invalid deserialization of ApplicationDataContainer for iOS
    - Fix error for ApplicationView.Title for WASM
    - Remove glib conversion errors in WASM
- UWP API Alignments for Wasm [#70](https://github.com/nventive/Uno/pull/70)
    - Add support for Application.Start() to provide a proper SynchronizationContext for error management
    - Fix for ImplicitStyles support in XamlReader
    - Add support for the Pivot control using the default UWP Xaml style
    - Adjust body background color after the splash screen removal
    - Adjust the materialization of Control templates to not be lazy
- Add support for Xaml file defined event handlers [#71](https://github.com/nventive/Uno/pull/71)
- API Compatibility Updates [#75](https://github.com/nventive/Uno/pull/75)
    - Add support for implicit bool to Visibility conversion
    - Fix default Style constructor does not set the proper property precedence
    - Add more DependencyObjectStore logging
    - Align ItemsControl.Items behavior with UWP (#34)
    - Fix invalid uri parsing when set through BitmapImage.UriSource
- [WASM] Fix text measure when not connected to DOM [#76](https://github.com/nventive/Uno/pull/76)
- Pivot, AutoSuggestBox, TextBox, XamlReader updates [#77](https://github.com/nventive/Uno/pull/77)
    - Added missing TransformGroup ContentProperty
    - Fixed invalid namespace attribution of attached properties in XamlReader
    - Fixed BitmapImage.UriSource updates not being applied on Wasm
    - Add basic implementation of AutoSuggestBox
    - Fixed focus stealing issues with inactive PivotItem content
    - Add ThreadPoolTimer support
    - Fix for iOS popup not appearing
    - Fix for Wasm textbox not properly updating while not loaded
- [WASM] Add suport for TextBlock.Padding property [#88](https://github.com/nventive/Uno/pull/88)
- [WASM] Fixed measuring support with Polyfill for Node.isConnected [#89](https://github.com/nventive/Uno/pull/88), [#91](https://github.com/nventive/Uno/pull/91)
- Misc fixes [#93](https://github.com/nventive/Uno/pull/93)
    - Fixed iOS `SimpleOrientationSensor` default queue management
    - Fixed multiple memory leaks in `ListView`, `ScrollViewer`
    - Implemented `CacheLength` for Android `ListViewBase`
    - Fixed for `DependencyObject` properties inheritance race condition
    - Fix for empty Path reporting an infinite size
    - Fix Title  not appearing in CommandBar
- Add support for WebAssembly AppManifest.displayName [#94](https://github.com/nventive/Uno/pull/94)
- Enable SourceLink, Reference Assemblies, Deterministic build [#100](https://github.com/nventive/Uno/pull/100)
- Binding Engine Alignments [#113](https://github.com/nventive/Uno/pull/113)
    - Use Portable symbols for Xamarin debugging stability
    - Enable x:Name reference in x:Bind markup. This requires for a failed BindableMetadata lookup to fall through reflection lookup.
    - Assume ".Value" binding path on a primitive is equivalent to self, to enable nullable bindings.
    - Adjust unit tests logging
    - Enables auto "LogicalChild" treatment to allow for DependencyObjectCollection members to be databound
    - Enable parent reset for "LogicalChild" assignations
- Implement the CoreWindow.Dispatcher property [#117](https://github.com/nventive/Uno/pull/117)
- Misc Fixes [#120](https://github.com/nventive/Uno/pull/120)
    - Fix for CommandBar back button icon
    - Improve HyperLinks hit-testing for iOS
    - Fixed android PaintDrawable opacity
    - Adjust Unloaded event for ToggleButton
    - Adjust for brightness support
    - Adjust touch support for rotated elements
    - Adjust MinWidth/MinHeight support in Grid
    - Adjust PasswordBox custom font for during password reveal
    - ListView, ContentControl memory improvements
    - Style behavior adjustements
- Update for android animation reliability [#123](https://github.com/nventive/Uno/pull/123)
- Add support for WriteableBitmap [#125](https://github.com/nventive/Uno/pull/125)
- Updated vsix structure [#128](https://github.com/nventive/Uno/pull/128)
- Multiple enhancements for WCT 4.0 [#131](https://github.com/nventive/Uno/pull/131)
    - Adds support for `IconElement` fast conversion
    - Adds stubs for `ToggleSwitchTemplateSettings`, `PackageId`, `UISettings`
    - Adjust `XamlObjectBuilder` logging
    - Add implicit conversion for `KeyTime` and `Duration`
    - Add support for top level `StaticResource` resource dictionary elements
    - Implement FindFirstParent for net46/netstd2.0
    - Adds ElementNotAvailableException and ElementNotEnabledException
    - Fix invalid measure for empty wasm images
    - Add size/rect checks for measure/arrange wasm
    - Improve XamlReader error reporting
- Add support for Cross-platform library template in VSIX [#132](https://github.com/nventive/Uno/pull/132)
- Add support for AutomationPeer [#141](https://github.com/nventive/Uno/pull/141)
- Improved support for UWP resources [#149](https://github.com/nventive/Uno/pull/149)
    - Projects no longer need to define `XamlCodeGenerationFiles` (fixes #144)
    - Projects no longer need to define `ResourcesDirectory` (fixes #106)
    - Projects no longer need to initialize `ResourceHelper.ResourcesService` (fixes #142)
    - `ResourceLoader.GetString` is now supported (fixes #142)
- Updates rollup [#151](https://github.com/nventive/Uno/pull/151)
    - Fixed `VisualState` not updated when `TextBox` is focused
    - Improve `ListView` and `Selector` memory footprint
    - Adjust GenericStyles application sequence for Android
    - Add diagnostics methods for `BinderReferenceHolder`
    - Include android status bar height in `Window.Bounds`
    - Fixed `Grid` items size when `MinHeight` and `MinHeight` are used
    - Fixed android race condition during visual tree cleanup
    - Add support for underline in `HyperLinkButton`
    - Fixed `ScrollContentPresenter` margin issue
    - Adjust `MessageDialog` behavior for android
    - `ContentControl` Data Context is now properly unset
    - Add `EmailNameOrAddress` InputScope for `TextBox`
    - Fixed duplicated resw entry support
    - Fixed `ComboBox` popup touch issue
    - Add support for TextBlock.TextDecorations
    - TextBlock base class from UILabel to FrameworkElement
- Auto-generate list of views implemented in Uno [#152](https://github.com/nventive/Uno/pull/152)
- Add support for string to `Type` conversion in Xaml generator and Binding engine. [#159](https://github.com/nventive/Uno/pull/159)
- Add support for attached properties localization [#156](https://github.com/nventive/Uno/pull/156)
- Added `ItemsControl.OnItemsChanged` support [#175](https://github.com/nventive/Uno/pull/175)
- Added support for XAML inline collections declaration [#184](https://github.com/nventive/Uno/pull/184)
- Adjust the sequence of control template materialization [#192](https://github.com/nventive/Uno/pull/192)
- Support for ListView.ScrollIntoView with leading alignment
- Added support for ListView GroupStyle.HeaderTemplateSelector
- [IOS-ANDROID] Added support for time picker minute increment<|MERGE_RESOLUTION|>--- conflicted
+++ resolved
@@ -48,11 +48,7 @@
 * Adjust the behavior of `DisplayInformation.LogicalDpi` to match UWP's behavior
 * [Android] Ensure TextBox spell-check is properly enabled/disabled on all devices. 
 * Fix ComboBox disappearing items when items are views (#1078)
-<<<<<<< HEAD
-* Checks dataContext before applying FallbackValue to explicit set bindings
-=======
 * [iOS] TextBox with `AcceptsReturn=True` crashes ListView
->>>>>>> 9fb60a6e
 
 ## Release 1.45.0
 ### Features
