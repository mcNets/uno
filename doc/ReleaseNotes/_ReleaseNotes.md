# Release notes

### Features

- Support for `ApplicationView.IsScreenCaptureEnabled` on Android
- Add support for `StorageFile.DeleteAsync()`
- Support for `PointerDown`, `PointerUp` `PointerEntered`, `PointerExited` and `PointerMoved` events on macOS
- Support for `Launcher` API on macOS, support for special URIs
- Support for `EmailManager.ShowComposeNewEmailAsync`
- Add support for `StorageFolder.CreateFileAsync(string path)`
- Add support for ApplicationViewTitleBar.BackgroundColor on WASM
- Add support for Automation SetDependencyPropertyValue in Uno.UITest
- Added support for using a `string` value in a `StaticResource` when using `CreateFromStringAttribute'
- [Android] Adds support for `FeatureConfiguration.ScrollViewer.AndroidScrollbarFadeDelay`
- Add support for `Grid.ColumnSpacing` and `Grid.RowSpacing`
- Add clarification in [documentation](../articles/uno-development/working-with-the-samples-apps.md) for adding automated UI tests
- Add support for `Popup.LightDismissOverlayMode`, as well as `DatePicker.LightDismissOverlayMode` and `Flyout.LightDismissOverlayMode`
- `TransformToVisual` now returns a real transform to convert coordinates between views (was only returning a translate transform to offset the origin of controls)
- Multiple pointers at same time on screen (a.k.a. Multi-touch) are now supported
- Add support for WinUI 2.3 [`NumberBox`](https://docs.microsoft.com/en-us/uwp/api/microsoft.ui.xaml.controls.numberbox?view=winui-2.3)
- Add support of the `UIElement.RightTapped` event
- Add support of the `UIElement.Holding` event

### Breaking changes
-

### Bug fixes

- [#2465] Raising macOS Button Click event
- [#2506] `DesignMode.DesignMode2Enabled` no longer throws (is always `false` on non-UWP platforms)
- [#915] FontFamily values are now properly parsed on WebAssembly, updated docs with new info
- [#2213] Fixed `ApplicationData` on MacOS, added support for `LocalSettings`
- Made macOS Samples app skeleton runnable (temporarily removed ApplicationData check on startup, fixed reference), added xamarinmacos20 to crosstargeting_override sample
- [#2230] `DisplayInformation` leaks memory
- [WASM] Shapes now update when their Fill brush's Color changes
- [WASM] Fix bug where changing `IsEnabled` from false to true on `Control` inside another `Control` didn't work
- [Wasm] Add arbitrary delay in Safari macOS to avoid StackOverflow issues
- #2227 fixed Color & SolidColorBrush literal values generation
- [Android] Fix bug where setting Canvas.ZIndex would apply shadow effect in some cases
- #2287 Vertical `ListView` containing a horizontal `ScrollViewer`: horizontal scrolling is difficult, only works when the gesture is perfectly horizontal
- #2130 Grid - fix invalid measure when total star size is 0
- [iOS] Fix invalid image measure on constrained images with `Margin`
- [#2364] fixed missing Xaml IntelliSense on newly created project 
- `ViewBox` no longer alters its child's `RenderTransform`
- [#2033] Add Missing `LostFocus` Value to `UpdateSourceTrigger` Enum
- [Android] Fix Image margin calculation on fixed size
- [Android] Native views weren't clipped correctly
- [Android] Border thickness was incorrect when CornerRadius was set
- [iOS] #2361 ListView would measure children with infinite width
- [iOS] Fix crash when using ComboBox template with native Picker and changing ItemsSource to null after SelectedItem was set
- [#2398] Fully qualify the `MethodName` value for `CreateFromStringAttribute' if it's not fully qualified it the code
- [WASM] Fix bug where changing a property could remove the required clipping on a view
- [Android] Fix unconstrained Image loading issue when contained in a ContentControl template
- Enable partial `NavigationView.ItemSource` scenario (https://github.com/unoplatform/uno/issues/2477)
- [Wasm] Fail gracefully if IDBFS is not enabled in emscripten
- [#2513] Fix `TransformGroup` not working
<<<<<<< HEAD
- Fix `Selector` support for IsSelected (#1606)
=======
- [Android] 164249 fixed TextBox.Text flickering when using custom IInputFilter with MaxLength set
>>>>>>> 28a108ae

## Release 2.0

### Features
* [#2040] Support for ms-settings:// special URIs on Android and iOS, Launcher API alignments to match UWP behavior
* [#2029](https://github.com/unoplatform/uno/pull/2029) Support for MenuFlyoutItem.Click
* support /[file]/[name] format in ResourceLoader.GetForCurrentView().GetString()
* [#2039] Added support for Xaml type conversions using `CreateFromStringAttribute`.
* [#] Support for `Windows.Devices.Lights.Lamp` on iOS, Android.
* [#1970](https://github.com/unoplatform/uno/pull/1970) Added support for `AnalyticsInfo` properties on iOS, Android and WASM
* [#1207] Implemented some `PackageId` properties
* [#1919](https://github.com/unoplatform/uno/pull/1919) Support for `PathGeometry` on WASM.
* Support for `Geolocator` on WASM, improvements for support on Android, iOS
* [#1813](https://github.com/unoplatform/uno/pull/1813) - Added polyline support for WASM and samples for all shapes
* [#1743](https://github.com/unoplatform/uno/pull/1743) - Added a change to make the `MarkupExtensionReturnType` optional
* Added Dark and HighContrast theme resources, reacts to Dark/Light theme on iOS, Android and WASM automatically during the startup of the app if `RequestedTheme` is not set in `App.xaml`
* Support for `Gyrometer` on Android, iOS and WASM
   * `ReadingChanged`
   * `ReportInterval`
* Support for `Launcher.QueryUriSupportAsync` method on Android and iOS
* [#1493](https://github.com/unoplatform/uno/pull/1493) - Implemented the `Windows.Input.PointerUpdateKind` Enum.
*  [#1428](https://github.com/unoplatform/uno/issues/1428) - Add support for horizontal progressbars to `BindableProgressBar` on Android.
* Add support for `Windows.Devices.Sensors.Magnetometer` APIs on iOS, Android and WASM
   * `ReadingChanged`
   * `ReportInterval`
* Add support for `Windows.UI.StartScreen.JumpList` APIs on Android and iOS
   * Includes `Logo`, `DisplayName` and `Arguments`
   * The activation proceeds through the `OnLaunched` method same as on UWP
* Refactored `DrawableHelper` to the `Uno` project
* Add full implementation of `Windows.UI.Xaml.Input.InputScopeNameValue` on all platforms.
* Add support for `Windows.Devices.Sensors.Accelerometer` APIs on iOS, Android and WASM
   * `ReadingChanged`
   * `Shaken`
   * `ReportInterval`
* Align `ApplicationData.Current.LocalSettings.Add` behavior with UWP for `null` and repeated adds
* Add support for `Windows.ApplicationModel.Calls.PhoneCallManager`
* Add support for `Windows.Phone.Devices.Notification.VibrationDevice` API on iOS, Android and WASM
* Basic support for `Windows.Devices.Sensors.Barometer`
* Support setting `Style` inline (e.g. `<TextBlock><TextBlock.Style><Style TargetType="TextBlock"><Setter>...`)
* [Wasm] Add support for `DisplayInformation` properties `LogicalDpi`, `ResolutionScale`, `ScreenWidthInRawPixels`, `RawPixelsPerViewPixel` , and `ScreenHeightInRawPixels`¸
* Permit `DependencyProperty` to be set reentrantly. E.g. this permits `TextBox.TextChanged` to modify the `Text` property (previously this could only be achieved using `Dispatcher.RunAsync()`).
* Add support for filtered solutions development for Uno.UI contributions.
* 132984 [Android] Notch support on Android
* Add support for Android UI Tests in PRs for improved regression testing
* Add static support for **ThemeResources**: `Application.Current.RequestedTheme` is supported
  - `Dark` and `Light` are supported.
  - **Custom Themes** are supported. This let you specify `HighContrast` or any other custom themes.
    (this is a feature not supported in UWP)
    ``` csharp
    // Put that somewhere during app initialization...
    Uno.UI.ApplicationHelper.RequestedCustomTheme = "MyCustomTheme";
    ```
  - `FrameworkElement.RequestedTheme ` is ignored for now.
  - Should be set when the application is starting (before first request to a static resource).
* Prevent possible crash with `MediaPlayerElement` (tentative)
* Add support for `ContentDialog`, including `Closing` and `Closed` events
* Permit `DependencyProperty` to be set reentrantly. E.g. this permits `TextBox.TextChanging` to modify the `Text` property (previously this could only be achieved using `Dispatcher.RunAsync()`).
* Implement `TextBox.TextChanging` and `TextBox.BeforeTextChanging`. As on UWP, this allows the text to be intercepted and modified before the UI is updated. Previously on Android using the `TextChanged` event would lead to laggy response and dropped characters when typing rapidly; this is no longer the case with `TextChanging`.
* [WASM] `ComboBox`'s dropdown list (`CarouselPanel`) is now virtualized (#1012)
* Improve Screenshot comparer tool, CI test results now contain Screenshots compare data
* Updated Xamarin.GooglePlayServices.* packages to 60.1142.1 for Target MonoAndroid80
* Updated Xamarin.GooglePlayServices.* packages to 71.1600.0 for Target MonoAndroid90
* `<ContentPresenter>` will now - as a fallback when not set - automatically bind to
  `TemplatedParent`'s `Content` when this one is a `ContentControl`.
  You can deactivate this behavior like this:
  ```
  FeatureConfiguration.ContentPresenter.UseImplicitContentFromTemplatedParent = false;
  ```
* Add support for `Selector.IsSynchronizedWithCurrentItem`
* Add support for `CoreApplication.MainView` and `CoreApplication.Views`
* Add support for resolution of merged and theme resources from `ResourceDictionary` in code
* Add non-failing StatusBar BackgroundOpacity and BackgroundColor getters
* Relax DependencyProperty owner validation for non-FrameworkElement
* `ToolTip` & `ToolTipService` are now implemented.
* [#1352](https://github.com/unoplatform/uno/issues/1352) Add support for `ThemeResource`s with different types (e.g.: mixing `SolidColorBrush` and `LinearGradientBrush`)
* Add support for BitmapSource.PixelWidth and Height
* Preliminary support for `ColumnDefinition.ActualWidth` and `RowDefinition.ActualHeight`.
* Updated VisualTree of an app with Visibility for each items.
* Add support for `CompositionTarget.Rendering` event.
* Add support for `IObservableVector<T>` in `ItemsControl`
* [#1559] [#1167] Wasm: make the IsEnabled property inheritable.
* Full support of pointer events cf. [routed events documentation](../articles/features/routed-events.md)
* Add support of manipulation events cf. [routed events documentation](../articles/features/routed-events.md)
* Update CheckBox style to 10.0.17763
* Adds the support for `AutomationProperties.AutomationId`
* [#1328](https://github.com/unoplatform/uno/issues/1328) Basic ProgressRing implementation for WASM
* Add support for `Windows.UI.Xaml.Controls.Primitives.LayoutInformation.GetAvailableSize`
* Add support for Runtime Tests that require UI integration
* Enable iOS UI Tests
* Add support for `PersonPicture`
* Add support for `VisualState` `Setter` data binding, static resources and complex objects
* Clipping to bounds of control is now more similar to UWP
* The _feature flag_ `FeatureConfiguration.UseLegacyClipping` is now deprecated and not used anymore
* XAML Hot Reload support for iOS, Android and Windows
* Add support for GitPod Workspace and prebuilds
* #880 Added added implicit conversion for double to Thickness
* Add Android support for `CoreApplication.GetCurrentView().TitleBar.ExtendViewIntoTitleBar` to programatically draw under the status bar
* [WASM] `ScrollViewer.ChangeView` is now supported
* [Wasm] Add the ability to focus a TextBox by clicking its header
* Add support for `ToggleButton.IsThreeState` and `ToggleButton.Indeterminate`
* [Wasm] Add support for `TextBox.IsReadonly`
* [iOS] [WASM] `Path` now supports `LinearGradientBrush` as `Fill`
* A feature flag has been added to change the default preferred placement mode fo the drop down of the `ComboBox` (cf. ../articles/control/ComboBox.md)

### Breaking changes
* `TextBox` no longer raises TextChanged when its template is applied, in line with UWP.
* `TextBox.TextChanged` is now called asynchronously after the UI is updated, in line with UWP. For most uses `TextChanging` should be preferred.
* [Android] `TextBox.IsSpellCheckEnabled = false` is now enforced in a way that may cause issues in certain use cases (see https://stackoverflow.com/a/5188119/1902058). The old behavior can be restored by setting `ShouldForceDisableSpellCheck = false`, per `TextBox`.
* `TextBox.Text = null` will now throw an exception, as on UWP. Pushing `null` via a binding is still valid.
* Projects targeting Android 8 must now use Xamarin.GooglePlayServices.* 60.1142.1 (60.1142.0 has been unlisted)
* Projects targeting Android 9 must now use Xamarin.GooglePlayServices.* 71.1600.0
* [iOS] UIWebView is deprecated and replaced with WKWebView (ITMS-90809: Deprecated API Usage - Apple will stop accepting submissions of apps that use UIWebView APIs . See https://developer.apple.com/documentation/uikit/uiwebview for more information.)
* [iOS] If you set the `ManipulationMode` to something else than `System` or `All`, the [DelaysContentTouches](https://developer.apple.com/documentation/uikit/uiscrollview/1619398-delayscontenttouches) is going to be disabled on all parent `ScrollViewer`
* [#1237] Static resources defined in App.xaml were not processed and registered properly
    > This change might break the compilation for projects that define duplicate resources in other globally accessible resource dictionaries. Adjustments to remove duplicate resources may be necessary.
 * [WASM] The tranform returned by `UIElement.TransformToVisual` is now including scale, rotation or any custom transformation that was declard on a parent element (transform was only including translate components)

### Bug fixes
* [#2186](https://github.com/unoplatform/uno/pull/2186) Fix Canvas Measurement to behave like UWP
* [#2093](https://github.com/unoplatform/uno/pull/2093) Fix missing measurement option for polyline and polygon
* Font size, used for ComboBoxItems, are same as in ComboBox content (not smaller)
* [#2023](https://github.com/unoplatform/uno/pull/2023) Android WebView.NavigateToString doesn't throw exception even when string is very long.
* [#2020](https://github.com/unoplatform/uno/pull/2020) `ContentControl` no longer display the datacontext type when ContentTemplate and content are empty
* [#1987](https://github.com/unoplatform/uno/pull/1987) Missing XML comment warnings are disabled on generated code
* [#1939](https://github.com/unoplatform/uno/pull/1939) Handles nullables types in XAML file generator
* [#1741](https://github.com/unoplatform/uno/issues/1741) On Android, `ApplicationData.Current.[LocalFolder|RoamingFolder]` can now be used in the ctor of App.xaml.cs
    > This change introduces a new constructor in `Windows.UI.Xaml.NativeApplication` that requests a delegate. In the Visual Studio Templates for Uno Platform, the `Main.cs` for the Android, the constructor now provides `() => new App()` instead of `new App()`, you can do the same in your existing application. See [this file](https://github.com/unoplatform/uno/blob/master/src/SolutionTemplate/UnoSolutionTemplate/Droid/Main.cs) for an example.
* [#1767] Invalid `this` keyword generated for `Storyboard.SetTarget`
* [#1781] WASM Images are no longer draggable and selectable by default to match UWP
* [#1771](https://github.com/unoplatform/uno/pull/1771) Fix ".Uno" in project names resulted in build errors.
* [#1531](https://github.com/unoplatform/uno/pull/1531) Fix an issue with VirtualizePanelAdaptater by adding a cache where the ItemSources length change and created a OutOfRangeException
* [WASM] #1518 Fix Navigation Issue Where SystemNavigationManager.enable() is called twice and clear the stack history
* [#1278](https://github.com/unoplatform/uno/pull/1278) the XAML sourcegenerator now always uses the fully qualified type name to prevent type conflicts.
* [#1392](https://github.com/unoplatform/uno/pull/1392) Resolved exceptions while changing cursor color on Android P.
* [#1383](https://github.com/unoplatform/uno/pull/1383) resolve Android compilation errors related to Assets filenames: "Invalid file name: It must contain only"
* [#1380](https://github.com/unoplatform/uno/pull/1380) iOS head generated by Uno Solution Template now specifies MinimumOSVersion, in line with XF so first compile is successful.
* #1276 retrieving non-existent setting via indexer should not throw and  `ApplicationDataContainer` allowed clearing value by calling `Add(null)` which was not consistent with UWP.
* [iOS] Area of view outside Clip rect now allows touch to pass through, this fixes NavigationView not allowing touches to children (#1018)
* `ComboBox` drop down is now placed following a logic which is closer to UWP and it no longer flickers when it appears (especilly on WASM) cf. ../articles/control/ComboBox.md
* #854 `BasedOn` on a `<Style>` in `App.Xaml` were not resolving properly
* #706 `x:Name` in `App.Xaml`'s resources were crashing the compilation.
* #846 `x:Name` on non-`DependencyObject` resources were crashing the compilation
* [Android/iOS] Fixed generated x:uid setter not globalized for Uno.UI.Helpers.MarkupHelper.SetXUid and Uno.UI.FrameworkElementHelper.SetRenderPhase
* Fix invalid XAML x:Uid parsing with resource file name and prefix (#1130, #228)
* Fixed an issue where a Two-Way binding would sometimes not update values back to source correctly
* Adjust the behavior of `DisplayInformation.LogicalDpi` to match UWP's behavior
* [Android] Ensure TextBox spell-check is properly enabled/disabled on all devices.
* Fix ComboBox disappearing items when items are views (#1078)
* [iOS] TextBox with `AcceptsReturn=True` crashes ListView
* [Android/iOS] Fixed Arc command in paths
* Changing the `DataContext` of an element to a new value were pushing the properties default
  value on data bound properties before setting the new value.
* [Android] `.Click` on a `ButtonBase` were not raising events properly
* #1350 Vertical Slider was inverting value when tapped
* TemplateReuse not called when dataContext is set
* [WASM] #1167 Apply `IsEnabled` correctly to `TextBox` (inner `TextBoxView` is now correctly disabled)
* [Android/WASM] Fix MaxLength not respected or overwriting text
* Settings collection-based properties on root node in XAML were leading to C# compilation errors
* Properties on root node in XAML were not applied when there was no content (sub-elements)
* [Android] GroupedListviewHeaders were causing scrolling lag, missing flag
* Flyout that are than anchor but fit in page were defaulting to full placement.
* [iOS]Fixed DatePickerFlyout & TimePickerFlyout not being placed at the bottom
* [Android] Animated content is cut off/glitchy when RenderTransform translation is applied (#1333)
* [#1409](https://github.com/unoplatform/uno/pull/1413) Provide a better error-message on Page-Navigation-Errors
* Fix NRE when using custom `Pivot` templates.
* Fix iOS CompositionTarget handler race condition
* [Wasm] Fix TextBoxView SelectionStart/SelectionEnd value parsing
* [Wasm] Don't fail on FrameworkElement.Dispose()
* [Android] ScrollViewer were no more clipping the scrollable area.
* `ComboBox`'s ControlTemplate was requiring a binding to _TemplatedParent_ for the `x:Name="ContentPresenter"` control. Now aligned with UWP by making this binding in the control itself.
* [#1352](https://github.com/unoplatform/uno/issues/1352) `ThemeResource` bugfixes:
  - `StaticResource` not working inside `ResourceDictionary.ThemeDictionaries`
  - Using a `ThemeResource` on the wrong property type shouldn't raise compile-time error (to align with UWP)
* Fix layout bug in Image control.
* [#1387] `ComboBox`: Fix DataContext was propagated to `<ContentPresenter>` when there was no selected item, causing strange display behavior.
* #1354 fixed Recycler.State desync issue
* #1533 [Wasm] Fix measure caching for zero sized measure
* [iOS(iPad)] `ComboBox` : the combobox wasn't fully expanding vertically on first opening.
* `Popup` & `ComboBox` (and other controls using `Popup`) were not behaving properly when `IsLightDismissable` were set to `true`.
* [Wasm] Fix unloaded UIElements are made visible if measured and arranged
* [Android] Fix java NRE handing touch events on detached view
* [Pivot] Add support for non PivotItem items
* #1557 Fix local DataContext on ContentDialog is overwritten
* [WASM] Fix display for multiple popups (e.g. ComboBox inside of ContentDialog)
* [Android] Fix invalid ImageBrush stack overflow with delayed image reuse
* CommandBar fixes (AppBarToggleButton, AppBarButton)
* Fix Symbols rendering in sample app
* Fix multiple invocations of OnLoaded when hosting a control in ItemsControl
* [Android] Fix glitchy animations inside ListView with transformed ancestor.
* Adjust `AppBar` and `CommandBar` styles.
* Adjust the Stretch mode of `BitmapIcon` content
* Fix invalid Image size constraint
* [Android] MenuFlyout was misplaced if view was in a hierarchy with a RenderTransform
* Fix color refresh of `BitmapIcon` monochrome Foreground
* [IOS] DatePickerFlyout min and max year were resetting to FallbackNullValue
* [Android] Fix bug in `ListView` when using an `ObservableCollection` as its source and using `Header` and `Footer`.
* [#1924](https://github.com/unoplatform/uno/issues/1924) Fix Android `ListView.HeaderTemplate` (and `.FooterTemplate`) binding bug when changing `Header` and `Footer`.
* 164480 [Android] fixed a text wrapping issue caused by layout height desync
* [Wasm] Fix unable to reset `Image.Source` property
* [#2014](https://github.com/unoplatform/uno/issues/2014) Fix iOS Picker for ComboBox not selecting the correct item.
* [iOS] #977 Fix exception when setting MediaPlayerElement.Stretch in XAML.
* #1708 Fix initial Flyout placement and window resize placement
* [Android] #2007 ComboBox does not take Window.VisibleBounds to position its popup
* [Wasm] Fixes the measure of a TextBoxView #2034 #2095
* [Android] [Wasm] Recent clipping improvements were incompleted. Fixed a case where a control was allowed to draw itself to use more than available place in the _arrange_ phase.
* [iOS] Fix negative result value of TimePicker. Now value range is limited from 0 to 1 day
* #2129 WebAssembly Bootstrapper update to remove the implicit .NET 4.6.2 dependency, and support for long file paths on Windows.
* #2147 Fix NRE in android-specific TextBox.ImeOptions
* #2146 [iOS] ListView doesn't take extra space when items are added to collection
* [iOS] Animation might run twice

## Release 1.45.0
### Features
* Add support for `Windows.System.Display.DisplayRequest` API on iOS and Android
* Add support for the following `Windows.System.Power.PowerManager` APIs on iOS and Android:
    - BatteryStatus
    - EnergySaverStatus
    - PowerSupplyStatus
    - RemainingChargePercent
    - PowerSupplyStatusChanged
    - EnergySaverStatusChanged
    - RemainingChargePercentChanged
    - BatteryStatusChanged
* Updated `CheckBox` glyph to match UWP style on all platforms
* Add support for the following `DisplayInformation` properties on iOS and Android:
* Add support for `CurrentInputMethodLanguageTag` and `TrySetInputMethodLanguageTag` on Android, iOS and WASM
* Add support for `ChatMessageManager.ShowComposeSmsMessageAsync` (and `ChatMessage` `Body` and `Recipients` properties) on iOS and Android
* Add support for the following `DisplayInformation` properties on iOS and Android:
    - CurrentOrientation
    - LogicalDpi
    - NativeOrientation
    - RawDpiX
    - RawDpiY
    - ResolutionScale
    - StereoEnabled
    - RawPixelsPerViewPixel
    - DiagonalSizeInInches
    - ScreenHeightInRawPixels
    - ScreenWidthInRawPixels
    - AutoRotationPreferences
* Performance improvements
	- Use `Span<T>` for Grid layout
	- Optimize Wasm text measuring
	- Performance improvements in `TSInteropMarshaller.InvokeJS`
* [Wasm] Improve TextBlock measure performance
* [Wasm] Improve PivotItem template pooling
* 150233 [Android] fixed status-bar, keyboard, nav-bar layout on android
* Add support for Brush implicit conversion (Fixes #730)
* Add `XamlReader` support for top level `ResourceDictionary` (#640)
* Add support for IDictionary objects in XAM (#729)
* Add support for Binding typed property (#731)
* Add support for `RelativeSource.Self` bindings
* 149377 Improve performance of `TimePicker` and `DatePicker` on iOS.
* 145203 [iOS] Support ScrollViewer.ChangeView() inside TextBox
* 150793 [iOS] Add ListView.UseCollectionAnimations flag to allow disabling native insert/delete animations
* 150882 [iOS] Fix visual glitch when setting new RenderTransform on a view
* [Wasm] Add support of hardware/browser back button in `SystemNavigationManager.BackRequested`
* [Wasm] Added support for custom DOM events
* WebAssembly UI tests are now integrated in the CI
* Enable support for macOS head development
* [Wasm] Add NativeXXX styles (which are aliases to the XamlXXX styles)
* [Wasm] Enable persistence for all ApplicationData folders
* [Wasm] Add Samples App UI Screenshots diffing tool with previous builds
* Add `PasswordVault` on supported platform
* [Android] Updated support libraries to 28.0.0.1 for Android 9
* Add support for `x:Load`
* [Wasm] Restore support for `x:Load` and `x:DeferLoadStrategy`
* [Wasm] Scrolling bar visibility modes are now supported on most browsers
* Fix invalid cast exception when using `x:Load` or `x:DeferLoadStrategy`
* Add `Windows.Globalization.Calendar`
* [Wasm] Support of overlay mode of the pane
* Using _State Triggers_ in `VisualStateManager` now follows correct precedence as documented by Microsoft
* Add support for `FlyoutBase.AttachedFlyout` and `FlyoutBase.ShowAttachedFlyout()`
* `x:Bind` now supports binding to fields
* `Grid` positions (`Row`, `RowSpan`, `Column` & `ColumnSpan`) are now behaving like UWP when the result overflows grid rows/columns definition
* [Wasm] Improve TextBlock measure performance
* [Wasm] Improve Html SetAttribute performance
* MenuBar
    - Import of MenuBar code, not functional yet as MenuItemFlyout (Issue #801)
    - Basic support for macOS native system menus
* Ensure FrameworkElement.LayoutUpdated is invoked on all elements being arranged
* Fix Grid.ColumnDefinitions.Clear exception (#1006)
* 155086 [Android] Fixed `AppBarButton.Label` taking precedence over `AppBarButton.Content` when used as `PrimaryCommands`.
* ComboBox
	- Remove dependency to a "Background" template part which is unnecessary and not required on UWP
	- Make sure that the `PopupPanel` hides itself if collapsed (special cases as it's at the top of the `Window`)
	- [iOS] Add support of `INotifyCollectionChanged` in the `Picker`
	- [iOS] Remove the arbitrary `null` item added at the top of the `Picker`
	- [iOS] Fix infinite layouting cycle in the iOS picker (Removed workaround which is no longer necessary as the given method is invoked properly on each measure/arrange phases)
* [Wasm] Refactored the way the text is measured in Wasm. Wasn't working well when a parent with a RenderTransform.
* `Grid` now supports `ColumnDefinition.MinWidth` and `MaxWidth` and `RowDefinition.MinHeight` and `MaxHeight` (#1032)
* Implement the `PivotPanel` measure/arrange to allow text wrapping in pivot items
* [Wasm] Add `PathIcon` support
* Add support UI Testing support through for `Uno.UI.Helpers.Automation.GetDependencyPropertyValue`
* [WASM] ListView - support item margins correctly
* [iOS] Fix items dependency property propagation in ListView items
* [Wasm] Add UI Testing support through for `Uno.UI.Helpers.Automation.GetDependencyPropertyValue`\

### Breaking Changes
* The `WebAssemblyRuntime.InvokeJSUnmarshalled` method with three parameters has been removed.
* `NavigationBarHelper` has been removed.
* Localized Text, Content etc is now applied even if the Text (etc) property isn't set in Xaml. Nested implicit content (e.g. `<Button><Border>...`) will be overridden by localized values if available.
* [Android] Unless nested under `SecondaryCommands`, the `AppBarButton.Label` property will no longer be used for the title of menu item, instead use the `AppBarButton.Content` property. For `SecondaryCommands`, keep using `AppBarButton.Label`.
* The `WordEllipsis` was removed from the `TextWrapping` as it's not a valid value for UWP (And it was actually supported only on WASM) (The right way to get ellipsis is with the `TextTrimming.WordEllipsis`)
* [Android] `Popup.Anchor` is no longer available

### Bug fixes
* DatePicker FlyoutPlacement now set to Full by default
* Semi-transparent borders no longer overlap at the corners on Android
* The `HAS_UNO` define is now not defined in `uap10.0.x` target frameworks.
* The `XamlReader` fails when a property has no getter
* `Click` and `Tapped` events were not working property for `ButtonBase` on Android and iOS.
* 146790 [Android] AndroidUseManagedLoadedUnloaded causes partial item shuffling in ListView
* 150143 [Android] Toggling `TextBox.IsReadOnly` from true to false no longer breaks the cursor
* `WasmHttpHandler` was broken because of a change in the internal Mono implementation.
* 140946 [Android] Upon modifying a list, incorrect/duplicated items appear
* 150489 [Android] PointerCanceled not called on scrolling for views with a RenderTransform set
* 150469 [iOS] Virtualized ListView items don't always trigger their multi-select VisualStates
* 1580172 ToggleSwitch wasn't working after an unload/reload: caused by routedevent's unregistration not working.
* 145203 [Android] Fix overflow on LogicalToPhysicalPixels(double.MaxValue), allowing ScrollViewer.ChangeView(double.MaxValue,...) to work
* 150679 [iOS] Fix path issue with Media Player not being able to play local files.
* Adjust support for `StaticResource.ResourceKey`
* 151081 [Android] Fix Keyboard not always dismissed when unfocusing a TextBox
* [WASM] Support `not_wasm` prefix properly. (#784)
* 151282 [iOS] Fixed Slider not responding on second navigation, fixed RemoveHandler for RoutedEvents removing all instances of handler
* 151497 [iOS/Android] Fixed Slider not responding, by ^ RemoveHandler fix for RoutedEvents
* 151674 [iOS] Add ability to replay a finished video from media player
* 151524 [Android] Cleaned up Textbox for android to remove keyboard showing/dismissal inconsistencies
* Fix invalid code generation for `x:Name` entries on `Style` in resources
* [Wasm] Fix incorrect `TextBlock` measure with constrains
* 151676 [iOS] The keyboard is closing when tap on the webview or toolbar
* 151655 [TimePicker][iOS] First time you open time picker it initializes the existing value to current time
* 151656 [TimePicker][iOS] Time picker always shows +1 minute than selected value
* 151657 [DatePicker][iOS] Date picker flyout displays 1 day earlier than selected value
* 151430 [Android] Prevent touch event being dispatched to invisible view
* Fixed overflow errors in Grid.Row/Column and Grid.RowSpan may fail in the Grid layouter.
* 151547 Fix animation not applied correctly within transformed hierarchy
* Setting the `.SelectedValue` on a `Selector` now update the selection and the index
* [WASM] Fix ListView contents not remeasuring when ItemsSource changes.
* [WASM] Dismissable popup & flyout is closing when tapping on content.
* 145374 [Android] fixed android keyboard stays open on AppBarButton click
* 152504 [Android] Pointer captures weren't informing gestures of capture, fixes Slider capture issue
* 148896 [iOS] TextBlock CarriageReturns would continue past maxlines property
* 153594 [Android] EdgeEffect not showing up on listView that contain Headers and Footers
* #881 [iOS] [Android] Support explicitly-defined ListViewItems in ListView.
* #902 [Android] Resource generation now correctly escapes names starting with numbers and names containing a '-' character
* 154390 Storyboard `Completed` callback were not properly called when there's not children.
* [iOS] Fix bug where Popup can be hidden if created during initial app launch.
* #921 Ensure localization works even if the property isn't defined in XAML
* [WASM] Using x:Load was causing _Collection was modified_ exception.
* Fix support for localized attached properties.
* Fix a potential crash during code generated from XAML, content were not properly escaped.
* #977 Fix exception when setting MediaPlayerElement.Stretch in XAML.
* [Android] Fix MediaPlayerElement.Stretch not applied
* [Android] Fix for ListView elements measuring/layouting bug
* Fix Grid.ColumnDefinitions.Clear exception (#1006)
* [Wasm] Align Window.SizeChanged and ApplicationView.VisibleBoundsChanged ordering with UWP (#1015)
* Add VS2019 Solution Filters for known developer tasks
* #154969 [iOS] MediaPlayer ApplyStretch breaking mediaplayer- fixed
* 154815 [WASM] ItemClick event could be raised for wrong item
* 155256 Fixed xaml generated enum value not being globalized
* 155161 [Android] fixed keyboard flicker when backing from a page with CommandBar
* Fix the processing of the GotFocus event FocusManager (#973)
* 116098 [iOS] The time/day pickers are missing diving lines on devices running firmware 11 and up.
* [iOS] Fix invalid DataContext propagation when estimating ListView item size (#1051)
* RadioButton was not applying Checked state correctly with non-standard visual state grouping in style
* [Android] Fix several bugs preventing AutoSuggestBox from working on Android. (#1012)
* #1062 TextBlock measure caching can wrongly hit
* 153974 [Android] fixed button flyout placement
* Fix support for ScrollBar touch events (#871)
* [iOS] Area of view outside Clip rect now allows touch to pass through, this fixes NavigationView not allowing touches to children (#1018)
* `ComboBox` drop down is now placed following a logic which is closer to UWP and it longer flickers when it appears (especilly on WASM)
* Date and Time Picker Content fix and Refactored to use PickerFlyoutBase (to resemble UWP implementation)
* `LinearGradientBrush.EndPoint` now defaults to (1,1) to match UWP
* [Android] A ListView inside another ListView no longer causes an app freeze/crash
* `Click` on `ButtonBase` was not properly raised.


## Release 1.44.0

### Features
* Add support for `ICollectionView.CopyTo`
* Add support for `ViewBox`
* Add support for `AutoSuggestBox.ItemsSource`
* Add support for `Selector.SelectedValuePath` (e.g. useful for ComboBox)
* Add support for JS unhandled exception logging for CoreDispatcher (support for Mixed mode troubleshooting)
* [WASM] Improve element arrange and transform performance
* Restore original SymbolIcon.SymbolProperty as a C# property
* Add support for `MediaPlaybackList`
* Update Uno.SourceGenerationTasks to improve build performance
    - Move to the latest Uno.SourceGenerationTasks to improve project parsing performance, and allows for the removal of unused targets caused by unoplatform/uno.SourceGeneration#2. Uno.Xaml and Uno.UI.BindingHelpers now only build the required targets.
    - Move to net461 for test projects so the the Uno.Xaml project can be referenced properly
    - Use the latest MSBuild.Sdk.Extras for actual parallel cross-targeted builds
    - Move the nuget package versions to the Directory.Build.targets file so it's easier to change all versions at once.
* Add support for NavigationView Top Navigation
* Adjust `SystemChromeMediumHighColor` to use the Light theme
* Add support for `FrameworkElement.GoToStateCore`
* Adjust `ListView` measure/arrange for dynamic content
* Add some missing default UWP styles
* The `FrameworkElement.IsLoaded` property is now public
* Improve XAML generation error messages for unknown symbols
* Added default console logging for all platforms
* Add support for `Application.OnWindowCreated`
* Added non-throwing stubs for `AutomationProperty`
* Add missing system resources
* Add support for x:Bind in StaticResources (#696)
* Add support for x:Name late binding support to adds proper support for CollectionViewSource in Resources (#696)
* `PointerRelease` events are now marked as handled by the `TextBox`
* `KeyDown` events that are changing the cursor position (left/right/top/bottom/home/end) are now marked as handled by the `TextBox`
* `RoutedEventArgs.IsGenerated` returns `false` as generating events with Uno is not yet supported
* `AutomationPeer.ListenerExists` returns `false` as we cannot generating events with Uno is not yet supported
* `KeyUp` event properly sends `KeyEventArgs` to the controls
* Add ItemsSource CollectionViewSource update support (#697)
* Add support for the `CollectionViewSource.ItemsPath` property
* Fixed support for dots in resource names (#700)
* Add support for `BindingExpression.UpdateSource()`
* Updated Android version to target Android 9.0
* The CI validates for API breaking changes
* Added samples application BenchmarkDotNet support.
* `MediaTransportControls` buttons now use Tapped event instead of Click
* Fixed Pointer capture issues on sliders on iOS

### Breaking changes
* Make `UIElement.IsPointerPressed` and `IsPointerOver` internal
* You will not be able to build projects targeting Android 8.0 locally anymore. Change your Android target to Android 9.0 or replace MonoAndroid90 by MonoAndroid80 in the TargetFrameworks of your projects files.
* 1.43.1 breaking changes rollback to 1.42.0:
    - `ObservableVector<T>` is now internal again
    - `TimePicker.Time` and `TimePicker.MinuteIncrement` are now back for `netstandard2.0`
    - `MediaPlaybackItem.Source` is back as a readonly property
    - `MediaPlaybackList.Items` is back to an `IObservableVector`

### Bug fixes
 * Transforms are now fully functional
 * [Wasm] Fixed ListView infinite loop when using custom containers
 * [Wasm] Use Uno.UI Assembly for namespace type lookup in `XamlReader`
 * [Wasm] Fixed `System.UriConverter` is being linked out
 * 145075 [Android] [Wasm] Android and Wasm don't match all specific UWP behaviors for the Image control.
 * [Wasm] Don't fail if the dispatcher queue is empty
 * 146648 [Android] fixed ListView grouped items corruption on scroll
 * [Wasm] Fix `ListView` recycling when the `XamlParent` is not available for `AutoSuggestBox`
 * 147405 Fix NRE on some MediaTransportControl controls
 * #139 Update Uno.SourceGenerationTasks to improve build performance
 * Update `Uno.UI.Toolkit` base UWP sdk to 17763
 * [Wasm] Fixes items measured after being removed from their parent appear in the visual tree, on top of every other items.
 * [Wasm] Fixes lements may not be removed form the global active DOM elements tracking map
 * [Wasm] Disable the root element scrolling (bounce) on touch devices
 * Fixed invalid iOS assets folder. `ImageAsset` nodes must not be `<Visible>false</Visible>` to be copied to the generated project.
 * Make CollectionViewSource.View a proper DependencyProperty (#697)
 * Fixed support for string support for `Path.Data` (#698)
 * 150018 Fix nullref in `Pivot` when using native style
 * 149312 [Android] Added `FeatureConfiguration.NativeListViewBase.RemoveItemAnimator` to remove the ItemAnimator that crashes when under stress
 * 150156 Fix `ComboBox` not working when using `Popover`.
 * Restore missing ButtonBase.IsPointerOver property

## Release 1.43.1

### Features
* [Wasm] Improve general performance and memory pressure by removing Javascript interop evaluations.
* Add support for Windows 10 SDK 17763 (1809)
* Improve the Uno.UI solution memory consumption for Android targets
* Add support for GridLength conversion from double
* Raise exceptions on missing styles in debug configuration
* Add working ViewBox stub
* `Path.Data` property now invalidates measure and arrange
* Wasm `Image` logs Opened and Failed events
* Add UpToDateCheckInput to avoid VS invalid incremental rebuilds
* 35178 Added recipe for copying text to clipboard
* Added ToogleSwitch documentation in Uno/Doc/Controls.
* Added new properties for ToggleSwitch Default Native Styles.
  [iOS] For BindableUISwitch : TintColorBrush property was added to be able to tint the outline of the switch when it is turned off.
  [Android] For BindableSwitchCompat : - Text property was added in order to change the ToggleSwitch label.
                                       - TextColor property was added in order to change the ToggleSwitch label color.
                                       - ThumbTint property was added in order to change the Thumb color.
                                       - TrackTint property was added in order to change the Track color.
* Samples apps now contain a Unit Tests page
* Added missing resources for NavigationViewItem
* All Nuget and VSIX artifacts are now Authenticode signed
* Resource strings are now loaded from `upri` files for faster resolution
* Add `FeatureConfiguration.Interop.ForceJavascriptInterop` to enable JS Eval fallback in Wasm mode.
* Add support for 1809 NavigationView
* Add support for runtime conversion of global static resources unknown at compile time
* Fixed fallback support for Style property set via ThemeResource
* Add support for multiple resw folders with upri resource generation
* Add support for `ThicknessHelper`
* ResourceLoader adjustments …
  * CurrentUICulture and CurrentCulture are set when setting ResourceLoader .DefaultCulture
  * upri load now ignores resources not used by the current culture
* Add BrushConverter support for Color input
* Add SplitView support for PaneOpened and PaneOpening
* Add CoreApplication.GetCurrentView() Dispatcher and TitleBar stubs support
* Add support for IsItemItsOwnContainer iOS ListView
* Add missing Android Sample App symbols font
* Add SampleControl for Samples app for easier browsing and UI Testing of samples
* Import Border samples
* Improve UIElement inner Children enumeration performance and memory usage
* Add `FeatureConfiguration.FrameworkElement.AndroidUseManagedLoadedUnloaded` to control the native or managed propagation performance of Loaded/Unloaded events through the visual tree
* Raise Application.UnhandledException event on failed navigation
* Adjusts the `Microsoft.NETCore.UniversalWindowsPlatform` version in the UWP head template to avoid assembly loading issues when using the Uno library template in the sample solution.
* [Android] Add support for ListViewItem instances provided via the ItemsSource property
* Added support to disable accessibility feature of larger text on iOS and Android by adjusting the FeatureConfiguration.Font.IgnoreTextScaleFactor flag. Please note that Apple [recommends to keep text sizes dynamic](https://developer.apple.com/videos/play/wwdc2017/245) for a variety of reasons and to allow users to adjust their text size preferences.
* [Wasm] Code for `Path.Stretch` has been moved to `Shape` and works well now for all shapes.
* Add support for `DynamicObject` data binding, to enable support for `Elmish.Uno`.
* Add support for VS2019 VSIX installation
* Improved Xaml generation speed, and incremental build performance
* [Wasm] Fix `CoreDispatcher` `StackOverflowException` when running on low stack space environments (e.g. iOS)
* Add support for `ResourceLoader.GetForViewIndependentUse(string)` and named resource files
* [Wasm] Load events are now raised directly from managed code. You can restore the previous behavior (raised from native) by setting `FeatureConfiguration.FrameworkElement.WasmUseManagedLoadedUnloaded = false`.
* Updated memory profiling documentation
* Updated default app template iOS GC settings
* Add support for WebAssembly Web Projects
* Add support for WebAssembly debugging with Chrome
* Add support for XAML `x:FieldModifier`
* Add Uno.UI linker definition files
* Adjust FlyoutPresenter default template
* Add support for Flyout anchor
* Improved XAML designer support
* Improved DependencyObject performance under AOT (JS dynCalls for overrides/delegates inside of EH blocks)
* Add support for MatrixTransform, UIElement.TransformToVisual now returns a MatrixTransform
* 140564 [Android] Added workaround for inverted ListView fling issue on Android P

### Breaking changes
* Refactored ToggleSwitch Default Native XAML Styles. (cf. 'NativeDefaultToggleSwitch' styles in Generic.Native.xaml)
  [iOS] For BindableUISwitch : Background property was changed for OnTintColorBrush and Foreground property for ThumbTintColorBrush.
  [Android] BindableSwitch was renamed BindableSwitchCompat in order to avoid confusion with the Switch control.
* Remove invalid Windows.UI.Xaml.Input.VirtualKeyModifiers
* Time picker flyout default styles has been changed to include done and cancel buttons
* DataTemplateSelector implementations are now called using the 2 parameters overload first with a fallback to the 1 parameter overload on null returned value.
  Old behavior could be restored using `FeatureConfiguration.DataTemplateSelector.UseLegacyTemplateSelectorOverload = true`.
* Using "/n" directly in the XAML for a text/content property is not supported anymore in order to match the UWP behavior.
  You can use "&#x0a;" instead in the text/content properties or a carriage return where you need it in the localized resources.
* The `ResourcesGeneration` msbuild target has been renamed to `UnoResourcesGeneration`
  If your csproj is using this target explicily, change it to the new name.

### Bug fixes
 * MediaPlayerElement [iOS] Subtitles are not disable on initial launch anymore
 * MediaPlayerElement [Android]Player status is now properly updated on media end
 * MediaPlayerElement [Android]Fix issue when video metadata reports a width or height of 0
 * #388 Slider: NRE when vertical template is not defined
 * 138117 [Android] Removing a bookmarked/downloaded lesson can duplicate the assets of a different lesson.
 * [Wasm] Fix VirtualizingPanelAdapter measure and arrange
 * 137892 [Android] Fixed FontFamily, FontSize and FontWeight are not applied anymore on the TextBox's content.
 * Don't fail on empty grid ArrangeOverride
 * Don't generate the Bindable attribute if already present
 * Adjust .NET template projects versions to 4.6.1
 * Adjust Microsoft.CodeAnalysis versions to avoid restore conflicts
 * Fix element name matching existing types fails to compile (e.g. ContentPresenter)
 * 138735 [Android] Fixed broken DatePicker
 * Multi-selection Check Boxes in ListViewItems are appearing brielfly (https://github.com/unoplatform/uno/issues/403)
 * 140721 [Android] FlipView not visible when navigating back to page
 * 138537 [iOS] App freezes after State selection causing infinite load on every subsequent launch
 * Fix invalid Border Content type for macOS
 * Don't fail iOS ListView if item Content is null
 * [Wasm] Implement naive refresh for items manipulation in the ListViewBase
 * 3326 [iOS][ItemsControl] ItemsControl in FlipView does not restore items properly
 * Fix NRE in Slider when no template is applied
 * Fix `Frame` does not unset `Page.Frame` when a page is removed
 * Add Wasm PlatformNotSupportedException for System.IO after CoreFX merge in mono
 * Border properties now invalidates measure and arrange on all platforms
 * 141907 [Android] [iOS] The toggle switch is half missing.
 * 142937 [Android] [iOS] Some Button ThemeBrushes are missing.
 * 143527 [Android] Fixed broken TimePicker Flyout on android devices.
 * 143596 [Wasm] Images stretching is incorrect
 * 143595 [Wasm] Wasm ListView Resizing is not working - Limitation: items can't change its size yet, but it's now getting measured/arranged correctly.
 * 143527 [Android] Fixed broken TimePicker Flyout on android devices.
 * 143598 [Wasm] Wasm Animation rotation center is incorrect
 * Fixes invalid parsing of custom types containing `{}` in their value (#455)
 * Add workaround for iOS stackoverflow during initialization.
 * Improve the file locking issues of Uno.UI.Tasks MSBuild task
 * Fix `VisibleBoundsPadding` memory leak
 * [ios] Time picker missing "OK" confirmation button
 * #87 / 124046 ComboBox incorrect behavior when using Items property
 * [Wasm] ComboBox wasn't working anymore since few versions
 * Fix memory leak with defining event handlers in XAML documents
 * Fix memory leak in `CommandBar`
 * Fix memory leak when using `x:Name` in XAML documents
 * 143170 [iOS] [WatermarkedDatePicker] When the Maxyear boundary is reached the first time, the calendar goes back two days instead of one
 * #491 DataTemplateSelector.SelectTemplate is not called on iOS and Android. The behavior is now closer to UWP.
 * 144268 / #493 : Resources outside of 'en' folder not working
 * Support for duplicate XAML `AutomationProperties.Name`
 * `ListViewBase.SelectedItems` is updated on selection change in Single selection mode
 * #528 ComboBoxes are empty when no datacontext
 * Ensure that Uno.UI can be used with VS15.8 and earlier (prevent the use of VS15.9 and later String APIs)
 * [Android] Listview Items stay visually in a pressed state,(can click multiple) when you click then scroll down, click another item, and scroll back up
 * 144101 fixed `ListView` group headers messed up on item update
 * #527 Fix for `Selector.SelectionChanged` is raised twice on updated selection
 * [iOS] Add fail-safe on `FrameworkElement.WillMoveToSuperview` log to `Application.Current.UnhandledException`
 * Flyout were not presented correctly on Wasm

## Release 1.42

### Features
* Add base infrastructure platform for macOS
* 136259 Add a behavior so that tap makes controls fade out
* 135985 [Android], [iOS] ListViewBase Support [MultiSelectStates](https://msdn.microsoft.com/en-us/library/windows/apps/mt299136.aspx?f=255&MSPPError=-2147217396) on ListViewItem. This allows the item container to visually adapt when multiple selection is enabled or disabled.
* #325 Add support for `NavigationView` control
* Add support for `SymbolIcon` control for WebAssembly
* Add support for `UIElement.Clip` for WebAssembly
* Add support for inner-Uno.UI strings localization
* Add stubs for RichTextBlock
* Add `BitmapIcon` support
* Add `BitmapIcon.ShowAsMonochrome` support
* Add support for `Windows.Foundation.UniversalApiContract` in `IsApiContractPresent`
* Add support for ContentProperty on UserControl
* Add `DelegateCommand<T>`
* #131258 Added support for _RoutedEvents_. See [routed-events.md documentation](../articles/routed-events.md).
* [WASM] #234 Support virtualization in ListView

### Breaking changes
* 132002 [Android] The collapsible button bar is now taken into account by visible bounds calculation. Apps which use VisibleBoundsPadding or have command bars will therefore see an adjustment to the height of their windows on Android.

### Bug fixes
 * 135258 [Android] Fixed ImageBrush flash/flickering occurs when transitioning to a new page for the first time.
 * 131768 [iOS] Fixed bug where stale ScrollIntoView() request could overwrite more recent request
 * 136092 [iOS] ScrollIntoView() throws exception for ungrouped lists
 * 136199 [Android] TextBlock.Text isn't visually updated if it changes while device is locked
 * Fix Android and iOS may fail to break on breakpoints in `.xaml.cs` if the debugging symbol type is Full in projects created from templates
 * 136210 [Android] Path is cut off by a pixel
 * 132004 [Android] Window bounds incorrect for screen with rounded corners
 * #312 [Wasm] Text display was chopped on Wasm.
 * 135839 `WebView` No longer raises NavigationFailed and NavigationCompleted events when navigation is cancelled on iOS.
 * 136188 [Android] Page elements are aligned differently upon back navigation
 * 136114 [iOS] Image inside Frame doesn't respond to orientation changes
 * Fix crash when a `VisualState` does not have a valid `Name`
 * Adjust compiled binding application ordering when loading controls
 * Ensure the SplitView templated parent is propagated properly for FindName
 * Fix infinite loop when parsing empty Attached Properties on macOS
 * 137137 [iOS] Fixed `DatePickerSelector` not propagating coerced initial value
 * 103116 [iOS] Navigating to a _second_ local html file with `WebView` doesn't work.
 * 134573 CommandBar doesn't take the proper space on iOS phones in landscape
 * Image with partial size constraint now display properly under Wasm.
 * 138297 [iOS][TextBlock] Measurement is always different since we use Math.Ceiling
 * 137204 [iOS] ListView - fix bug where item view is clipped
 * 137979 [Android] Incorrect offset when applying RotateTransform to stretched view
 * Now supports internal object in desource dictionaries
 * 134573 CommandBar doesn't take the proper space on iOS phones in landscape
 * #26 The explicit property <Style.Setters> does not initialize style setters properly
 * 104057 [Android] ListView shows overscroll effect even when it doesn't need to scroll
 * #376 iOS project compilation fails: Can't resolve the reference 'System.Void Windows.UI.Xaml.Documents.BlockCollection::Add(Windows.UI.Xaml.Documents.Block)
 * 138099, 138463 [Android] fixed `ListView` scrolls up when tapping an item at the bottom of screen
 * 140548 [iOS] fixed `CommandBar` not rendering until reloaded
 * [147530] Add a missing `global::` qualifier in the `BindableMetadataGenerator`
 * [WASM] Add workaround for mono linker issue in AOT mode in `ObservableVectorWrapper`

## Release 1.41

### Features

* [#154](https://github.com/unoplatform/uno/issues/154) Implement the MediaPlayerElement control
* 135799 Implemented MediaPlayer.Dispose()

### Bug fixes

 * 129762 - Updated Android SimpleOrientationSensor calculations based on SensorType.Gravity or based on single angle orientation when the device does not have a Gyroscope.
 * 134189 [iOS] The Time Picker flyout placement is not always respected
 * 134132 [Android] Fix loading of ItemsPresenter
 * 134104 [iOS] Fixed an issue when back swiping from a page with a collapsed CommandBar
 * 134026 [iOS] Setting a different DP from TextBox.TextChanging can cause an infinite 'ping pong' of changing Text values
 * 134415 [iOS] MenuFlyout was not loaded correctly, causing templates containing a MenuFlyout to fail
 * 133247 [iOS] Image performance improvements
 * 135192 [iOS] Fixed ImageBrush flash/flickering occurs when transitioning to a new page.
 * 135112 [Android] Fix crash in UpdateItemsPanelRoot() in the ItemsControl class.
 * 132014, 134103 [Android] Set the leading edge considering header can push groups out off the screen
 * 131998 [Android] Window bounds set too late
 * 131768 [iOS] Improve ListView.ScrollIntoView() when ItemTemplateSelector is set
 * 135202, 131884 [Android] Content occasionally fails to show because binding throws an exception
 * 135646 [Android] Binding MediaPlayerElement.Source causes video to go blank
 * 136093, 136172 [iOS] ComboBox does not display its Popup
 * 134819, 134828 [iOS] Ensures the back gesture is enabled and disabled properly when the CommandBar is visible, collapsed, visible with a navigation command and collapsed with a navigation command.
 * 137081 Xaml generator doesn't support setting a style on the root control
 * 148228 [Android] Right theme (clock or spinner) is selected for specific time increments
 * 148229 [Android] Right time is picked and rounded to nearest time increment in clock mode
 * 148241 [Android] won't open if `MinuteIncrement` is not set
 * 148582 Time picker initial time when using time increment is using initial time seconds when rounding.. it should ignore seconds..
 * 148285 [iOS] TimePicker is clipped off screen when ios:FlyoutPlacement isn't set

## Release 1.40

This release is the first non-experimental release of the Uno Platform since the initial public version in May 2018. Lot of bug fixes and features have been added since then, and lots more are coming.

A lot of those changes where included to support these libraries : [MVVMLight](https://github.com/unoplatform/uno.mvvmlight), [ReactiveUI](https://github.com/unoplatform/uno.ReactiveUI), [Prism](https://github.com/unoplatform/uno.Prism), [Rx.NET](https://github.com/unoplatform/uno.Rx.NET), [Windows Community Toolkit](https://github.com/unoplatform/uno.WindowsCommunityToolkit), [Xamarin.Forms UWP](https://github.com/unoplatform/uno.Xamarin.Forms).

Here are some highlights of this release:

- General improvement in the memory consumption of the `ListView` control
- Many Wasm rendering and support updates
    - Invalid images support
    - Text and images measuring fixes
    - Add support for AppManifest.displayName
- Support for the `Pivot` control
- Support for inline XAML event handlers in `DataTemplate`
- Support for implicit styles in the `XamlReader`
- Support for `ThreadPoolTimer`
- Add support for implicit `bool` to `Visibility` conversion
- Support for `AutoSuggestBox`
- SourceLink, Reference Assemblies and deterministic builds are enabled
- Support for `x:Name` reference in `x:Bind` markup
- Support for `WriteableBitmap` for all platforms
- Added support for `Cross-platform Library` template in vsix
- Added support for `StaticResource` as top level `ResourceDictionary` element
- Added support for `AutomationPeer`
- Android status bar height is now included in `Window.Bounds`
- Add support for `Underline` in `HyperLinkButton`
- Add support for TextBlock.TextDecorations
- TextBlock base class is now `FrameworkElement` on iOS, instead of `UILabel`
- Auto generated list of views implemented in Uno in the documentation
- Add support for string to `Type` conversion in XAML generator and binding engine
- Support for Attached Properties localization
- Added `ItemsControl.OnItemsChanged` support
- Added support for ListView GroupStyle.HeaderTemplateSelector for iOS/Android

Here's the full change log:

- Fixes for VisualTransition.Storyboard lazy bindings [#12](https://github.com/unoplatform/uno/pull/12)
- ListView fixes [#22](https://github.com/unoplatform/uno/pull/22)
    - Improve Path parser compatibility
    - Update assets generation documentation
    - Fix ItemsWrapGrid layout when ItemHeight/ItemWidth are not set
    - Adjust for invalid AnchorPoint support for iOS (#16)
    - Fix for ListView initialization order issue
- Default styles clearing fixes [#23](https://github.com/unoplatform/uno/pull/23)
- Compatibility and stability fixes [#37](https://github.com/unoplatform/uno/pull/37)
    - Wasm SplitView fixes
    - Enum fast converters
    - TextBox InputScope fixes
    - Improved ListViewBase stability
    - SimpleOrientationSensor fixes
    - PathMarkupParser: Add support for whitespace following FillRule command
    - Fix DependencyObjectStore.PopCurrentlySettingProperty
    - Raised navigation completed after setting CanGoBack/Forward
    - Fix layouting that sometimes misapplies margin
    - Selector: Coerce SelectedItem to ensure its value is always valid
    - Remove legacy panel default constructor restriction
    - Wasm image support improvements
    - Add support for forward slash in image source
    - Add support for CollectionViewSource set directly on ItemsControl.ItemSource
    - Fix Pane template binding for SplitView
    - Add support for Object as DependencyProperty owner
    - Add Wasm support for UIElement.Tapped
    - Fix iOS UnregisterDoubleTapped stack overflow
- Compatibility and stability fixes [#43](https://github.com/unoplatform/uno/pull/43)
    - Adjust WASM thickness support for children arrange
    - Fix support for inline text content using ContentProperty
    - Fix memory leaks in ScrollViewer
    - Adjust for missing styles in UWP Styles FeatureConfiguration
    - Fix for Source Generation race condition on slow build servers
- Compatibility and stability fixes [#53](https://github.com/unoplatform/uno/pull/53)
    - Adjust for WASM Support for local images [#1](https://github.com/unoplatform/uno/issues/1)
    - Fixes x:Bind support for Wasm
    - Fix invalid deserialization of ApplicationDataContainer for iOS
    - Fix error for ApplicationView.Title for WASM
    - Remove glib conversion errors in WASM
- UWP API Alignments for Wasm [#70](https://github.com/unoplatform/uno/pull/70)
    - Add support for Application.Start() to provide a proper SynchronizationContext for error management
    - Fix for ImplicitStyles support in XamlReader
    - Add support for the Pivot control using the default UWP Xaml style
    - Adjust body background color after the splash screen removal
    - Adjust the materialization of Control templates to not be lazy
- Add support for Xaml file defined event handlers [#71](https://github.com/unoplatform/uno/pull/71)
- API Compatibility Updates [#75](https://github.com/unoplatform/uno/pull/75)
    - Add support for implicit bool to Visibility conversion
    - Fix default Style constructor does not set the proper property precedence
    - Add more DependencyObjectStore logging
    - Align ItemsControl.Items behavior with UWP (#34)
    - Fix invalid uri parsing when set through BitmapImage.UriSource
- [WASM] Fix text measure when not connected to DOM [#76](https://github.com/unoplatform/uno/pull/76)
- Pivot, AutoSuggestBox, TextBox, XamlReader updates [#77](https://github.com/unoplatform/uno/pull/77)
    - Added missing TransformGroup ContentProperty
    - Fixed invalid namespace attribution of attached properties in XamlReader
    - Fixed BitmapImage.UriSource updates not being applied on Wasm
    - Add basic implementation of AutoSuggestBox
    - Fixed focus stealing issues with inactive PivotItem content
    - Add ThreadPoolTimer support
    - Fix for iOS popup not appearing
    - Fix for Wasm textbox not properly updating while not loaded
- [WASM] Add support for TextBlock.Padding property [#88](https://github.com/unoplatform/uno/pull/88)
- [WASM] Fixed measuring support with Polyfill for Node.isConnected [#89](https://github.com/unoplatform/uno/pull/88), [#91](https://github.com/unoplatform/uno/pull/91)
- Misc fixes [#93](https://github.com/unoplatform/uno/pull/93)
    - Fixed iOS `SimpleOrientationSensor` default queue management
    - Fixed multiple memory leaks in `ListView`, `ScrollViewer`
    - Implemented `CacheLength` for Android `ListViewBase`
    - Fixed for `DependencyObject` properties inheritance race condition
    - Fix for empty Path reporting an infinite size
    - Fix Title  not appearing in CommandBar
- Add support for WebAssembly AppManifest.displayName [#94](https://github.com/unoplatform/uno/pull/94)
- Enable SourceLink, Reference Assemblies, Deterministic build [#100](https://github.com/unoplatform/uno/pull/100)
- Binding Engine Alignments [#113](https://github.com/unoplatform/uno/pull/113)
    - Use Portable symbols for Xamarin debugging stability
    - Enable x:Name reference in x:Bind markup. This requires for a failed BindableMetadata lookup to fall through reflection lookup.
    - Assume ".Value" binding path on a primitive is equivalent to self, to enable nullable bindings.
    - Adjust unit tests logging
    - Enables auto "LogicalChild" treatment to allow for DependencyObjectCollection members to be databound
    - Enable parent reset for "LogicalChild" assignations
- Implement the CoreWindow.Dispatcher property [#117](https://github.com/unoplatform/uno/pull/117)
- Misc Fixes [#120](https://github.com/unoplatform/uno/pull/120)
    - Fix for CommandBar back button icon
    - Improve HyperLinks hit-testing for iOS
    - Fixed android PaintDrawable opacity
    - Adjust Unloaded event for ToggleButton
    - Adjust for brightness support
    - Adjust touch support for rotated elements
    - Adjust MinWidth/MinHeight support in Grid
    - Adjust PasswordBox custom font for during password reveal
    - ListView, ContentControl memory improvements
    - Style behavior adjustments
- Update for android animation reliability [#123](https://github.com/unoplatform/uno/pull/123)
- Add support for WriteableBitmap [#125](https://github.com/unoplatform/uno/pull/125)
- Updated vsix structure [#128](https://github.com/unoplatform/uno/pull/128)
- Multiple enhancements for WCT 4.0 [#131](https://github.com/unoplatform/uno/pull/131)
    - Adds support for `IconElement` fast conversion
    - Adds stubs for `ToggleSwitchTemplateSettings`, `PackageId`, `UISettings`
    - Adjust `XamlObjectBuilder` logging
    - Add implicit conversion for `KeyTime` and `Duration`
    - Add support for top level `StaticResource` resource dictionary elements
    - Implement FindFirstParent for net46/netstd2.0
    - Adds ElementNotAvailableException and ElementNotEnabledException
    - Fix invalid measure for empty wasm images
    - Add size/rect checks for measure/arrange wasm
    - Improve XamlReader error reporting
- Add support for Cross-platform library template in VSIX [#132](https://github.com/unoplatform/uno/pull/132)
- Add support for AutomationPeer [#141](https://github.com/unoplatform/uno/pull/141)
- Improved support for UWP resources [#149](https://github.com/unoplatform/uno/pull/149)
    - Projects no longer need to define `XamlCodeGenerationFiles` (fixes #144)
    - Projects no longer need to define `ResourcesDirectory` (fixes #106)
    - Projects no longer need to initialize `ResourceHelper.ResourcesService` (fixes #142)
    - `ResourceLoader.GetString` is now supported (fixes #142)
- Updates rollup [#151](https://github.com/unoplatform/uno/pull/151)
    - Fixed `VisualState` not updated when `TextBox` is focused
    - Improve `ListView` and `Selector` memory footprint
    - Adjust GenericStyles application sequence for Android
    - Add diagnostics methods for `BinderReferenceHolder`
    - Include android status bar height in `Window.Bounds`
    - Fixed `Grid` items size when `MinHeight` and `MinHeight` are used
    - Fixed android race condition during visual tree cleanup
    - Add support for underline in `HyperLinkButton`
    - Fixed `ScrollContentPresenter` margin issue
    - Adjust `MessageDialog` behavior for android
    - `ContentControl` Data Context is now properly unset
    - Add `EmailNameOrAddress` InputScope for `TextBox`
    - Fixed duplicated resw entry support
    - Fixed `ComboBox` popup touch issue
    - Add support for TextBlock.TextDecorations
    - TextBlock base class from UILabel to FrameworkElement
- Auto-generate list of views implemented in Uno [#152](https://github.com/unoplatform/uno/pull/152)
- Add support for string to `Type` conversion in Xaml generator and Binding engine. [#159](https://github.com/unoplatform/uno/pull/159)
- Add support for attached properties localization [#156](https://github.com/unoplatform/uno/pull/156)
- Added `ItemsControl.OnItemsChanged` support [#175](https://github.com/unoplatform/uno/pull/175)
- Added support for XAML inline collections declaration [#184](https://github.com/unoplatform/uno/pull/184)
- Adjust the sequence of control template materialization [#192](https://github.com/unoplatform/uno/pull/192)
- Support for ListView.ScrollIntoView with leading alignment
- Added support for ListView GroupStyle.HeaderTemplateSelector
- [IOS-ANDROID] Added support for time picker minute increment<|MERGE_RESOLUTION|>--- conflicted
+++ resolved
@@ -54,11 +54,8 @@
 - Enable partial `NavigationView.ItemSource` scenario (https://github.com/unoplatform/uno/issues/2477)
 - [Wasm] Fail gracefully if IDBFS is not enabled in emscripten
 - [#2513] Fix `TransformGroup` not working
-<<<<<<< HEAD
 - Fix `Selector` support for IsSelected (#1606)
-=======
 - [Android] 164249 fixed TextBox.Text flickering when using custom IInputFilter with MaxLength set
->>>>>>> 28a108ae
 
 ## Release 2.0
 
