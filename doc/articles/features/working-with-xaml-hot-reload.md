---
uid: Uno.Features.HotReload
---

# Hot Reload

The Uno Platform Hot Reload feature provides a way to modify the XAML and C# of your running application, in order to iterate faster on UI or code changes. This makes the inner developer loop faster.

## Features

- Supported in **Visual Studio 2022** (Windows) and **VS Code** (Linux, macOS, Windows, CodeSpaces, and GitPod)
- XAML and [C# Markup](xref:Uno.Extensions.Markup.Overview) Hot Reload for **iOS, Catalyst, Android, WebAssembly, and Skia (X11, Windows, macOS and FrameBuffer)**
- All **[C# of Hot Reload](https://learn.microsoft.com/visualstudio/debugger/hot-reload)** in both Visual Studio and VS Code. See [supported code changes](https://learn.microsoft.com/visualstudio/debugger/supported-code-changes-csharp).
- **Simulator and physical devices** support
- What can be Hot Reloaded:
  - **XAML files** in the **main project** and **referenced projects libraries**
  - **C# Markup controls**
  - **Bindings**
  - Full **x:Bind expressions**
  - **App.xaml** and **referenced resource dictionaries**
  - **DataTemplates**
  - **Styles**
  - Extensible [**State restoration**](xref:Uno.Contributing.Internals.HotReload)
  - Support for partial **tree hot reload**, where modifying a `UserControl` instantiated in multiple locations will reload it without reloading its parents

Hot Reload features vary between platforms and IDE, you can check below the list of currently supported features.

## How to use Hot Reload

### [**Visual Studio 2022**](#tab/vswin)

- Setup your environment by following our [getting started guides](xref:Uno.GetStarted.vs2022).
- Start your application (with or without the debugger, depending on the supported features below)
- Make changes to your XAML or C# code, save your file then press the red flame icon in the toolbar or use `Alt+F10`

### [**Visual Studio Code**](#tab/vscode)

- Setup your environment by following our [getting started guide](xref:Uno.GetStarted.vscode)
- Start the application (with or without the debugger, depending on the supported features below)
- Wait a few seconds for the hot reload engine to become available (see our troubleshooting tips below)
- Make changes to your XAML or C# code, then save your file

***

> [!IMPORTANT]
> Using [.NET 8](https://dotnet.microsoft.com/download/dotnet/8.0) or later (`net8.0` in the `TargetFrameworks` property) is required for Hot Reload to be available when your solution contains iOS, Android, Mac Catalyst, or WebAssembly project heads. On Windows, [Visual Studio 17.8](https://visualstudio.microsoft.com/vs) or later is required.

## Supported features

### [**Desktop**](#tab/skia-desktop)

Skia-based targets provide support for full XAML Hot Reload and C# Hot Reload. There are some restrictions that are listed below:

- The Visual Studio 2022 for Windows support is fully available, with and without running under the debugger
- As of VS 2022 17.9 XAML Hot Reload under WSL is not supported
- VS Code
  - With the debugger: The C# Dev Kit is handling hot reload [when enabled](https://code.visualstudio.com/docs/csharp/debugging#_hot-reload). As of December 20th, 2023, C# Dev Kit hot reload does not handle class libraries. To experience the best hot reload, do not use the debugger.
  - Without the debugger: The VS Code Uno Platform extension is handling Hot Reload (C# or XAML)
  - Adding new C# or XAML files to a project is not yet supported

### [**WebAssembly**](#tab/wasm)

WebAssembly is currently providing both full and partial Hot Reload support, depending on the IDE.

- In Visual Studio Code:
  - Both C# and XAML Hot Reload are fully supported
  - Adding new C# or XAML files to the project is not yet supported
  - Hot Reload is not supported when using the debugger
- In Visual Studio for Windows:
  - Hot Reload is sensitive to Web Workers caching, which can cause errors like [this Visual Studio issue](https://developercommunity.visualstudio.com/t/BrowserLink-WebSocket-is-disconnecting-a/10500228), with a `BrowserConnectionException` error. In order to fix this:
    - Update to Uno.Wasm.Bootstrap 8.0.3 or later
    - Unregister any Web Worker associated with your app (Chrome or Edge) by **Developer tools (F12)** -> **Application** -> **Service worker** and **unregister**.
  - [`MetadataUpdateHandlers`](https://learn.microsoft.com/dotnet/api/system.reflection.metadata.metadataupdatehandlerattribute) are invoked without the list of changed types, which means that some hot reload features may not be available.
  - Hot Reload is not supported when using the debugger

### [**iOS, Android, and Catalyst**](#tab/mobile)

Mobile targets are currently using a limited version of XAML Hot Reload and do not support C# Hot Reload until [this dotnet runtime](https://github.com/dotnet/runtime/issues/93860) issue is fixed.

- In Visual Studio, the "Hot Reload on File Save" feature must be disabled to avoid crashing the app. You can find this feature by clicking on the down arrow next to the red flame in the Visual Studio toolbar.
- In both VS and VS Code, C# Hot Reload is not yet supported
- XAML `x:Bind` hot reload is limited to simple expressions and events

### [**WinAppSDK**](#tab/winappsdk)

Hot Reload is supported by Visual Studio for WinAppSDK and provides support in unpackaged deployment mode.

***

## Troubleshooting

### Common issues

- Observe the application logs, you should see diagnostics messages in the app when a XAML file is reloaded.
- The file named `RemoteControlGenerator\RemoteControl.g.cs` in the analyzers node for your project contains the connection information, verify that the information host addresses and the port number.
- WinAppSDK on Windows-specific issues
  - Grid Succinct syntax [is not supported](https://github.com/microsoft/microsoft-ui-xaml/issues/7043#issuecomment-1120061686)
- If you're getting `ENC0003: Updating 'attribute' requires restarting the application`, add the following in the `Directory.Build.props` (or in each csproj project heads):

  ```xml
  <PropertyGroup>
    <!-- Required for Hot Reload (See https://github.com/unoplatform/uno.templates/issues/376) -->
    <GenerateAssemblyInfo Condition="'$(Configuration)'=='Debug'">false</GenerateAssemblyInfo>
  </PropertyGroup>
  ```

- If you're getting the `Unable to access Dispatcher/DispatcherQueue` error, you'll need to update your app startup to Uno 5 or later:
  - Add the following lines to the shared library project `csproj` file :

    ```xml
    <ItemGroup>
        <PackageReference Include="Uno.WinUI.DevServer" Version="$UnoWinUIVersion$" Condition="'$(Configuration)'=='Debug'" />
    </ItemGroup>
    ```

    > [!NOTE]
    > If your application is using the UWP API set (Uno.UI packages) you'll need to use the `Uno.UI.DevServer` package instead.
  - Then, in your `App.cs` file, add the following:
  
    ```csharp
    using Uno.UI;

    //... in the OnLaunched method

    #if DEBUG
            MainWindow.EnableHotReload();
    #endif
    ```

### Visual Studio 2022

- Make sure that **C# Hot Reload** is not disabled in Visual Studio
  - Open Tools / Options
  - Search for **.NET / C++ Hot Reload**
  - Ensure that all three checkboxes are checked (_**Enable hot reload when debugging**_, _**Enable Hot Reload without debugging**_ and _**Apply Hot Reload on File Save**_)
- Hot Reload for WebAssembly is not supported when using the debugger. Start your app using `Ctrl+F5`.
- The output window in VS has an output named `Uno Platform` in its drop-down. Diagnostics messages from the VS integration appear there. Changing the MSBuild build output verbosity in `Tools/Options/Projects and Solutions/Build And Run` controls the log level.
- When a file is reloaded, XAML parsing errors will appear in the application's logs, on device or in browser.
- If there are multiple versions of the Uno.WinUI Package present in the solution, the newest will be used, regardless of the started application
<<<<<<< HEAD
- The app does not update its XAML, because the port number in `RemoteControl.g.cs` is `0`.
  - Ensure you have the latest version of the Visual Studio extension installed.
  - Rebuild the app until the number is different than zero.
- For `net8.0-windows` [a VS issue for WinUI may be hit](https://developercommunity.visualstudio.com/t/net80-windows10-needs-to-be-first-for-W/10643724). If XAML hot reload does not work, ensure that the `Uno Platform` output window exists, and that it mentions that the extension has successfully loaded. To do so, try closing and reopening the solution, and make sure that the [Visual Studio extension is installed](xref:Uno.GetStarted.vs2022).
=======
>>>>>>> 4b8dae3a

### VS Code

- The output window in Code has an output named "Uno Platform - Hot Reload" in its drop-down. Diagnostics messages from the extension appear there.
- Hot Reload is not supported for WebAssembly and Skia Desktop when using the debugger. Start your app using `Ctrl+F5`.
- Depending on your machine's performance, the hot reload engine may take a few moments to initialize and take your project modifications into account.
- Make sure that the selected project in the status bar is not the solution file, but rather the project platform you are debugging.
- If Hot Reload does not function properly, you can try using the `Developer: Reload Window` command in the palette (using `Ctrl+Shift+P`)
- When working on Skia Desktop apps, make sure to start the app without the debugger, and make sure that in the debugger tab, the `Uno Platform Desktop (Debug)` target is selected.

## Next Steps

Learn more about:

- [Uno Platform features and architecture](xref:Uno.GetStarted.Explore)
- [Uno Platform App solution structure](xref:Uno.Development.AppStructure)
- [Troubleshooting](xref:Uno.UI.CommonIssues)
- [List of views implemented in Uno](../implemented-views.md) for the set of available controls and their properties.
- You can head to [How-tos and tutorials](xref:Uno.Tutorials.Intro) on how to work on your Uno Platform app.<|MERGE_RESOLUTION|>--- conflicted
+++ resolved
@@ -137,13 +137,7 @@
 - The output window in VS has an output named `Uno Platform` in its drop-down. Diagnostics messages from the VS integration appear there. Changing the MSBuild build output verbosity in `Tools/Options/Projects and Solutions/Build And Run` controls the log level.
 - When a file is reloaded, XAML parsing errors will appear in the application's logs, on device or in browser.
 - If there are multiple versions of the Uno.WinUI Package present in the solution, the newest will be used, regardless of the started application
-<<<<<<< HEAD
-- The app does not update its XAML, because the port number in `RemoteControl.g.cs` is `0`.
-  - Ensure you have the latest version of the Visual Studio extension installed.
-  - Rebuild the app until the number is different than zero.
 - For `net8.0-windows` [a VS issue for WinUI may be hit](https://developercommunity.visualstudio.com/t/net80-windows10-needs-to-be-first-for-W/10643724). If XAML hot reload does not work, ensure that the `Uno Platform` output window exists, and that it mentions that the extension has successfully loaded. To do so, try closing and reopening the solution, and make sure that the [Visual Studio extension is installed](xref:Uno.GetStarted.vs2022).
-=======
->>>>>>> 4b8dae3a
 
 ### VS Code
 
