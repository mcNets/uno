--- conflicted
+++ resolved
@@ -2,11 +2,7 @@
 uid: Uno.GetStarted.NextSteps
 ---
 
-<<<<<<< HEAD
 If you have already [completed the initial getting started tutorial](ref:Uno.Workshop.Counter) and you’re now ready to learn more, these resources will help you on your way. 
-=======
-If you have already [completed the initial getting started tutorial](xref:Uno.GettingStarted.Tutorial1) and you’re now ready to learn more, these resources will help you on your way. 
->>>>>>> f87db2c1
 
 You will find below resources provided by our team, the community and Microsoft. 
 
