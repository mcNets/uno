--- conflicted
+++ resolved
@@ -103,13 +103,12 @@
 
 1. After you are done, feel free to close the Uno Platform Studio window. You can always access it again from your IDE menu by following the steps above.
 
-<<<<<<< HEAD
 ## Compare Uno Platform Studio Community vs Pro
 
 Discover the additional features available with `Uno Platform Studio Pro`, including Hot Design® - our next-generation visual designer for cross-platform .NET applications.
 
 Check out [Compare Uno Platform Studio Community vs Pro plan](https://platform.uno/select-subscription/) to see what you gain by upgrading.
-=======
+
 ## Assigning an Uno Platform Studio Pro License
 
 1. Now that you have completed the sign-in process, you will eventually notice, when running your new Templated Uno App in the Debugger, a small Snowflake right beside the Hot Design Flame Icon if you have been under the beta list and your access ended, even though you might have received a Hot Design License already:
@@ -131,7 +130,6 @@
 1. You will get a Pop-Up, that is asking you to verify you want to assign this License to this E-Mail and telling you that it will send a notification email about the License Assignment to this persons E-Mail Address. Accept this.
 
 1. Now you can close the Browser again and return to your Settings in Visual Studio, click on `Refresh` as before, and you will be greeted with a nice blue Checkmark also on Hot Design letting you know, that you are ready to start your Hot Design Journey!
->>>>>>> 3153531f
 
 ## Questions
 
